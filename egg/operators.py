# Use utf-8 encoding
# -*- coding: utf-8 -*-

# Copyright (c) 2019 Agenium Scale
#
# Permission is hereby granted, free of charge, to any person obtaining a copy
# of this software and associated documentation files (the "Software"), to deal
# in the Software without restriction, including without limitation the rights
# to use, copy, modify, merge, publish, distribute, sublicense, and/or sell
# copies of the Software, and to permit persons to whom the Software is
# furnished to do so, subject to the following conditions:
#
# The above copyright notice and this permission notice shall be included in all
# copies or substantial portions of the Software.
#
# THE SOFTWARE IS PROVIDED "AS IS", WITHOUT WARRANTY OF ANY KIND, EXPRESS OR
# IMPLIED, INCLUDING BUT NOT LIMITED TO THE WARRANTIES OF MERCHANTABILITY,
# FITNESS FOR A PARTICULAR PURPOSE AND NONINFRINGEMENT. IN NO EVENT SHALL THE
# AUTHORS OR COPYRIGHT HOLDERS BE LIABLE FOR ANY CLAIM, DAMAGES OR OTHER
# LIABILITY, WHETHER IN AN ACTION OF CONTRACT, TORT OR OTHERWISE, ARISING FROM,
# OUT OF OR IN CONNECTION WITH THE SOFTWARE OR THE USE OR OTHER DEALINGS IN THE
# SOFTWARE.

if __name__ == 'operators':
    import common
    from common import Domain
else:
    from . import common
    from .common import Domain
import collections

# -----------------------------------------------------------------------------
# Metaclass and class to gather all operator categories

categories = collections.OrderedDict()

class MAddToCategories(type):
    def __new__(cls, name, bases, dct):
        if name != 'DocCategory':
            if 'title' not in dct:
                raise Exception('No member title provided for class {}'. \
                                format(name))
            dct['name'] = name
            dct['id'] = '/categories/{}'.format(name)
        ret = type.__new__(cls, name, bases, dct)
        if name != 'DocCategory':
            categories[name] = ret()
        return ret

class DocCategory(object, metaclass=MAddToCategories):
    pass

# -----------------------------------------------------------------------------
# Operators categories

class DocShuffle(DocCategory):
    title = 'Shuffle functions'

class DocTrigo(DocCategory):
    title = 'Trigonometric functions'

class DocHyper(DocCategory):
    title = 'Hyperbolic functions'

class DocExpLog(DocCategory):
    title = 'Exponential and logarithmic functions'

class DocBasicArithmetic(DocCategory):
    title = 'Basic arithmetic operators'

class DocBitsOperators(DocCategory):
    title = 'Bits manipulation operators'

class DocLogicalOperators(DocCategory):
    title = 'Logicals operators'

class DocMisc(DocCategory):
    title = 'Miscellaneous'

class DocLoadStore(DocCategory):
    title = 'Loads & stores'

class DocComparison(DocCategory):
    title = 'Comparison operators'

class DocRounding(DocCategory):
    title = 'Rounding functions'

class DocConversion(DocCategory):
    title = 'Conversion operators'

# -----------------------------------------------------------------------------
# Metaclass and class to gather all operators

operators = collections.OrderedDict()

class MAddToOperators(type):
    def __new__(cls, name, bases, dct):
        # We don't care about the parent class
        if name == 'Operator' or name == 'SrcOperator':
            return type.__new__(cls, name, bases, dct)

        # Mandatory members
        mm = ['categories', 'signature']
        for m in mm:
            if m not in dct:
                raise Exception('Mandatory member "{}" not given in "{}"'. \
                                format(m, name))

        # Check that all items in categories exists
        for c in dct['categories']:
            if type(c) == str:
                raise Exception( \
                      'Category "{}" must not be a string for operator "{}"'. \
                      format(c, name))
            if not hasattr(c, 'name'):
                raise Exception( \
                      'Category "{}" does not exist for operator "{}"'. \
                      format(c.__class__.__name__, name))
            if c.name not in categories:
                raise Exception( \
                      'Category "{}" does not exist for operator "{}"'. \
                      format(c.__class__.__name__, name))

        # Some defaults, that are fixed by the implementation
        (dct['name'], dct['params']) = common.parse_signature(dct['signature'])
        if 'output_to' in dct:
            if dct['output_to'] == common.OUTPUT_TO_SAME_TYPE:
                dct['closed'] = True
            else:
                dct['closed'] = False
        else:
            dct['closed'] = True
            dct['output_to'] = common.OUTPUT_TO_SAME_TYPE

        # If the operator takes as inputs vectors and returns a scalar, then
        # by default we cannot autogenerate the C++ advanced API because we
        # cannot guess how to combine pieces of a unrolled pack
        if 'autogen_cxx_adv' not in dct:
            if dct['params'][0] in ['p', 's']:
                dct['autogen_cxx_adv'] = False
            else:
                dct['autogen_cxx_adv'] = True

        # Fill domain, default is R
        if 'domain' not in dct:
            dct['domain'] = Domain('R')

        # Check that params is not empty
        if len(dct['params']) == 0:
            raise Exception('"params" is empty for operator "{}"'. \
                            format(name))

        # Fill full_name, default is same as name
        if 'full_name' not in dct:
            dct['full_name'] = name

        # Fill desc, default is a basic sentence using full_name
        if 'desc' not in dct:
            arg = 'arguments' if len(dct['params']) > 2 else 'argument'
            if dct['params'][0] == '_':
                dct['desc'] = \
                '{} the {}. Defined over {}.'. \
                format(dct['full_name'].capitalize(), arg, dct['domain'])
            else:
                dct['desc'] = \
                'Returns the {} of the {}. Defined over {}.'.\
                format(dct['full_name'], arg, dct['domain'])

        ret = type.__new__(cls, name, bases, dct)
        operators[dct['name']] = ret()
        return ret

class Operator(object, metaclass=MAddToOperators):

    # Default values (for general purpose)
    domain = Domain('R')
    cxx_operator = None
    autogen_cxx_adv = True
    output_to = common.OUTPUT_TO_SAME_TYPE
    src = False
    load_store = False
    types = common.types
    params = []
    signature = ''

    # Enable bench by default
    do_bench = True

    # Default values (for documentation)
    desc = ''

    # Defaults values (for benches)
    returns_any_type = False
    bench_auto_against_cpu = True
    bench_auto_against_mipp = False
    bench_auto_against_sleef = False
    bench_auto_against_std = False
    use_for_parsing = True

    # Defaults values (for tests)
    tests_mpfr = False
    tests_ulps = None

    @property
    def returns(self):
        return self.params[0]

    @property
    def args(self):
        return self.params[1:]

    @property
    def cxx_operator_symbol(self):
        assert self.cxx_operator is not None
        return self.cxx_operator.replace('operator', '')

    def __init__(self):
        (self.name, self.params) = common.parse_signature(self.signature)
        super(Operator, self).__init__()

    def get_return(self):
        return self.params[0]

    def tests_mpfr_name(self):
        return 'mpfr_' + self.name

    def bench_mipp_name(self, typ):
        return 'mipp::{}<{}>'.format(self.name, typ)

    def bench_mipp_types(self):
        return common.ftypes_no_f16

    def bench_sleef_name(self, simd, typ):
        return common.sleef_name(self.name, simd, typ)

    def bench_sleef_types(self):
        return common.ftypes_no_f16

    def bench_std_name(self, simd, typ):
        return 'std::{}'.format(self.name)

    def bench_std_types(self):
        return self.types

    # TODO: move to gen_archis.py
    def get_header_guard(self, platform, simd_ext):
        return 'NSIMD_{}_{}_{}_H'.format(platform.upper(),
            simd_ext.upper(), self.name.upper())

    def get_fmtspec(self, t, tt, simd_ext):
        ret = {}
        return_typ = common.get_one_type_specific(self.params[0], simd_ext, tt)
        ret['return_typ'] = return_typ
        ret['returns'] = '' if return_typ == 'void' else 'return '
        args_list = common.enum([common.get_one_type_specific(p, simd_ext, t)
                                 for p in self.params[1:]])
        if len(args_list) > 0:
            ret['c_args'] = ', '.join(['{} a{}'.format(i[1], i[0])
                                       for i in args_list])
            ret['cxx_args'] = ret['c_args'] + ', '
        else:
            ret['c_args'] = 'void'
            ret['cxx_args'] = ''
        if self.closed:
            ret['cxx_args'] += '{}, {}'.format(t, simd_ext)
        else:
            ret['cxx_args'] += '{}, {}, {}'.format(t, tt, simd_ext)
        ret['vas'] = ', '.join(['a{}'.format(i[0]) for i in args_list])
        ret['suf'] = tt if self.closed else '{}_{}'.format(tt, t)
        ret['name'] = self.name
        ret['hbar'] = common.hbar
        ret['simd_ext'] = simd_ext
        return ret

    def get_generic_signature(self, lang):
        if lang == 'c_base':
            vas = common.get_args(len(self.params) - 1)
            args = vas + (', ' if vas != '' else '')
            args += 'from_type, to_type' if not self.closed else 'type'
            return ['#define v{name}({args})'.format(name=self.name,
                    args=args),
                    '#define v{name}_e({args}, simd_ext)'. \
                    format(name=self.name, args=args)]
        elif lang == 'cxx_base':
            return_typ = common.get_one_type_generic(self.params[0], 'T')
            if return_typ.startswith('vT'):
                return_typ = \
                'typename simd_traits<T, NSIMD_SIMD>::simd_vector{}'. \
                format(return_typ[2:])
            elif return_typ == 'vlT':
                return_typ = \
                'typename simd_traits<T, NSIMD_SIMD>::simd_vectorl'
            args_list = common.enum(self.params[1:])

            temp = ', '.join(['typename A{}'.format(a[0]) for a in args_list])
            temp += ', ' if temp != '' else ''
            if not self.closed :
                tmpl_args = temp + 'typename F, typename T'
            else:
                tmpl_args = temp + 'typename T'

            temp = ', '.join(['A{i} a{i}'.format(i=a[0]) for a in args_list])
            temp += ', ' if temp != '' else ''
            if not self.closed :
                func_args = temp + 'F, T'
            else:
                func_args = temp + 'T'

            return \
            'template <{tmpl_args}> {return_typ} {name}({func_args});'. \
            format(return_typ=return_typ, tmpl_args=tmpl_args,
                   func_args=func_args, name=self.name)
        elif lang == 'cxx_adv':
            def get_pack(param):
                return 'pack{}'.format(param[1:]) if param[0] == 'v' \
                                                  else 'packl'
            args_list = common.enum(self.params[1:])
            inter = [i for i in ['v', 'l', 'vx2', 'vx3', 'vx4'] \
                     if i in self.params[1:]]
            # Do we need tag dispatching on pack<>? e.g. len, set1 and load*
            need_tmpl_pack = get_pack(self.params[0]) if inter == [] else None

            # Compute template arguments
            tmpl_args = []
            if not self.closed:
                tmpl_args += ['typename ToPackType']
            tmpl_args1 = tmpl_args + ['typename T', 'typename SimdExt']
            tmpl_argsN = tmpl_args + ['typename T', 'int N', 'typename SimdExt']
            other_tmpl_args = ['typename A{}'.format(i[0]) for i in args_list \
                               if i[1] not in ['v', 'l']]
            tmpl_args1 += other_tmpl_args
            tmpl_argsN += other_tmpl_args
            tmpl_args1 = ', '.join(tmpl_args1)
            tmpl_argsN = ', '.join(tmpl_argsN)

            # Compute function arguments
            def arg_type(arg, N):
                if arg[1] in ['v', 'l']:
                    pack_typ = 'pack' if arg[1] == 'v' else 'packl'
                    return '{}<T, {}, SimdExt> const&'.format(pack_typ, N)
                else:
                    return 'A{}'.format(arg[0])
            args1 = ['{} a{}'.format(arg_type(i, '1'), i[0]) for i in args_list]
            argsN = ['{} a{}'.format(arg_type(i, 'N'), i[0]) for i in args_list]
            # Arguments without tag dispatching on pack
            other_argsN = ', '.join(argsN)
            if not self.closed:
                args1 = ['ToPackType'] + args1
                argsN = ['ToPackType'] + argsN
            if need_tmpl_pack != None:
                args1 = ['{}<T, 1, SimdExt> const&'.format(need_tmpl_pack)] + \
                        args1
                argsN = ['{}<T, N, SimdExt> const&'.format(need_tmpl_pack)] + \
                        argsN
            args1 = ', '.join(args1)
            argsN = ', '.join(argsN)

            # Compute return type
            ret1 = 'ToPackType' if not self.closed \
                   else common.get_one_type_generic_adv_cxx(self.params[0],
                                                            'T', '1')
            retN = 'ToPackType' if not self.closed \
                   else common.get_one_type_generic_adv_cxx(self.params[0],
                                                            'T', 'N')

            ret = { \
                '1': 'template <{tmpl_args1}> {ret1} {cxx_name}({args1});'. \
                     format(tmpl_args1=tmpl_args1, ret1=ret1, args1=args1,
                            cxx_name=self.name),
                'N': 'template <{tmpl_argsN}> {retN} {cxx_name}({argsN});'. \
                     format(tmpl_argsN=tmpl_argsN, retN=retN, argsN=argsN,
                            cxx_name=self.name)
            }
            if self.cxx_operator:
                ret.update({ \
                    'op1':
                    'template <{tmpl_args1}> {ret1} {cxx_name}({args1});'. \
                    format(tmpl_args1=tmpl_args1, ret1=ret1, args1=args1,
                           cxx_name=self.cxx_operator),
                    'opN':
                    'template <{tmpl_argsN}> {retN} {cxx_name}({argsN});'. \
                    format(tmpl_argsN=tmpl_argsN, retN=retN, argsN=argsN,
                           cxx_name=self.cxx_operator)
                })
            if not self.closed:
                ret['dispatch'] = \
                'template <{tmpl_argsN}> {retN} {cxx_name}({other_argsN});'. \
                format(tmpl_argsN=tmpl_argsN, other_argsN=other_argsN,
                       retN=retN, cxx_name=self.name)
            elif need_tmpl_pack != None:
                other_tmpl_args = ', '.join(['typename SimdVector'] + \
                                            other_tmpl_args)
                ret['dispatch'] = \
                '''template <{other_tmpl_args}>
                   SimdVector {cxx_name}({other_argsN});'''. \
                   format(other_tmpl_args=other_tmpl_args,
                          other_argsN=other_argsN, cxx_name=self.name)
            return ret
        else:
            raise Exception('Lang must be one of c_base, cxx_base, cxx_adv')

    def get_signature(self, typename, lang, simd_ext):
        # Check that the type is available for this function
        if typename not in self.types:
            raise Exception('Type {} not supported for function {}'. \
                            format(typename, self.name))

        fmtspec = self.get_fmtspec(typename, typename, simd_ext)

        if lang == 'c_base':
            sig = '{return_typ} nsimd_{name}_{simd_ext}_{suf}({c_args})'. \
                  format(**fmtspec)
        elif lang == 'cxx_base':
            sig = '{return_typ} {name}({cxx_args})'.format(**fmtspec)
        elif lang == 'cxx_adv':
            sig = ''
            raise Exception('TODO cxx_adv for {}'.format(lang))
        else:
            raise Exception('Unknown langage {}'.format(lang))

        return sig

class SrcOperator(Operator):
    src = True
    types = common.ftypes

# -----------------------------------------------------------------------------
# List of functions/operators

class Len(Operator):
    signature = 'p len'
    domain = Domain('')
    desc = 'Returns the length of the nsimd vector.'
    categories = [DocMisc]

class Set1(Operator):
    signature = 'v set1 s'
    categories = [DocMisc]
    desc = 'Set all elements in the vector to the given value.'
<<<<<<< HEAD

class Iota(Operator):
    signature = 'v iota'
    domain = Domain('')
    categories = [DocMisc]
    desc = 'Set each element to its lane index, ' + \
           'i.e. sequentially increasing starting from zero.'
=======
>>>>>>> 9292fe42

class Loadu(Operator):
    full_name = 'loadu'
    signature = 'v loadu c*'
    load_store = True
    categories = [DocLoadStore]
    desc = 'Load data from unaligned memory.'

class Load2u(Operator):
    full_name = 'load2u'
    signature = 'vx2 load2u c*'
    load_store = True
    categories = [DocLoadStore]
    desc = 'Load array of structures of 2 members from unaligned memory.'

class Load3u(Operator):
    full_name = 'load3u'
    signature = 'vx3 load3u c*'
    load_store = True
    categories = [DocLoadStore]
    desc = 'Load array of structures of 3 members from unaligned memory.'

class Load4u(Operator):
    full_name = 'load4u'
    signature = 'vx4 load4u c*'
    load_store = True
    categories = [DocLoadStore]
    desc = 'Load array of structures of 4 members from unaligned memory.'

class Loada(Operator):
    full_name = 'loada'
    signature = 'v loada c*'
    load_store = True
    categories = [DocLoadStore]
    desc = 'Load data from aligned memory.'

class Load2a(Operator):
    full_name = 'load2a'
    signature = 'vx2 load2a c*'
    load_store = True
    categories = [DocLoadStore]
    desc = 'Load array of structures of 2 members from aligned memory.'

class Load3a(Operator):
    full_name = 'load3a'
    signature = 'vx3 load3a c*'
    load_store = True
    categories = [DocLoadStore]
    desc = 'Load array of structures of 3 members from aligned memory.'

class Load4a(Operator):
    full_name = 'load4a'
    signature = 'vx4 load4a c*'
    load_store = True
    categories = [DocLoadStore]
    desc = 'Load array of structures of 4 members from aligned memory.'

class Loadlu(Operator):
    full_name = 'loadlu'
    signature = 'l loadlu c*'
    load_store = True
    categories = [DocLoadStore]
    desc = 'Load data from unaligned memory and interpret it as booleans. ' + \
           'Zero is interpreted as False and nonzero as True.'

class Loadla(Operator):
    full_name = 'loadla'
    signature = 'l loadla c*'
    load_store = True
    categories = [DocLoadStore]
    desc = 'Load data from aligned memory and interpret it as booleans. ' + \
           'Zero is interpreted as False and nonzero as True.'

class Storeu(Operator):
    full_name = 'storeu'
    signature = '_ storeu * v'
    load_store = True
    categories = [DocLoadStore]
    desc = 'Store SIMD vector into unaligned memory.'

class Store2u(Operator):
    full_name = 'store2u'
    signature = '_ store2u * v v'
    load_store = True
    domain = Domain('RxR')
    categories = [DocLoadStore]
    desc = 'Store 2 SIMD vectors as array of structures of 2 members into ' + \
           'unaligned memory.'

class Store3u(Operator):
    full_name = 'store3u'
    signature = '_ store3u * v v v'
    load_store = True
    domain = Domain('RxRxR')
    categories = [DocLoadStore]
    desc = 'Store 3 SIMD vectors as array of structures of 3 members into ' + \
           'unaligned memory.'

class Store4u(Operator):
    full_name = 'store4u'
    signature = '_ store4u * v v v v'
    load_store = True
    domain = Domain('RxRxRxR')
    categories = [DocLoadStore]
    desc = 'Store 4 SIMD vectors as array of structures of 4 members into ' + \
           'unaligned memory.'

class Storea(Operator):
    full_name = 'storea'
    signature = '_ storea * v'
    load_store = True
    categories = [DocLoadStore]
    desc = 'Store SIMD vector into aligned memory.'

class Store2a(Operator):
    full_name = 'store2a'
    signature = '_ store2a * v v'
    load_store = True
    domain = Domain('RxR')
    categories = [DocLoadStore]
    desc = 'Store 2 SIMD vectors as array of structures of 2 members into ' + \
           'aligned memory.'

class Store3a(Operator):
    full_name = 'store3a'
    signature = '_ store3a * v v v'
    load_store = True
    domain = Domain('RxRxR')
    categories = [DocLoadStore]
    desc = 'Store 3 SIMD vectors as array of structures of 3 members into ' + \
           'aligned memory.'

class Store4a(Operator):
    full_name = 'store4a'
    signature = '_ store4a * v v v v'
    load_store = True
    domain = Domain('RxRxRxR')
    categories = [DocLoadStore]
    desc = 'Store 4 SIMD vectors as array of structures of 4 members into ' + \
           'aligned memory.'

class Storelu(Operator):
    full_name = 'storelu'
    signature = '_ storelu * l'
    load_store = True
    categories = [DocLoadStore]
    domain = Domain('R')
    desc = 'Store SIMD vector of booleans into unaligned memory. True is ' + \
           'stored as 1 and False as 0.'

class Storela(Operator):
    full_name = 'storela'
    signature = '_ storela * l'
    load_store = True
    categories = [DocLoadStore]
    domain = Domain('R')
    desc = 'Store SIMD vector of booleans into aligned memory. True is ' + \
           'stored as 1 and False as 0.'
<<<<<<< HEAD

class Storea_masked(Operator):
    full_name = 'storea_masked'
    signature = '_ storea_masked * v l'
    load_store = True
    categories = [DocLoadStore]
    desc = 'Store SIMD vector into aligned memory. ' + \
           'Store only those elements where the mask is true, ' + \
           'do not write to the others.'

class Storeu_masked(Operator):
    full_name = 'storeu_masked'
    signature = '_ storeu_masked * v l'
    load_store = True
    categories = [DocLoadStore]
    desc = 'Store SIMD vector into unaligned memory. ' + \
           'Store only those elements where the mask is true,' + \
           ' do not write to the others.'
=======
>>>>>>> 9292fe42

class Orb(Operator):
    full_name = 'bitwise or'
    signature = 'v orb v v'
    cxx_operator = 'operator|'
    domain = Domain('RxR')
    categories = [DocBitsOperators]
    #bench_auto_against_std = True ## TODO: Add check to floating-types
    bench_auto_against_mipp = True

class Andb(Operator):
    full_name = 'bitwise and'
    signature = 'v andb v v'
    cxx_operator = 'operator&'
    domain = Domain('RxR')
    categories = [DocBitsOperators]
    #bench_auto_against_std = True ## TODO: Add check to floating-types
    bench_auto_against_mipp = True

class Andnotb(Operator):
    full_name = 'bitwise and not'
    signature = 'v andnotb v v'
    domain = Domain('RxR')
    categories = [DocBitsOperators]
    bench_auto_against_mipp = True

    def bench_mipp_name(self, typ):
        return 'mipp::andnb<{}>'.format(typ)

class Xorb(Operator):
    full_name = 'bitwise xor'
    signature = 'v xorb v v'
    cxx_operator = 'operator^'
    domain = Domain('RxR')
    categories = [DocBitsOperators]
    #bench_auto_against_std = True ## TODO: Add check to floating-types
    bench_auto_against_mipp = True

class Notb(Operator):
    full_name = 'bitwise not'
    signature = 'v notb v'
    cxx_operator = 'operator~'
    domain = Domain('R')
    categories = [DocBitsOperators]
    #bench_auto_against_std = True ## TODO: Add check to floating-types
    bench_auto_against_mipp = True

class Trueb(Operator):
    full_name = 'bitwise true'
    signature = 'v trueb'
    domain = Domain('')
    categories = [DocBitsOperators]
    bench_auto_against_std = True

class Falseb(Operator):
    full_name = 'bitwise false'
    signature = 'v falseb'
    domain = Domain('')
    categories = [DocBitsOperators]
    bench_auto_against_std = True

class Orl(Operator):
    full_name = 'logical or'
    signature = 'l orl l l'
    cxx_operator = 'operator||'
    domain = Domain('BxB')
    categories = [DocLogicalOperators]
    bench_auto_against_std = True

class Andl(Operator):
    full_name = 'logical and'
    signature = 'l andl l l'
    cxx_operator = 'operator&&'
    domain = Domain('BxB')
    categories = [DocLogicalOperators]
    bench_auto_against_std = True

class Andnotl(Operator):
    full_name = 'logical and not'
    signature = 'l andnotl l l'
    domain = Domain('BxB')
    categories = [DocLogicalOperators]

class Xorl(Operator):
    full_name = 'logical xor'
    signature = 'l xorl l l'
    domain = Domain('BxB')
    categories = [DocLogicalOperators]

class Notl(Operator):
    full_name = 'logical not'
    signature = 'l notl l'
    cxx_operator = 'operator!'
    domain = Domain('B')
    categories = [DocLogicalOperators]
    bench_auto_against_std = True

class Truel(Operator):
    full_name = 'logical true'
    signature = 'l truel'
    domain = Domain('')
    categories = [DocLogicalOperators]
    bench_auto_against_std = True

class Falsel(Operator):
    full_name = 'logical false'
    signature = 'l falsel'
    domain = Domain('')
    categories = [DocLogicalOperators]
    bench_auto_against_std = True

class Add(Operator):
    full_name = 'addition'
    signature = 'v add v v'
    cxx_operator = 'operator+'
    domain = Domain('RxR')
    categories = [DocBasicArithmetic]
    bench_auto_against_std = True
    bench_auto_against_mipp = True

class Sub(Operator):
    full_name = 'subtraction'
    signature = 'v sub v v'
    cxx_operator = 'operator-'
    domain = Domain('RxR')
    categories = [DocBasicArithmetic]
    bench_auto_against_std = True
    bench_auto_against_mipp = True

class Addv(Operator):
    full_name = 'horizontal sum'
    signature = 's addv v'
    types = common.ftypes
    domain = Domain('R')
    categories = [DocMisc]
    desc = 'Returns the sum of all the elements contained in v'
    do_bench = False

class Mul(Operator):
    full_name = 'product'
    signature = 'v mul v v'
    cxx_operator = 'operator*'
    domain = Domain('RxR')
    categories = [DocBasicArithmetic]
    bench_auto_against_std = True
    bench_auto_against_mipp = True

class Div(Operator):
    full_name = 'division'
    signature = 'v div v v'
    cxx_operator = 'operator/'
    domain = Domain('RxR\{0}')
    categories = [DocBasicArithmetic]
    bench_auto_against_std = True
    bench_auto_against_mipp = True

class Neg(Operator):
    full_name = 'negation'
    signature = 'v neg v'
    cxx_operator = 'operator-'
    domain = Domain('R')
    categories = [DocBasicArithmetic]
    bench_auto_against_std = True

class Min(Operator):
    full_name = 'min'
    signature = 'v min v v'
    domain = Domain('RxR')
    categories = [DocBasicArithmetic]

class Max(Operator):
    full_name = 'max'
    signature = 'v max v v'
    domain = Domain('RxR')
    categories = [DocBasicArithmetic]
    bench_auto_against_mipp = True

class Shr(Operator):
    full_name = 'right shift'
    signature = 'v shr v p'
    types = common.iutypes
    cxx_operator = 'operator>>'
    domain = Domain('RxN')
    categories = [DocBitsOperators]
    bench_auto_against_mipp = True

    def bench_mipp_name(self, typ):
        return 'mipp::rshift<{}>'.format(typ)

class Shl(Operator):
    full_name = 'left shift'
    signature = 'v shl v p'
    types = common.iutypes
    cxx_operator = 'operator<<'
    domain = Domain('RxN')
    categories = [DocBitsOperators]
    bench_auto_against_mipp = True

    def bench_mipp_name(self, typ):
        return 'mipp::lshift<{}>'.format(typ)

class Eq(Operator):
    signature = 'l eq v v'
    cxx_operator = 'operator=='
    domain = Domain('RxR')
    categories = [DocComparison]
    bench_auto_against_std = True
    bench_auto_against_mipp = True

    def bench_mipp_name(self, typ):
        return 'mipp::cmpeq<{}>'.format(typ)

class Ne(Operator):
    signature = 'l ne v v'
    cxx_operator = 'operator!='
    domain = Domain('RxR')
    categories = [DocComparison]
    bench_auto_against_std = True
    bench_auto_against_mipp = True

    def bench_mipp_name(self, typ):
        return 'mipp::cmpneq<{}>'.format(typ)

class Gt(Operator):
    signature = 'l gt v v'
    cxx_operator = 'operator>'
    domain = Domain('RxR')
    categories = [DocComparison]
    bench_auto_against_std = True
    bench_auto_against_mipp = True

    def bench_mipp_name(self, typ):
        return 'mipp::cmpgt<{}>'.format(typ)

class Ge(Operator):
    signature = 'l ge v v'
    cxx_operator = 'operator>='
    domain = Domain('RxR')
    categories = [DocComparison]
    bench_auto_against_std = True
    bench_auto_against_mipp = True

    def bench_mipp_name(self, typ):
        return 'mipp::cmpge<{}>'.format(typ)

class Lt(Operator):
    signature = 'l lt v v'
    cxx_operator = 'operator<'
    domain = Domain('RxR')
    categories = [DocComparison]
    bench_auto_against_std = True
    bench_auto_against_mipp = True

    def bench_mipp_name(self, typ):
        return 'mipp::cmplt<{}>'.format(typ)

class Le(Operator):
    signature = 'l le v v'
    cxx_operator = 'operator<='
    domain = Domain('RxR')
    categories = [DocComparison]
    bench_auto_against_std = True
    bench_auto_against_mipp = True

    def bench_mipp_name(self, typ):
        return 'mipp::cmple<{}>'.format(typ)

class If_else1(Operator):
    signature = 'v if_else1 l v v'
    domain = Domain('BxRxR')
    categories = [DocMisc]

class Abs(Operator):
    signature = 'v abs v'
    domain = Domain('R')
    categories = [DocBasicArithmetic]
    bench_auto_against_mipp = True
    bench_auto_against_sleef = True
    #bench_auto_against_std = True

    def bench_sleef_name(self, simd, typ):
        return common.sleef_name('fabs', simd, typ)

class Fma(Operator):
    signature = 'v fma v v v'
    domain = Domain('RxRxR')
    categories = [DocBasicArithmetic]

class Fnma(Operator):
    signature = 'v fnma v v v'
    domain = Domain('RxRxR')
    categories = [DocBasicArithmetic]

class Fms(Operator):
    signature = 'v fms v v v'
    domain = Domain('RxRxR')
    categories = [DocBasicArithmetic]

class Fnms(Operator):
    signature = 'v fnms v v v'
    domain = Domain('RxRxR')
    categories = [DocBasicArithmetic]

class Ceil(Operator):
    signature = 'v ceil v'
    domain = Domain('R')
    categories = [DocRounding]
    bench_auto_against_sleef = True
    bench_auto_against_std = True

class Floor(Operator):
    signature = 'v floor v'
    domain = Domain('R')
    categories = [DocRounding]
    bench_auto_against_sleef = True
    bench_auto_against_std = True

class Trunc(Operator):
    signature = 'v trunc v'
    domain = Domain('R')
    categories = [DocRounding]
    bench_auto_against_sleef = True
    bench_auto_against_std = True

class Round_to_even(Operator):
    signature = 'v round_to_even v'
    domain = Domain('R')
    categories = [DocRounding]

class All(Operator):
    signature = 'p all l'
    domain = Domain('B')
    categories = [DocMisc]

class Any(Operator):
    signature = 'p any l'
    domain = Domain('B')
    categories = [DocMisc]

class Nbtrue(Operator):
    signature = 'p nbtrue l'
    domain = Domain('B')
    categories = [DocMisc]

class Reinterpret(Operator):
    signature = 'v reinterpret v'
    output_to = common.OUTPUT_TO_SAME_SIZE_TYPES
    domain = Domain('R')
    categories = [DocConversion]
    ## Disable bench
    do_bench = False

class Reinterpretl(Operator):
    signature = 'l reinterpretl l'
    domain = Domain('B')
    categories = [DocConversion]
    output_to = common.OUTPUT_TO_SAME_SIZE_TYPES
    ## Disable bench
    do_bench = False

class Cvt(Operator):
    signature = 'v cvt v'
    output_to = common.OUTPUT_TO_SAME_SIZE_TYPES
    domain = Domain('R')
    categories = [DocConversion]
    ## Disable bench
    do_bench = False

class Upcvt(Operator):
    signature = 'vx2 upcvt v'
    output_to = common.OUTPUT_TO_UP_TYPES
    domain = Domain('R')
    types = ['i8', 'u8', 'i16', 'u16', 'f16', 'i32', 'u32', 'f32']
    categories = [DocConversion]
    ## Disable bench
    do_bench = False

class Downcvt(Operator):
    signature = 'v downcvt v v'
    output_to = common.OUTPUT_TO_DOWN_TYPES
    domain = Domain('R')
    types = ['i16', 'u16', 'f16', 'i32', 'u32', 'f32', 'i64', 'u64', 'f64']
    categories = [DocConversion]
    ## Disable bench
    do_bench = False

class Rec(Operator):
    full_name = 'reciprocal'
    signature = 'v rec v'
    types = common.ftypes
    domain = Domain('R\{0}')
    categories = [DocBasicArithmetic]

class Rec11(Operator):
    full_name = 'reciprocal with relative error at most 2^{-11}'
    signature = 'v rec11 v'
    types = common.ftypes
    categories = [DocBasicArithmetic]
    domain = Domain('R\{0}')
    tests_ulps = 11

class Rec8(Operator):
    full_name = 'reciprocal with relative error at most 2^{-8}'
    signature = 'v rec8 v'
    types = common.ftypes
    categories = [DocBasicArithmetic]
    domain = Domain('R\{0}')
    tests_ulps = 8

class Sqrt(Operator):
    full_name = 'square root'
    signature = 'v sqrt v'
    types = common.ftypes
    domain = Domain('[0,Inf)')
    categories = [DocBasicArithmetic]
    bench_auto_against_mipp = True
    bench_auto_against_sleef = True
    bench_auto_against_std = True
    tests_mpfr = True

class Rsqrt11(Operator):
    full_name = 'square root'
    signature = 'v rsqrt11 v'
    types = common.ftypes
    domain = Domain('[0,Inf)')
    categories = [DocBasicArithmetic]
    tests_ulps = 11

class Rsqrt8(Operator):
    full_name = 'square root'
    signature = 'v rsqrt8 v'
    types = common.ftypes
    domain = Domain('[0,Inf)')
    categories = [DocBasicArithmetic]
    tests_ulps = 8

class Ziplo(Operator):
    full_name = 'ziplo'
    signature = 'v ziplo v v'
    types = common.types
    domain = Domain('R')
    categories = [DocMisc]
    do_bench = False

class Ziphi(Operator):
    full_name = 'ziphi'
    signature = 'v ziphi v v'
    types = common.types
    domain = Domain('R')
    categories = [DocMisc]
    do_bench = False

class Unziplo(Operator):
    full_name = 'unziplo'
    signature = 'v unziplo v v'
    types = common.types
    domain = Domain('R')
    categories = [DocMisc]
    do_bench = False

class Unziphi(Operator):
    full_name = 'unziphi'
    signature = 'v unziphi v v'
    types = common.types
    domain = Domain('R')
    categories = [DocMisc]
    do_bench = False

class ToMask(Operator):
    full_name = 'square root'
    signature = 'v to_mask l'
    categories = [DocLogicalOperators]
    do_bench = False

class ToLogical(Operator):
    full_name = 'square root'
    signature = 'l to_logical v'
    categories = [DocLogicalOperators]
    do_bench = False

# -----------------------------------------------------------------------------
# Import other operators if present: this is not Pythonic and an issue was
# opened for this

import os
import sys
import io

sep = ';' if sys.platform == 'win32' else ':'
search_dirs = os.getenv('NSIMD_OPERATORS_PATH')
if search_dirs != None:
    dirs = search_dirs.split(sep)
    for d in dirs:
        operators_file = os.path.join(d, 'operators.py')
        with io.open(operators_file, mode='r', encoding='utf-8') as fin:
            exec(fin.read())<|MERGE_RESOLUTION|>--- conflicted
+++ resolved
@@ -438,7 +438,6 @@
     signature = 'v set1 s'
     categories = [DocMisc]
     desc = 'Set all elements in the vector to the given value.'
-<<<<<<< HEAD
 
 class Iota(Operator):
     signature = 'v iota'
@@ -446,8 +445,7 @@
     categories = [DocMisc]
     desc = 'Set each element to its lane index, ' + \
            'i.e. sequentially increasing starting from zero.'
-=======
->>>>>>> 9292fe42
+    desc = 'Set all elements in the vector to the given value.'
 
 class Loadu(Operator):
     full_name = 'loadu'
@@ -606,7 +604,6 @@
     domain = Domain('R')
     desc = 'Store SIMD vector of booleans into aligned memory. True is ' + \
            'stored as 1 and False as 0.'
-<<<<<<< HEAD
 
 class Storea_masked(Operator):
     full_name = 'storea_masked'
@@ -625,8 +622,7 @@
     desc = 'Store SIMD vector into unaligned memory. ' + \
            'Store only those elements where the mask is true,' + \
            ' do not write to the others.'
-=======
->>>>>>> 9292fe42
+           'stored as 1 and False as 0.'
 
 class Orb(Operator):
     full_name = 'bitwise or'
