--- conflicted
+++ resolved
@@ -441,18 +441,11 @@
 /* ------------------------------------------------------------------------- */
 /* Sorter typedefs for floatting point types */
 
-<<<<<<< HEAD
 #if ((defined(NSIMD_NEON128) || defined(NSIMD_AARCH64)) && \
      defined(NSIMD_FP16)) || defined(NSIMD_SVE) || defined(NSIMD_SVE128) || \
      defined(NSIMD_SVE256) || defined(NSIMD_SVE512) || \
      defined(NSIMD_SVE1024) || defined(NSIMD_SVE2048)
   #define NSIMD_NATIVE_FP16
-=======
-#if ((defined(NSIMD_NEON128) || defined(NSIMD_AARCH64)) &&                     \
-     defined(NSIMD_FP16)) ||                                                   \
-    defined(NSIMD_SVE)
-#define NSIMD_NATIVE_FP16
->>>>>>> 371ee494
 #endif
 
 #ifdef NSIMD_NATIVE_FP16
