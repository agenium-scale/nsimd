# Copyright (c) 2019 Agenium Scale
#
# Permission is hereby granted, free of charge, to any person obtaining a copy
# of this software and associated documentation files (the "Software"), to deal
# in the Software without restriction, including without limitation the rights
# to use, copy, modify, merge, publish, distribute, sublicense, and/or sell
# copies of the Software, and to permit persons to whom the Software is
# furnished to do so, subject to the following conditions:
#
# The above copyright notice and this permission notice shall be included in all
# copies or substantial portions of the Software.
#
# THE SOFTWARE IS PROVIDED "AS IS", WITHOUT WARRANTY OF ANY KIND, EXPRESS OR
# IMPLIED, INCLUDING BUT NOT LIMITED TO THE WARRANTIES OF MERCHANTABILITY,
# FITNESS FOR A PARTICULAR PURPOSE AND NONINFRINGEMENT. IN NO EVENT SHALL THE
# AUTHORS OR COPYRIGHT HOLDERS BE LIABLE FOR ANY CLAIM, DAMAGES OR OTHER
# LIABILITY, WHETHER IN AN ACTION OF CONTRACT, TORT OR OTHERWISE, ARISING FROM,
# OUT OF OR IN CONNECTION WITH THE SOFTWARE OR THE USE OR OTHER DEALINGS IN THE
# SOFTWARE.

# This file gives the implementation of platform x86, i.e. Intel/AMD SIMD.
# Reading this file is NOT straightforward. X86 SIMD extensions is a mess.
# This script nonetheless tries to be as readable as possible. It implements
# SSE2, SSE42, AVX, AVX2, AVX512 as found on KNLs and AVX512 as found on Xeon
# Skylakes.

import common
import x86_load_store_deg234 as ldst234

# -----------------------------------------------------------------------------
# Helpers

sse = ['sse2', 'sse42']
avx = ['avx', 'avx2']
avx512 = ['avx512_knl', 'avx512_skylake']

# -----------------------------------------------------------------------------
# Implementation of mandatory functions for this module


def get_simd_exts():
    return ['sse2', 'sse42', 'avx', 'avx2', 'avx512_knl', 'avx512_skylake']


def emulate_fp16(simd_ext):
    if not simd_ext in get_simd_exts():
        raise ValueError('Unknown SIMD extension "{}"'.format(simd_ext))
    return True


def get_type(simd_ext, typ):
    # Number of bits
    if simd_ext in sse:
        bits = '128'
    elif simd_ext in avx:
        bits = '256'
    elif simd_ext in avx512:
        bits = '512'
    else:
        raise ValueError('Unknown SIMD extension "{}"'.format(simd_ext))
    # Suffix
    if typ == 'f16':
        return 'struct {{__m{} v0; __m{} v1; }}'.format(bits, bits)
    elif typ == 'f32':
        return '__m{}'.format(bits)
    elif typ == 'f64':
        return '__m{}d'.format(bits)
    elif typ in common.iutypes:
        return '__m{}i'.format(bits)
    else:
        raise ValueError('Unknown type "{}"'.format(typ))


def get_logical_type(simd_ext, typ):
    if typ not in common.types:
        raise ValueError('Unknown type "{}"'.format(typ))
    if simd_ext in sse + avx:
        return get_type(simd_ext, typ)
    elif simd_ext in avx512:
        if typ == 'f16':
            return 'struct { __mmask16 v0; __mmask16 v1; }'
        return '__mmask{}'.format(512 // common.bitsize(typ))
    else:
        raise ValueError('Unknown SIMD extension "{}"'.format(simd_ext))


def get_nb_registers(simd_ext):
    if simd_ext in sse + avx:
        return '16'
    elif simd_ext in avx512:
        return '32'
    else:
        raise ValueError('Unknown SIMD extension "{}"'.format(simd_ext))


def has_compatible_SoA_types(simd_ext):
    if simd_ext not in sse + avx + avx512:
        raise ValueError('Unknown SIMD extension "{}"'.format(simd_ext))
    else:
        return False


def get_additional_include(func, platform, simd_ext):
    ret = ''
    if simd_ext == 'sse2':
        ret += '''#include <nsimd/cpu/cpu/{}.h>
                  '''.format(func)
    elif simd_ext == 'sse42':
        ret += '''#include <nsimd/x86/sse2/{}.h>
                  '''.format(func)
    elif simd_ext == 'avx':
        ret += '''#include <nsimd/x86/sse42/{}.h>
                  '''.format(func)
    elif simd_ext == 'avx2':
        ret += '''#include <nsimd/x86/avx/{}.h>
                  '''.format(func)
    elif simd_ext == 'avx512_knl':
        ret += '''#include <nsimd/x86/avx2/{}.h>
                  '''.format(func)
    elif simd_ext == 'avx512_skylake':
        ret += '''#include <nsimd/x86/avx2/{}.h>
                  '''.format(func)
    if func == 'shra':
        ret += '''#include <nsimd/x86/{simd_ext}/shr.h>
                  '''.format(simd_ext=simd_ext)
    if func in ['loadla', 'loadlu', 'storela', 'storelu']:
        ret += '''#include <nsimd/x86/{simd_ext}/set1.h>
                  # include <nsimd/x86/{simd_ext}/eq.h>
                  # include <nsimd/x86/{simd_ext}/notl.h>
                  # include <nsimd/x86/{simd_ext}/if_else1.h>
                  '''.format(simd_ext=simd_ext)
    if func in ['notb']:
        ret += '''#include <nsimd/x86/{simd_ext}/andnotb.h>
                  '''.format(simd_ext=simd_ext)
    if func in ['notl']:
        ret += '''#include <nsimd/x86/{simd_ext}/andnotb.h>
                  # include <nsimd/x86/{simd_ext}/andnotl.h>
                  '''.format(simd_ext=simd_ext)
    if func in ['min', 'max']:
        ret += '''#include <nsimd/x86/{simd_ext}/gt.h>
                  '''.format(simd_ext=simd_ext)
    if func in ['lt']:
        ret += '''#include <nsimd/x86/{simd_ext}/gt.h>
                  '''.format(simd_ext=simd_ext)
    if func in ['ge']:
        ret += '''#include <nsimd/x86/{simd_ext}/lt.h>
                  '''.format(simd_ext=simd_ext)
    if func in ['if_else1']:
        ret += '''#include <nsimd/x86/{simd_ext}/notb.h>
                  # include <nsimd/x86/{simd_ext}/orb.h>
                  # include <nsimd/x86/{simd_ext}/andnotb.h>
                  # include <nsimd/x86/{simd_ext}/andb.h>
                  '''.format(simd_ext=simd_ext)
    if func in ['abs']:
        ret += '''#include <nsimd/x86/{simd_ext}/if_else1.h>
                  # include <nsimd/x86/{simd_ext}/set1.h>
                  '''.format(simd_ext=simd_ext)
    if func == 'reinterpretl' and simd_ext in ['sse', 'avx']:
        ret += '''#include <nsimd/x86/{simd_ext}/storeu.h>
                  # include <nsimd/x86/{simd_ext}/loadu.h>
                  '''.format(simd_ext=simd_ext)
    if func == 'upcvt':
        ret += '''#include <nsimd/x86/{simd_ext}/cvt.h>
                  '''.format(simd_ext=simd_ext)
    if func == 'ziplo' and simd_ext in ['avx512_knl', 'avx512_skylake']:
        ret += '''#include <nsimd/x86/avx2/ziphi.h>
                  '''.format(simd_ext=simd_ext)
    if func == 'ziphi' and simd_ext in ['avx512_knl', 'avx512_skylake']:
        ret += '''#include <nsimd/x86/avx2/ziplo.h>
                  '''.format(simd_ext=simd_ext)
    if func == 'zip':
        ret += '''#include <nsimd/x86/{simd_ext}/ziplo.h>
                  # include <nsimd/x86/{simd_ext}/ziphi.h>
                  '''.format(simd_ext=simd_ext)
    if func == 'unzip':
        ret += '''#include <nsimd/x86/{simd_ext}/unziplo.h>
                  #include <nsimd/x86/{simd_ext}/unziphi.h>
                  '''.format(simd_ext=simd_ext)
    if simd_ext in avx512 and func in ['loadlu', 'loadla']:
        ret += '''
                  # if NSIMD_CXX > 0
                  extern "C" {{
                  # endif

                  NSIMD_INLINE
                  nsimd_{simd_ext}_vlu16
                  nsimd_{func}_{simd_ext}_u16(const u16*);

                  # if NSIMD_CXX > 0
                  }} // extern "C"
                  # endif
                  '''.format(func=func, **fmtspec)
    if func in ['load2u', 'load3u', 'load4u', 'load2a', 'load3a', 'load4a']:
        ret += '''
                  # include <nsimd/x86/{simd_ext}/loadu.h>
                  # include <nsimd/x86/{simd_ext}/storeu.h>

                  # if NSIMD_CXX > 0
                  extern "C" {{
                  # endif

                  NSIMD_INLINE nsimd_{simd_ext}_vu16x{deg}
                  nsimd_{func}_{simd_ext}_u16(const u16*);

                  # if NSIMD_CXX > 0
                  }} // extern "C"
                  # endif
                  '''.format(func=func, deg=func[4], **fmtspec)
    if func in ['store2u', 'store3u', 'store4u', 'store2a', 'store3a',
                'store4a']:
        deg = func[5]
        args = ','.join(['nsimd_{simd_ext}_vu16'.format(**fmtspec)
                         for i in range(1, int(deg) + 1)])
        ret += '''
                  # include <nsimd/x86/{simd_ext}/loadu.h>
                  # include <nsimd/x86/{simd_ext}/storeu.h>

                  # if NSIMD_CXX > 0
                  extern "C" {{
                  # endif

                  NSIMD_INLINE void nsimd_{func}_{simd_ext}_u16(u16*, {args});

                  # if NSIMD_CXX > 0
                  }} // extern "C"
                  # endif
                  '''.format(func=func, deg=deg, args=args, **fmtspec)
    if func == 'to_logical':
        ret += '''#include <nsimd/x86/{simd_ext}/ne.h>
                  # include <nsimd/x86/{simd_ext}/reinterpretl.h>
                  '''.format(simd_ext=simd_ext)
    if func == 'adds':
        ret += '''
                    # include <nsimd/x86/{simd_ext}/reinterpret.h>
                    # include <nsimd/x86/{simd_ext}/add.h>
                    # include <nsimd/x86/{simd_ext}/set1.h>
                    # include <nsimd/x86/{simd_ext}/shr.h>
                    # include <nsimd/x86/{simd_ext}/orb.h>
                    # include <nsimd/x86/{simd_ext}/xorb.h>
                    # include <nsimd/x86/{simd_ext}/notb.h>
                    # include <nsimd/x86/{simd_ext}/if_else1.h>
                    #if NSIMD_CXX > 0
                        #include <climits>
                    #else
                        #include <limits.h>
                    #endif
                ''' .format(**fmtspec)
        if simd_ext in avx512:
            ret += '''
                    # include <nsimd/x86/{simd_ext}/to_logical.h>
                   '''.format(**fmtspec)
    if func == 'subs':
        ret += '''
                    # include <nsimd/x86/{simd_ext}/adds.h>
                    # include <nsimd/x86/{simd_ext}/neg.h>
                    # include <nsimd/x86/{simd_ext}/sub.h>
                    # include <nsimd/x86/{simd_ext}/gt.h>
                    # include <nsimd/x86/{simd_ext}/set1.h>
                    # include <nsimd/x86/{simd_ext}/if_else1.h>
                '''.format(**fmtspec)
    return ret

# -----------------------------------------------------------------------------
# Function prefixes and suffixes

def pre(simd_ext):
    # Number of bits
    if simd_ext in sse:
        bits = ''
    elif simd_ext in avx:
        bits = '256'
    elif simd_ext in avx512:
        bits = '512'
    else:
        raise ValueError('Unknown SIMD extension "{}"'.format(simd_ext))
    return '_mm{}_'.format(bits)

def suf_ep(typ):
    if typ == 'f16':
        return '_ph'
    elif typ == 'f32':
        return '_ps'
    elif typ == 'f64':
        return '_pd'
    elif typ in common.iutypes:
        return '_epi{}'.format(typ[1:])
    else:
        raise ValueError('Unknown type "{}"'.format(typ))

def nbits(simd_ext):
    if simd_ext in sse:
        return '128'
    elif simd_ext in avx:
        return '256'
    else:
        return '512'

def suf_si(simd_ext, typ):
    if typ == 'f16':
        return '_ph'
    elif typ == 'f32':
        return '_ps'
    elif typ == 'f64':
        return '_pd'
    elif typ in common.iutypes:
        return '_si{}'.format(nbits(simd_ext))
    else:
        raise ValueError('Unknown type "{}"'.format(typ))

# -----------------------------------------------------------------------------
# Other helper functions

fmtspec = {}

LO = 0
HI = 1

def extract(simd_ext, typ, lohi, var):
    if simd_ext in avx:
        lohi_arg = '0' if lohi == LO else '1'
        if typ == 'f32':
            if lohi == LO:
                return '_mm256_castps256_ps128({})'.format(var)
            else:
                return '_mm256_extractf128_ps({}, 1)'.format(var)
        elif typ == 'f64':
            if lohi == LO:
                return '_mm256_castpd256_pd128({})'.format(var)
            else:
                return '_mm256_extractf128_pd({}, 1)'.format(var)
        else:
            if lohi == LO:
                return '_mm256_castsi256_si128({})'.format(var)
            else:
                return '_mm256_extractf128_si256({}, 1)'.format(var)
    elif simd_ext in avx512:
        lohi_arg = '0' if lohi == LO else '1'
        if typ == 'f32':
            if lohi == LO:
                return '_mm512_castps512_ps256({})'.format(var)
            else:
                return '''_mm256_castsi256_ps(_mm512_extracti64x4_epi64(
                              _mm512_castps_si512({}), 1))'''.format(var)
        elif typ == 'f64':
            if lohi == LO:
                return '_mm512_castpd512_pd256({})'.format(var)
            else:
                return '_mm512_extractf64x4_pd({}, 1)'.format(var)
        else:
            if lohi == LO:
                return '_mm512_castsi512_si256({})'.format(var)
            else:
                return '_mm512_extracti64x4_epi64({}, 1)'.format(var)

def setr(simd_ext, typ, var1, var2):
    if simd_ext in avx:
        if typ == 'f32':
            return '''_mm256_insertf128_ps(_mm256_castps128_ps256(
                        {}), {}, 1)'''.format(var1, var2)
        elif typ == 'f64':
            return '''_mm256_insertf128_pd(_mm256_castpd128_pd256(
                        {}), {}, 1)'''.format(var1, var2)
        else:
            return '''_mm256_insertf128_si256(_mm256_castsi128_si256(
                        {}), {}, 1)'''.format(var1, var2)
    elif simd_ext in avx512:
        if typ == 'f32':
            return '''_mm512_castpd_ps(_mm512_insertf64x4(_mm512_castps_pd(
                        _mm512_castps256_ps512({})), _mm256_castps_pd(
                          {}), 1))'''. \
                      format(var1, var2)
        elif typ == 'f64':
            return '''_mm512_insertf64x4(_mm512_castpd256_pd512(
                        {}), {}, 1)'''.format(var1, var2)
        else:
            return '''_mm512_inserti64x4(_mm512_castsi256_si512(
                        {}), {}, 1)'''.format(var1, var2)

def how_it_should_be_op2(func, simd_ext, typ):
    if typ == 'f16':
        return '''nsimd_{simd_ext}_vf16 ret;
                  ret.v0 = {pre}{func}_ps({in0}.v0, {in1}.v0);
                  ret.v1 = {pre}{func}_ps({in0}.v1, {in1}.v1);
                  return ret;'''.format(func=func, **fmtspec)
    else:
        return 'return {pre}{func}{suf}({in0}, {in1});'. \
               format(func=func, **fmtspec)

def split_opn(func, simd_ext, typ, n):
    simd_ext2 = 'sse42' if simd_ext in avx else 'avx2'
    inp = [common.in0, common.in1, common.in2]
    defi = ''
    for i in range(0, n):
        defi += \
        '''nsimd_{simd_ext2}_v{typ} v{i}0 = {extract_loi};
           nsimd_{simd_ext2}_v{typ} v{i}1 = {extract_hii};'''. \
           format(simd_ext2=simd_ext2, typ=typ, i=i,
                  extract_loi=extract(simd_ext, typ, LO, inp[i]),
                  extract_hii=extract(simd_ext, typ, HI, inp[i]))
    vlo = ', '.join(['v{}0'.format(i) for i in range(0, n)])
    vhi = ', '.join(['v{}1'.format(i) for i in range(0, n)])
    return '''{defi}
              v00 = nsimd_{func}_{simd_ext2}_{typ}({vlo});
              v01 = nsimd_{func}_{simd_ext2}_{typ}({vhi});
              return {merge};'''. \
              format(defi=defi, vlo=vlo, vhi=vhi,
                     func=func, simd_ext2=simd_ext2, typ=typ,
                     merge=setr(simd_ext, typ, 'v00', 'v01'))

def split_op2(func, simd_ext, typ):
    return split_opn(func, simd_ext, typ, 2)

def emulate_op2(op, simd_ext, typ):
    return '''int i;
              {typ} buf0[{le}], buf1[{le}];
              {pre}storeu{sufsi}(({intrin_typ}*)buf0, {in0});
              {pre}storeu{sufsi}(({intrin_typ}*)buf1, {in1});
              for (i = 0; i < {le}; i++) {{
                buf0[i] = ({typ})(buf0[i] {op} buf1[i]);
              }}
              return {pre}loadu{sufsi}(({intrin_typ}*)buf0);'''. \
              format(intrin_typ=get_type(simd_ext, typ), op=op, **fmtspec)

def emulate_op1(func, simd_ext, typ):
    if typ in common.iutypes:
        cast = '({}*)'.format(get_type(simd_ext, typ))
    else:
        cast = ''
    return '''int i;
              {typ} buf0[{le}];
              {pre}storeu{sufsi}({cast}buf0, {in0});
              for (i = 0; i < {le}; i += nsimd_len_cpu_{typ}()) {{
                nsimd_storeu_cpu_{typ}(&buf0[i], nsimd_{func}_cpu_{typ}(
                  nsimd_loadu_cpu_{typ}(&buf0[i])));
              }}
              return {pre}loadu{sufsi}({cast}buf0);'''. \
              format(cast=cast, func=func, **fmtspec)

def split_cmp2(func, simd_ext, typ):
    simd_ext2 = 'sse42' if simd_ext in avx else 'avx2'
    leo2 = int(fmtspec['le']) // 2
    if simd_ext in avx512:
        if typ in ['i8', 'u8', 'f32', 'f64']:
            merge = \
            '''return (__mmask{le})(u32)_mm256_movemask{suf}(
                        v00) | ((__mmask{le})(u32)_mm256_movemask{suf}(
                          v01) << {leo2});'''. \
                       format(leo2=leo2, **fmtspec)
        elif typ in ['i32', 'u32', 'i64', 'u64']:
            ftyp = 'f{typnbits}'.format(**fmtspec)
            merge = \
            '''return (__mmask{le})(u32)_mm256_movemask{fsuf}(
                        _mm256_castsi256{suf}(v00)) |
                          (((__mmask{le})(u32)_mm256_movemask{fsuf}(
                            _mm256_castsi256{suf}(v01))) << {leo2});'''. \
                            format(fsuf=suf_ep(ftyp), leo2=leo2, **fmtspec)
        else:
            merge = \
            '''v00 = _mm256_permute4x64_epi64(v00, 216); /* exchange middle qwords */
               nsimd_avx2_vi16 lo1 = _mm256_unpacklo_epi16(v00, v00);
               nsimd_avx2_vi16 hi1 = _mm256_unpackhi_epi16(v00, v00);
               v01 = _mm256_permute4x64_epi64(v01, 216); /* exchange middle qwords */
               nsimd_avx2_vi16 lo2 = _mm256_unpacklo_epi16(v01, v01);
               nsimd_avx2_vi16 hi2 = _mm256_unpackhi_epi16(v01, v01);
               return (__mmask32)(u32)_mm256_movemask_ps(
                                   _mm256_castsi256_ps(lo1)) |
                      (__mmask32)((u32)_mm256_movemask_ps(
                                   _mm256_castsi256_ps(hi1)) << 8) |
                      (__mmask32)((u32)_mm256_movemask_ps(
                                   _mm256_castsi256_ps(lo2)) << 16) |
                      (__mmask32)((u32)_mm256_movemask_ps(
                                   _mm256_castsi256_ps(hi2)) << 24);'''. \
                                   format(**fmtspec)
    else:
        merge = 'return {};'.format(setr(simd_ext, typ, 'v00', 'v01'))
    return '''nsimd_{simd_ext2}_v{typ} v00 = {extract_lo0};
              nsimd_{simd_ext2}_v{typ} v01 = {extract_hi0};
              nsimd_{simd_ext2}_v{typ} v10 = {extract_lo1};
              nsimd_{simd_ext2}_v{typ} v11 = {extract_hi1};
              v00 = nsimd_{func}_{simd_ext2}_{typ}(v00, v10);
              v01 = nsimd_{func}_{simd_ext2}_{typ}(v01, v11);
              {merge}'''. \
              format(simd_ext2=simd_ext2,
                     extract_lo0=extract(simd_ext, typ, LO, common.in0),
                     extract_hi0=extract(simd_ext, typ, HI, common.in0),
                     extract_lo1=extract(simd_ext, typ, LO, common.in1),
                     extract_hi1=extract(simd_ext, typ, HI, common.in1),
                     func=func, merge=merge, **fmtspec)

def f16_cmp2(func, simd_ext):
    return '''nsimd_{simd_ext}_vlf16 ret;
              ret.v0 = nsimd_{func}_{simd_ext}_f32({in0}.v0, {in1}.v0);
              ret.v1 = nsimd_{func}_{simd_ext}_f32({in0}.v1, {in1}.v1);
              return ret;'''.format(func=func, **fmtspec)

def cmp2_with_add(func, simd_ext, typ):
    cte = { 'u8': '0x80', 'u16': '0x8000', 'u32': '0x80000000',
            'u64': '0x8000000000000000' }
    return \
    '''nsimd_{simd_ext}_v{typ} cte = nsimd_set1_{simd_ext}_{typ}({cte});
       return nsimd_{func}_{simd_ext}_{ityp}(
                {pre}add{suf}({in0}, cte),
                {pre}add{suf}({in1}, cte));'''. \
                format(func=func, cte=cte[typ],
                       ityp='i{}'.format(typ[1:]), **fmtspec)

# -----------------------------------------------------------------------------
# Returns C code for func

# Load

def load(simd_ext, typ, aligned):
    align = '' if aligned else 'u'
    cast = '(__m{}i*)'.format(nbits(simd_ext)) if typ in common.iutypes else ''
    if typ == 'f16':
        if simd_ext in sse:
            return \
            '''#ifdef NSIMD_FP16
                 nsimd_{simd_ext}_vf16 ret;
                 __m128i v = _mm_load{align}_si128((__m128i*){in0});
                 ret.v0 = _mm_cvtph_ps(v);
                 v = _mm_shuffle_epi32(v, 14); /* = (3 << 2) | (2 << 0) */
                 ret.v1 = _mm_cvtph_ps(v);
                 return ret;
               # else
                 /* Note that we can do much better but is it useful? */
                 nsimd_{simd_ext}_vf16 ret;
                 f32 buf[4];
                 buf[0] = nsimd_u16_to_f32(*(u16*){in0});
                 buf[1] = nsimd_u16_to_f32(*((u16*){in0} + 1));
                 buf[2] = nsimd_u16_to_f32(*((u16*){in0} + 2));
                 buf[3] = nsimd_u16_to_f32(*((u16*){in0} + 3));
                 ret.v0 = _mm_loadu_ps(buf);
                 buf[0] = nsimd_u16_to_f32(*((u16*){in0} + 4));
                 buf[1] = nsimd_u16_to_f32(*((u16*){in0} + 5));
                 buf[2] = nsimd_u16_to_f32(*((u16*){in0} + 6));
                 buf[3] = nsimd_u16_to_f32(*((u16*){in0} + 7));
                 ret.v1 = _mm_loadu_ps(buf);
                 return ret;
               # endif'''.format(align=align, **fmtspec)
        elif simd_ext in avx:
            return '''#ifdef NSIMD_FP16
                        nsimd_{simd_ext}_vf16 ret;
                        ret.v0 = _mm256_cvtph_ps(_mm_load{align}_si128(
                                   (__m128i*){in0}));
                        ret.v1 = _mm256_cvtph_ps(_mm_load{align}_si128(
                                   (__m128i*){in0} + 1));
                        return ret;
                      # else
                        /* Note that we can do much better but is it useful? */
                        nsimd_{simd_ext}_vf16 ret;
                        f32 buf[8];
                        int i;
                        for (i = 0; i < 8; i++) {{
                          buf[i] = nsimd_u16_to_f32(*((u16*){in0} + i));
                        }}
                        ret.v0 = _mm256_loadu_ps(buf);
                        for (i = 0; i < 8; i++) {{
                          buf[i] = nsimd_u16_to_f32(*((u16*){in0} + (8 + i)));
                        }}
                        ret.v1 = _mm256_loadu_ps(buf);
                        return ret;
                      # endif'''.format(align=align, **fmtspec)
        elif simd_ext in avx512:
            return '''nsimd_{simd_ext}_vf16 ret;
                      ret.v0 = _mm512_cvtph_ps(
                                 _mm256_load{align}_si256((__m256i*){in0})
                               );
                      ret.v1 = _mm512_cvtph_ps(
                                 _mm256_load{align}_si256((__m256i*){in0} + 1)
                               );
                      return ret;
                      '''.format(align=align, **fmtspec)
    else:
        return 'return {pre}load{align}{sufsi}({cast}{in0});'. \
               format(align=align, cast=cast, **fmtspec)

# -----------------------------------------------------------------------------
# Loads of degree 2, 3 and 4

def load_deg234(simd_ext, typ, align, deg):
    if typ == 'f16':
        a = 'a' if align else 'u'
        code = '\n'.join([ \
               '''nsimd_storeu_{simd_ext}_u16(buf, tmp.v{i});
                  ret.v{i} = nsimd_loadu_{simd_ext}_f16((f16 *)buf);'''. \
                  format(i=i, **fmtspec) for i in range(0, deg)])
        return \
        '''nsimd_{simd_ext}_v{typ}x{deg} ret;
           u16 buf[{le}];
           nsimd_{simd_ext}_vu16x{deg} tmp =
               nsimd_load{deg}{a}_{simd_ext}_u16((u16*)a0);
           {code}
           return ret;'''.format(code=code, a=a, deg=deg, **fmtspec)
    if simd_ext in sse:
        if deg == 2:
            return ldst234.load2_sse(simd_ext, typ, align, fmtspec)
        if deg == 3:
            return ldst234.load3_sse(simd_ext, typ, align, fmtspec)
        if deg == 4:
            return ldst234.load4_sse(simd_ext, typ, align, fmtspec)
    if simd_ext in avx:
        if deg == 2:
            return ldst234.load2_avx(simd_ext, typ, align, fmtspec)
        if deg == 3:
            return ldst234.load3_avx(simd_ext, typ, align, fmtspec)
        if deg == 4:
            return ldst234.load4_avx(simd_ext, typ, align, fmtspec)
    if simd_ext in avx512:
        if deg == 2:
            return ldst234.load2_avx512(simd_ext, typ, align, fmtspec)
        if deg == 3:
            return ldst234.load3_avx512(simd_ext, typ, align, fmtspec)
        if deg == 4:
            return ldst234.load4_avx512(simd_ext, typ, align, fmtspec)
    return common.NOT_IMPLEMENTED

# -----------------------------------------------------------------------------
# Stores of degree 2, 3 and 4

def store_deg234(simd_ext, typ, align, deg):
    if typ == 'f16':
        a = 'a' if align else 'u'
        variables = ', '.join(['v{}'.format(i) for i in range(0, deg)])
        code = '\n'.join([ \
               '''nsimd_storeu_{{simd_ext}}_f16((f16 *)buf, {{in{ip1}}});
                  v{i} = nsimd_loadu_{{simd_ext}}_u16((u16 *)buf);'''. \
                  format(i=i, ip1=i + 1).format(**fmtspec) \
                  for i in range(0, deg)])
        return \
        '''nsimd_{simd_ext}_vu16 {variables};
           u16 buf[{le}];
           {code}
           nsimd_store{deg}{a}_{simd_ext}_u16((u16 *){in0}, {variables});'''. \
           format(variables=variables, code=code, a=a, deg=deg, **fmtspec)
    if simd_ext in sse:
        if deg == 2:
            return ldst234.store2(simd_ext, typ, align, fmtspec)
        if deg == 3:
            return ldst234.store3_sse(simd_ext, typ, align, fmtspec)
        if deg == 4:
            return ldst234.store4_sse(typ, align, fmtspec)
    if simd_ext in avx:
        if deg == 2:
            return ldst234.store2(simd_ext, typ, align, fmtspec)
        if deg == 3:
            return ldst234.store3_avx(simd_ext, typ, align, fmtspec)
        if deg == 4:
            return ldst234.store4_avx(simd_ext, typ, align, fmtspec)
    if simd_ext in avx512:
        if deg == 2:
            return ldst234.store2(simd_ext, typ, align, fmtspec)
        if deg == 3:
            return ldst234.store3_avx512(simd_ext, typ, align, fmtspec)
        if deg == 4:
            return ldst234.store4_avx512(simd_ext, typ, align, fmtspec)
    return common.NOT_IMPLEMENTED

# -----------------------------------------------------------------------------
# Store

def store(simd_ext, typ, aligned):
    align = '' if aligned else 'u'
    cast = '(__m{}i*)'.format(nbits(simd_ext)) if typ in common.iutypes else ''
    if typ == 'f16':
        if simd_ext in sse:
            return \
            '''#ifdef NSIMD_FP16
                 __m128i v0 = _mm_cvtps_ph(
                   {in1}.v0, _MM_FROUND_TO_NEAREST_INT | _MM_FROUND_NO_EXC);
                 __m128i v1 = _mm_cvtps_ph(
                   {in1}.v1, _MM_FROUND_TO_NEAREST_INT | _MM_FROUND_NO_EXC);
                 __m128d v = _mm_shuffle_pd(_mm_castsi128_pd(v0),
                               _mm_castsi128_pd(v1),
                                 0 /* = (0 << 1) | (0 << 0) */);
                 _mm_store{align}_pd((f64*){in0}, v);
               # else
                 /* Note that we can do much better but is it useful? */
                 f32 buf[4];
                 _mm_storeu_ps(buf, {in1}.v0);
                 *((u16*){in0}    ) = nsimd_f32_to_u16(buf[0]);
                 *((u16*){in0} + 1) = nsimd_f32_to_u16(buf[1]);
                 *((u16*){in0} + 2) = nsimd_f32_to_u16(buf[2]);
                 *((u16*){in0} + 3) = nsimd_f32_to_u16(buf[3]);
                 _mm_storeu_ps(buf, {in1}.v1);
                 *((u16*){in0} + 4) = nsimd_f32_to_u16(buf[0]);
                 *((u16*){in0} + 5) = nsimd_f32_to_u16(buf[1]);
                 *((u16*){in0} + 6) = nsimd_f32_to_u16(buf[2]);
                 *((u16*){in0} + 7) = nsimd_f32_to_u16(buf[3]);
               # endif'''.format(align=align, **fmtspec)
        elif simd_ext in avx:
            return \
            '''#ifdef NSIMD_FP16
                 _mm_store{align}_si128((__m128i*){in0},
                   _mm256_cvtps_ph({in1}.v0,
                     _MM_FROUND_TO_NEAREST_INT | _MM_FROUND_NO_EXC));
                 _mm_store{align}_si128((__m128i*){in0} + 1,
                   _mm256_cvtps_ph({in1}.v1,
                     _MM_FROUND_TO_NEAREST_INT | _MM_FROUND_NO_EXC));
               # else
                 /* Note that we can do much better but is it useful? */
                 int i;
                 f32 buf[8];
                 _mm256_storeu_ps(buf, {in1}.v0);
                 for (i = 0; i < 8; i++) {{
                   *((u16*){in0} + i) = nsimd_f32_to_u16(buf[i]);
                 }}
                 _mm256_storeu_ps(buf, {in1}.v1);
                 for (i = 0; i < 8; i++) {{
                   *((u16*){in0} + (8 + i)) = nsimd_f32_to_u16(buf[i]);
                 }}
               # endif'''.format(align=align, **fmtspec)
        elif simd_ext in avx512:
            return \
            '''_mm256_store{align}_si256((__m256i*){in0},
                   _mm512_cvtps_ph({in1}.v0,
                        _MM_FROUND_TO_NEAREST_INT | _MM_FROUND_NO_EXC));
               _mm256_store{align}_si256((__m256i*){in0} + 1,
                   _mm512_cvtps_ph({in1}.v1,
                        _MM_FROUND_TO_NEAREST_INT | _MM_FROUND_NO_EXC));'''. \
                        format(align=align, **fmtspec)
    else:
        return '{pre}store{align}{sufsi}({cast}{in0}, {in1});'. \
               format(align=align, cast=cast, **fmtspec)

# -----------------------------------------------------------------------------
# Code for binary operators: and, or, xor

def binop2(func, simd_ext, typ, logical=False):
    logical = 'l' if logical else ''
    func = func[0:-1]
    if typ == 'f16':
        return \
        '''nsimd_{simd_ext}_v{logi}f16 ret;
           ret.v0 = nsimd_{func}{logi2}_{simd_ext}_f32({in0}.v0, {in1}.v0);
           ret.v1 = nsimd_{func}{logi2}_{simd_ext}_f32({in0}.v1, {in1}.v1);
           return ret;'''.format(logi='l' if logical else '', func=func,
                                 logi2='l' if logical else 'b', **fmtspec)
    normal = 'return {pre}{func}{sufsi}({in0}, {in1});'. \
             format(func=func, **fmtspec)
    if simd_ext in sse:
        return normal
    if simd_ext in avx:
        if simd_ext == 'avx2' or typ in ['f32', 'f64']:
            return normal
        else:
            return '''return _mm256_castpd_si256(_mm256_{func}_pd(
                               _mm256_castsi256_pd({in0}),
                                 _mm256_castsi256_pd({in1})));'''. \
                                 format(func=func, **fmtspec)
    if simd_ext in avx512:
        if simd_ext == 'avx512_skylake' or typ in common.iutypes:
            return normal
        else:
            return \
            '''return _mm512_castsi512{suf}(_mm512_{func}_si512(
                        _mm512_cast{typ2}_si512({in0}),
                          _mm512_cast{typ2}_si512({in1})));'''. \
                          format(func=func, typ2=suf_ep(typ)[1:], **fmtspec)

# -----------------------------------------------------------------------------
# Code for logical binary operators: andl, orl, xorl

def binlop2(func, simd_ext, typ):
    op = { 'orl': '|', 'xorl': '^', 'andl': '&' }
    op_fct = { 'orl': 'kor', 'xorl': 'kxor', 'andl': 'kand' }
    if simd_ext not in avx512:
        if typ == 'f16':
            return binop2(func, simd_ext, typ, True)
        else:
            return binop2(func, simd_ext, typ)
    else: # avx512
        if typ == 'f16':
            return '''nsimd_{simd_ext}_vlf16 ret;
                      ret.v0 = (__mmask16)({in0}.v0 {op} {in1}.v0);
                      ret.v1 = (__mmask16)({in0}.v1 {op} {in1}.v1);
                      return ret;'''. \
                      format(op=op[func], op_fct=op_fct[func], **fmtspec)
        else:
            # gcc:  error: inlining failed in call to always_inline
            #              ‘__mmask8 _kor_mask8(__mmask8, __mmask8)’:
            #              target specific option mismatch
            # icc: tests fail with _{op_fct}_mask8 for f64, u64 and i64
            r = ''
            if fmtspec['le'] == 8:
                r += '#if defined(NSIMD_IS_CLANG) || defined(NSIMD_IS_GCC) || defined(NSIMD_IS_ICC)'
                r += '\n'
            else:
                r += '#if defined(NSIMD_IS_CLANG)' + '\n'
            r += '  return (__mmask{le})({in0} {op} {in1});' + '\n'
            r += '#else' + '\n'
            r += '  return _{op_fct}_mask{le}({in0}, {in1});' + '\n'
            r += '#endif' + '\n'
            return r.format(op=op[func], op_fct=op_fct[func], **fmtspec)

# -----------------------------------------------------------------------------
# andnot

def andnot2(simd_ext, typ, logical=False):
    if typ == 'f16':
        return \
        '''nsimd_{simd_ext}_v{logi}f16 ret;
           ret.v0 = nsimd_andnot{logi2}_{simd_ext}_f32({in0}.v0, {in1}.v0);
           ret.v1 = nsimd_andnot{logi2}_{simd_ext}_f32({in0}.v1, {in1}.v1);
           return ret;'''.format(logi='l' if logical else '',
                                 logi2='l' if logical else 'b', **fmtspec)
    if simd_ext in sse:
        return 'return _mm_andnot{sufsi}({in1}, {in0});'.format(**fmtspec)
    if simd_ext in avx:
        if simd_ext == 'avx2' or typ in ['f32', 'f64']:
            return 'return _mm256_andnot{sufsi}({in1}, {in0});'. \
                   format(**fmtspec)
        else:
            return '''return _mm256_castpd_si256(_mm256_andnot_pd(
                               _mm256_castsi256_pd({in1}),
                               _mm256_castsi256_pd({in0})));'''. \
                               format(**fmtspec)
    if simd_ext in avx512:
        if simd_ext == 'avx512_skylake' or typ in common.iutypes:
            return 'return _mm512_andnot{sufsi}({in1}, {in0});'. \
                   format(**fmtspec)
        else:
            return '''return _mm512_castsi512{suf}(_mm512_andnot_si512(
                               _mm512_cast{suf2}_si512({in1}),
                               _mm512_cast{suf2}_si512({in0})));'''. \
                               format(suf2=fmtspec['suf'][1:], **fmtspec)

# -----------------------------------------------------------------------------
# logical andnot

def landnot2(simd_ext, typ):
    if simd_ext in avx512:
        if typ == 'f16':
            return '''nsimd_{simd_ext}_vlf16 ret;
                      ret.v0 = (__mmask16)({in0}.v0 & (~{in1}.v0));
                      ret.v1 = (__mmask16)({in0}.v1 & (~{in1}.v1));
                      return ret;'''.format(**fmtspec)
        else:
            return 'return (__mmask{le})({in0} & (~{in1}));'.format(**fmtspec)
    return andnot2(simd_ext, typ, True)

# -----------------------------------------------------------------------------
# Code for unary not

def not1(simd_ext, typ, logical=False):
    if typ == 'f16':
        return \
        '''nsimd_{simd_ext}_v{logi}f16 ret;
           nsimd_{simd_ext}_vf32 cte = {pre}castsi{nbits}_ps(
                                         {pre}set1_epi8(-1));
           ret.v0 = nsimd_andnot{logi2}_{simd_ext}_f32(cte, {in0}.v0);
           ret.v1 = nsimd_andnot{logi2}_{simd_ext}_f32(cte, {in0}.v1);
           return ret;'''.format(logi='l' if logical else '',
                                 logi2='l' if logical else 'b', **fmtspec)
    elif typ in ['f32', 'f64']:
        return '''return nsimd_andnotb_{simd_ext}_{typ}(
                           {pre}castsi{nbits}{suf}(
                             {pre}set1_epi8(-1)), {in0});'''.format(**fmtspec)
    else:
        return '''return nsimd_andnotb_{simd_ext}_{typ}(
                           {pre}set1_epi8(-1), {in0});'''.format(**fmtspec)

# -----------------------------------------------------------------------------
# Code for unary logical lnot

def lnot1(simd_ext, typ):
    if simd_ext in avx512:
        if typ == 'f16':
            return '''nsimd_{simd_ext}_vlf16 ret;
                      ret.v0 = (__mmask16)(~{in0}.v0);
                      ret.v1 = (__mmask16)(~{in0}.v1);
                      return ret;'''.format(**fmtspec)
        else:
            return 'return (__mmask{le})(~{in0});'.format(**fmtspec)
    return not1(simd_ext, typ, True)

# -----------------------------------------------------------------------------
# Addition and substraction

def addsub(func, simd_ext, typ):
    if typ in common.ftypes or simd_ext in sse or \
       (simd_ext in avx512 and typ in ['u32', 'i32', 'u64', 'i64']):
        return how_it_should_be_op2(func, simd_ext, typ)
    else:
        if simd_ext in ['avx2', 'avx512_skylake']:
            return how_it_should_be_op2(func, simd_ext, typ)
        else:
            return split_op2(func, simd_ext, typ)

# -----------------------------------------------------------------------------
# Len

def len1(simd_ext, typ):
    return 'return {le};'.format(**fmtspec)

# -----------------------------------------------------------------------------
# Division

def div2(simd_ext, typ):
    if typ in common.ftypes:
        return how_it_should_be_op2('div', simd_ext, typ)
    return emulate_op2('/', simd_ext, typ)

# -----------------------------------------------------------------------------
# Multiplication

def mul2(simd_ext, typ):
    emulate = emulate_op2('*', simd_ext, typ)
    split = split_op2('mul', simd_ext, typ)
    # Floats
    if typ in common.ftypes:
        return how_it_should_be_op2('mul', simd_ext, typ)
    # Integers 16, 32 on SSE
    if simd_ext in sse and typ in ['i16', 'u16']:
        return 'return _mm_mullo_epi16({in0}, {in1});'.format(**fmtspec)
    if simd_ext in sse and typ in ['i32', 'u32']:
        if simd_ext == 'sse42':
            return 'return _mm_mullo_epi32({in0}, {in1});'.format(**fmtspec)
        else:
            return emulate
    # Integers 16, 32 on AVX
    if simd_ext in avx and typ in ['i16', 'u16', 'i32', 'u32']:
        if simd_ext == 'avx2':
            return 'return _mm256_mullo{suf}({in0}, {in1});'.format(**fmtspec)
        else:
            return split
    # Integers 64 on SSE on AVX
    if simd_ext in sse + avx and typ in ['i64', 'u64']:
        return emulate_op2('*', simd_ext, typ)
    # Integers 16 on AVX512
    if simd_ext in avx512 and typ in ['i16', 'u16']:
        if simd_ext == 'avx512_skylake':
            return 'return _mm512_mullo_epi16({in0}, {in1});'.format(**fmtspec)
        else:
            return split
    # Integers 32 on AVX512
    if simd_ext in avx512 and typ in ['i32', 'u32']:
        return 'return _mm512_mullo_epi32({in1}, {in0});'.format(**fmtspec)
    # Integers 64 on AVX512
    if simd_ext in avx512 and typ in ['i64', 'u64']:
        if simd_ext == 'avx512_skylake':
            return 'return _mm512_mullo_epi64({in0}, {in1});'.format(**fmtspec)
        else:
            return emulate
    # Integers 8 on SSE
    with_epi16 = '''nsimd_{simd_ext}_v{typ} lo =
                        {pre}mullo_epi16({in0}, {in1});
                    nsimd_{simd_ext}_v{typ} hi = {pre}slli_epi16(
                        {pre}mullo_epi16({pre}srli_epi16({in0}, 8),
                          {pre}srli_epi16({in1}, 8)), 8);
                    return {pre}or{sufsi}({pre}and{sufsi}(
                              lo, {pre}set1_epi16(255)),hi);'''. \
                    format(**fmtspec)
    split_epi16 = split_op2('mul', simd_ext, typ)
    if simd_ext in sse and typ in ['i8', 'u8']:
        return with_epi16
    if simd_ext in avx + avx512 and typ in ['i8', 'u8']:
        if simd_ext in ['avx2', 'avx512_skylake']:
            return with_epi16
        else:
            return split_epi16

# -----------------------------------------------------------------------------
# Shift left and right

def shl_shr(func, simd_ext, typ):
    if typ in ['f16', 'f32', 'f64']:
        return ''
    intrinsic = 'srl' if func == 'shr' else 'sll'
    simd_ext2 = 'sse42' if simd_ext in avx else 'avx2'
    split = '''nsimd_{simd_ext2}_v{typ} v0 = {extract_lo};
               nsimd_{simd_ext2}_v{typ} v1 = {extract_hi};
               v0 = nsimd_{func}_{simd_ext2}_{typ}(v0, {in1});
               v1 = nsimd_{func}_{simd_ext2}_{typ}(v1, {in1});
               return {merge};'''. \
               format(simd_ext2=simd_ext2, func=func,
                      extract_lo=extract(simd_ext, typ, LO, common.in0),
                      extract_hi=extract(simd_ext, typ, HI, common.in0),
                      merge=setr(simd_ext, typ, 'v0', 'v1'), **fmtspec)
    normal_16_32_64 = '''return {pre}{intrinsic}{suf}(
                           {in0}, _mm_set1_epi64x({in1}));'''. \
                      format(intrinsic=intrinsic, **fmtspec)
    FFs = '0x' + ('F' * int((int(typ[1:]) // 4)))
    FFOOs = FFs  + ('0' * int((int(typ[1:]) // 4)))
    with_2n_for_n = '''nsimd_{simd_ext}_v{typ} lo = {pre}and{sufsi}(
                         {pre}{intrinsic}_epi{typ2nbits}(
                           {in0}, _mm_set1_epi64x({in1})),
                             nsimd_set1_{simd_ext}_u{typ2nbits}({masklo}));
                       nsimd_{simd_ext}_v{typ} hi =
                         {pre}{intrinsic}_epi{typ2nbits}({pre}and{sufsi}({in0},
                           nsimd_set1_{simd_ext}_u{typ2nbits}({maskhi})),
                             _mm_set1_epi64x({in1}));
                       return {pre}or{sufsi}(hi, lo);'''. \
                       format(intrinsic=intrinsic, typ2nbits=2 * int(typ[1:]),
                              masklo=FFs if func == 'shl' else FFOOs,
                              maskhi=FFOOs if func == 'shl' else FFs, **fmtspec)
    with_32_for_8 = '''nsimd_{simd_ext}_v{typ} masklo =
                         nsimd_set1_{simd_ext}_u32(0xFF00FF);
                       nsimd_{simd_ext}_v{typ} lo =
                         {pre}and{sufsi}({pre}{intrinsic}_epi32(
                           {pre}and{sufsi}({in0}, masklo),
                             _mm_set1_epi64x({in1})), masklo);
                       nsimd_{simd_ext}_v{typ} maskhi =
                         nsimd_set1_{simd_ext}_u32(0xFF00FF00);
                       nsimd_{simd_ext}_v{typ} hi =
                           {pre}and{sufsi}({pre}{intrinsic}_epi32(
                             {pre}and{sufsi}({in0}, maskhi),
                               _mm_set1_epi64x({in1})), maskhi);
                       return {pre}or{sufsi}(hi, lo);'''. \
                       format(intrinsic=intrinsic, **fmtspec)
    if simd_ext in sse:
        if typ in ['i8', 'u8']:
            return with_2n_for_n
        if typ in ['i16', 'u16', 'i32', 'u32', 'i64', 'u64']:
            return normal_16_32_64
    if simd_ext in avx:
        if typ in ['i8', 'u8']:
            return with_2n_for_n if simd_ext == 'avx2' else split
        if typ in ['i16', 'u16', 'i32', 'u32', 'i64', 'u64']:
            return normal_16_32_64 if simd_ext == 'avx2' else split
    if simd_ext in avx512:
        if typ in ['i8', 'u8']:
            return with_2n_for_n if simd_ext == 'avx512_skylake' \
                                 else with_32_for_8
        if typ in ['i16', 'u16']:
            return normal_16_32_64 if simd_ext == 'avx512_skylake' \
                                   else with_2n_for_n
        if typ in ['i32', 'u32', 'i64', 'u64']:
            return normal_16_32_64

def shra(simd_ext, typ):
    if typ in common.utypes:
        # For unsigned type, logical shift
        return '''return nsimd_shr_{simd_ext}_{typ}({in0}, {in1});'''. \
                format(**fmtspec)

    if simd_ext == 'avx':
        # Unfortunately, no shift available for avx...
        return '''\
        __m128i v0, v1;
        v0 = _mm256_castsi256_si128({in0});
        v1 = _mm256_extractf128_si256({in0}, 0x01);
        v0 = nsimd_shra_sse42_{typ}(v0, {in1});
        v1 = nsimd_shra_sse42_{typ}(v1, {in1});
        return _mm256_insertf128_si256(
          _mm256_castsi128_si256(v0), v1, 0x01);'''.format(**fmtspec)
<<<<<<< HEAD
    
=======

>>>>>>> 949348c9
    if typ == 'i8':
        # Same thing for i8 on all Intel architectures
        return '''\
        {v_typ} v_mask0 = {pre}set1_epi16(0xFF);
        {v_typ} v_tmp0 = {pre}slli_epi16({in0}, 8);
        v_tmp0 = {pre}srai_epi16(v_tmp0, {in1} + 8);
        v_tmp0 = {pre}and_si{nbits}(v_tmp0, v_mask0);
        {v_typ} v_tmp1 = {pre}srai_epi16({in0}, 8 + {in1});
        v_tmp1 = {pre}slli_epi16(v_tmp1, 8);
        return {pre}or_si{nbits}(v_tmp0, v_tmp1);
<<<<<<< HEAD
        '''.format(**fmtspec, v_typ=get_type(simd_ext, typ))       
=======
        '''.format(**fmtspec, v_typ=get_type(simd_ext, typ))
>>>>>>> 949348c9
    elif typ  == 'i64':
        # For i64 we have to extend the sign manually.
        if simd_ext in ['sse2', 'sse42']:
            return '''\
            const unsigned int shift = (unsigned int)(64 - {in1});
            __m128i v_sign = _mm_set1_epi64x((unsigned int)-1 << shift);
            __m128i v_tmp0 = _mm_srli_epi64({in0}, {in1});
            __m128i v_test = _mm_castpd_si128(
              _mm_cmplt_pd(_mm_castsi128_pd({in0}), _mm_set1_pd(0)));
            __m128i v_mask = _mm_and_si128(v_sign, v_test);
            return _mm_or_si128(v_tmp0, v_mask);
            '''.format(**fmtspec, v_typ=get_type(simd_ext, typ))
        elif simd_ext == 'avx2':
            return '''\
            const unsigned int shift = (unsigned int)(64 - {in1});
            __m256i v_sign = _mm256_set1_epi64x((unsigned int)-1 << shift);
            __m256i v_tmp0 = _mm256_srli_epi64({in0}, {in1});
            __m256i v_test = _mm256_cmpgt_epi64(
              _mm256_sub_epi64(_mm256_setzero_si256(), {in0}), _mm256_setzero_si256());
            __m256i v_mask = _mm256_and_si256(v_sign, v_test);
            return _mm256_or_si256(v_tmp0, v_mask);
            '''.format(**fmtspec, v_typ=get_type(simd_ext, typ))
        else:
<<<<<<< HEAD
            return '''return {pre}srai{suf}({in0}, (unsigned int){in1});'''. \
                format(**fmtspec)
=======
            return \
            '''#ifdef NSIMD_IS_CLANG
                return {pre}srai{suf}({in0}, {in1});
               #else
                return {pre}srai{suf}({in0}, (unsigned int){in1});
               #endif
            '''.format(**fmtspec)
>>>>>>> 949348c9
    elif typ in ['i16', 'i32']:
        cast = ''
        if simd_ext in ['avx512_skylake', 'avx512_knl'] and typ == 'i32':
            cast = '(unsigned int)'
<<<<<<< HEAD
        return '''return {pre}srai{suf}({in0}, {cast}{in1});'''. \
                        format(**fmtspec, cast=cast)
                    
=======
        return \
        '''#ifdef NSIMD_IS_CLANG
            return {pre}srai{suf}({in0}, {in1});
           #else
            return {pre}srai{suf}({in0}, {cast}{in1});
           #endif
        '''.format(**fmtspec, cast=cast)

>>>>>>> 949348c9
# -----------------------------------------------------------------------------
# set1 or splat function

def set1(simd_ext, typ):
    if typ == 'f16':
        return '''nsimd_{simd_ext}_vf16 ret;
                  f32 f = nsimd_f16_to_f32({in0});
                  ret.v0 = {pre}set1_ps(f);
                  ret.v1 = {pre}set1_ps(f);
                  return ret;'''.format(**fmtspec)
    if simd_ext in sse + avx:
        if typ == 'i64':
            return 'return {pre}set1_epi64x({in0});'.format(**fmtspec)
        if typ == 'u64':
            return '''union {{ u64 u; i64 i; }} buf;
                      buf.u = {in0};
                      return {pre}set1_epi64x(buf.i);'''.format(**fmtspec)
    if typ in ['u8', 'u16', 'u32', 'u64']:
        return '''union {{ {typ} u; i{typnbits} i; }} buf;
                  buf.u = {in0};
                  return {pre}set1{suf}(buf.i);'''.format(**fmtspec)
    return 'return {pre}set1{suf}({in0});'.format(**fmtspec)

# -----------------------------------------------------------------------------
# Equality

def eq2(simd_ext, typ):
    if typ == 'f16':
        return f16_cmp2('eq', simd_ext)
    if simd_ext in sse:
        if typ in ['i64', 'u64']:
            if simd_ext == 'sse42':
                return how_it_should_be_op2('cmpeq', simd_ext, typ)
            else:
                return \
                '''__m128i t = _mm_cmpeq_epi32({in0}, {in1});
                   return _mm_and_si128(t,
                            _mm_shuffle_epi32(t, 177) /* = 2|3|0|1 */);'''. \
                            format(**fmtspec)
        else:
            return how_it_should_be_op2('cmpeq', simd_ext, typ)
    if simd_ext in avx:
        if typ in ['f32', 'f64']:
            return 'return _mm256_cmp{suf}({in0}, {in1}, _CMP_EQ_OQ);'. \
                   format(**fmtspec)
        else:
            if simd_ext == 'avx2':
                return how_it_should_be_op2('cmpeq', simd_ext, typ)
            else:
                return split_cmp2('eq', simd_ext, typ)
    if simd_ext in avx512:
        if typ in ['f32', 'f64']:
            return 'return _mm512_cmp{suf}_mask({in0}, {in1}, _CMP_EQ_OQ);'. \
                   format(**fmtspec)
        elif typ in ['i32', 'u32', 'i64', 'u64']:
            return \
            'return _mm512_cmp{suf}_mask({in0}, {in1}, _MM_CMPINT_EQ);'. \
            format(**fmtspec)
        else:
            if simd_ext == 'avx512_skylake':
                return \
                'return _mm512_cmp{suf}_mask({in0}, {in1}, _MM_CMPINT_EQ);'. \
                format(**fmtspec)
            else:
                return split_cmp2('eq', simd_ext, typ)

# -----------------------------------------------------------------------------
# not equal

def neq2(simd_ext, typ):
    if typ == 'f16':
        return f16_cmp2('ne', simd_ext)
    if simd_ext in sse and typ in ['f32', 'f64']:
        return how_it_should_be_op2('cmpneq', simd_ext, typ)
    if simd_ext in avx and typ in ['f32', 'f64']:
        return 'return _mm256_cmp{suf}({in0}, {in1}, _CMP_NEQ_UQ);'. \
               format(**fmtspec)
    if simd_ext in avx512 and typ in ['f32', 'f64']:
        return 'return _mm512_cmp{suf}_mask({in0}, {in1}, _CMP_NEQ_UQ);'. \
               format(**fmtspec)
    noteq = '''return nsimd_notl_{simd_ext}_{typ}(
                        nsimd_eq_{simd_ext}_{typ}({in0}, {in1}));'''. \
                        format(**fmtspec)
    if simd_ext in avx512:
        intrinsic = \
            'return _mm512_cmp{suf}_mask({in0}, {in1}, _MM_CMPINT_NE);'. \
            format(**fmtspec)
        if typ in ['i32', 'u32', 'i64', 'u64']:
            return intrinsic
        else:
            return intrinsic if  simd_ext == 'avx512_skylake' else noteq
    return noteq

# -----------------------------------------------------------------------------
# Greater than

def gt2(simd_ext, typ):
    if typ == 'f16':
        return f16_cmp2('gt', simd_ext)
    if simd_ext in sse:
        if typ in ['f32', 'f64', 'i8', 'i16', 'i32']:
            return how_it_should_be_op2('cmpgt', simd_ext, typ)
        if typ == 'i64':
            if simd_ext == 'sse42':
                return how_it_should_be_op2('cmpgt', simd_ext, typ)
            #return '''return _mm_sub_epi64(_mm_setzero_si128(), _mm_srli_epi64(
            #                   _mm_sub_epi64({in1}, {in0}), 63));'''. \
            #                   format(**fmtspec)
            return '''{typ} buf0[2], buf1[2];

                      _mm_storeu_si128((__m128i*)buf0, {in0});
                      _mm_storeu_si128((__m128i*)buf1, {in1});

                      buf0[0] = -(buf0[0] > buf1[0]);
                      buf0[1] = -(buf0[1] > buf1[1]);

                      return _mm_loadu_si128((__m128i*)buf0);'''.format(**fmtspec)
        return cmp2_with_add('gt', simd_ext, typ)
    if simd_ext in avx:
        if typ in ['f32', 'f64']:
            return 'return _mm256_cmp{suf}({in0}, {in1}, _CMP_GT_OQ);'. \
                   format(**fmtspec)
        if typ in ['i8', 'i16', 'i32', 'i64']:
            if simd_ext == 'avx2':
                return how_it_should_be_op2('cmpgt', simd_ext, typ)
            else:
                return split_cmp2('gt', simd_ext, typ)
        if simd_ext == 'avx2':
            return cmp2_with_add('gt', simd_ext, typ)
        else:
            return split_cmp2('gt', simd_ext, typ)
    # AVX512
    if typ in ['f32', 'f64', 'i32', 'i64']:
        return \
        'return _mm512_cmp{suf}_mask({in0}, {in1}, {cte});'. \
        format(cte='_CMP_GT_OQ' if typ in ['f32', 'f64'] else '_MM_CMPINT_NLE',
               **fmtspec)
    if typ in ['u32', 'u64']:
        return \
        'return _mm512_cmp_epu{typ2}_mask({in0}, {in1}, _MM_CMPINT_NLE);'. \
        format(typ2=typ[1:], **fmtspec)
    if simd_ext == 'avx512_skylake':
        return \
        'return _mm512_cmp_ep{typ}_mask({in0}, {in1}, _MM_CMPINT_NLE);'. \
        format(**fmtspec)
    else:
        return split_cmp2('gt', simd_ext, typ)

# -----------------------------------------------------------------------------
# lesser than

def lt2(simd_ext, typ):
    return 'return nsimd_gt_{simd_ext}_{typ}({in1}, {in0});'. \
           format(**fmtspec)

# -----------------------------------------------------------------------------
# greater or equal

def geq2(simd_ext, typ):
    if typ == 'f16':
        return f16_cmp2('ge', simd_ext)
    notlt = '''return nsimd_notl_{simd_ext}_{typ}(
                        nsimd_lt_{simd_ext}_{typ}({in0}, {in1}));'''. \
            format(**fmtspec)
    if simd_ext in sse:
        if typ in ['f32', 'f64']:
            return how_it_should_be_op2('cmpge', simd_ext, typ)
    if simd_ext in avx:
        if typ in ['f32', 'f64']:
            return 'return _mm256_cmp{suf}({in0}, {in1}, _CMP_GE_OQ);'. \
                   format(**fmtspec)
    if simd_ext in avx512:
        if typ in ['i32', 'i64', 'u32', 'u64']:
            return \
              'return _mm512_cmp_ep{typ}_mask({in0}, {in1}, _MM_CMPINT_NLT);'. \
              format(**fmtspec)
        if typ in ['f32', 'f64']:
            return 'return _mm512_cmp{suf}_mask({in0}, {in1}, _CMP_GE_OQ);'. \
                   format(**fmtspec)
        if simd_ext == 'avx512_skylake':
            return \
            'return _mm512_cmp_ep{typ}_mask({in0}, {in1}, _MM_CMPINT_NLT);'. \
            format(**fmtspec)
        else:
            return notlt
    return notlt

# -----------------------------------------------------------------------------
# lesser or equal

def leq2(simd_ext, typ):
    if typ == 'f16':
        return f16_cmp2('le', simd_ext)
    notgt = '''return nsimd_notl_{simd_ext}_{typ}(
                        nsimd_gt_{simd_ext}_{typ}({in0}, {in1}));'''. \
                        format(**fmtspec)
    if simd_ext in sse and typ in ['f32', 'f64']:
        return 'return _mm_cmple{suf}({in0}, {in1});'.format(**fmtspec)
    if simd_ext in avx and typ in ['f32', 'f64']:
            return 'return _mm256_cmp{suf}({in0}, {in1}, _CMP_LE_OQ);'. \
                   format(**fmtspec)
    if simd_ext in avx512:
        if typ in ['i32', 'i64', 'u32', 'u64']:
            return \
              'return _mm512_cmp_ep{typ}_mask({in0}, {in1}, _MM_CMPINT_LE);'. \
              format(**fmtspec)
        if typ in ['f32', 'f64']:
            return 'return _mm512_cmp{suf}_mask({in0}, {in1}, _CMP_LE_OQ);'. \
                   format(**fmtspec)
        if simd_ext == 'avx512_skylake':
            return \
            'return _mm512_cmp_ep{typ}_mask({in0}, {in1}, _MM_CMPINT_LE);'. \
            format(**fmtspec)
        else:
            return notgt
    return notgt

# -----------------------------------------------------------------------------
# if_else1 function

def if_else1(simd_ext, typ):
    if typ == 'f16':
        return '''nsimd_{simd_ext}_vf16 ret;
                  ret.v0 = nsimd_if_else1_{simd_ext}_f32(
                             {in0}.v0, {in1}.v0, {in2}.v0);
                  ret.v1 = nsimd_if_else1_{simd_ext}_f32(
                             {in0}.v1, {in1}.v1, {in2}.v1);
                  return ret;'''.format(**fmtspec)
    manual = '''return nsimd_orb_{simd_ext}_{typ}(
                         nsimd_andb_{simd_ext}_{typ}({in1}, {in0}),
                         nsimd_andnotb_{simd_ext}_{typ}({in2}, {in0}));'''. \
                         format(**fmtspec)
    if simd_ext in sse:
        if simd_ext == 'sse42':
            return 'return _mm_blendv{fsuf}({in2}, {in1}, {in0});'. \
                   format(fsuf=suf_ep(typ) if typ in ['f32', 'f64']
                          else '_epi8', **fmtspec)
        else:
            return manual
    if simd_ext in avx:
        if typ in ['f32', 'f64']:
            return 'return _mm256_blendv{suf}({in2}, {in1}, {in0});'. \
                   format(**fmtspec)
        else:
            if simd_ext == 'avx2':
                return 'return _mm256_blendv_epi8({in2}, {in1}, {in0});'. \
                       format(**fmtspec)
            else:
                return manual
    if simd_ext in avx512:
        if typ in ['f32', 'f64', 'i32', 'u32', 'i64', 'u64']:
            return 'return _mm512_mask_blend{suf}({in0}, {in2}, {in1});'. \
                   format(**fmtspec)
        else:
            if simd_ext == 'avx512_skylake':
                return 'return _mm512_mask_blend{suf}({in0}, {in2}, {in1});'. \
                       format(**fmtspec)
            else:
                return '''int i;
                          {typ} buf0[{le}], buf1[{le}];
                          _mm512_storeu_si512(buf0, {in1});
                          _mm512_storeu_si512(buf1, {in2});
                          for (i = 0; i < {le}; i++) {{
                            if ((({in0} >> i) & 1) == 0) {{
                              buf0[i] = buf1[i];
                            }}
                          }}
                          return _mm512_loadu_si512(buf0);'''.format(**fmtspec)

# -----------------------------------------------------------------------------
# min and max functions

def minmax(func, simd_ext, typ):
    if typ in ['f16', 'f32', 'f64']:
        return how_it_should_be_op2(func, simd_ext, typ)
    with_if_else = '''return nsimd_if_else1_{simd_ext}_{typ}(
                               nsimd_gt_{simd_ext}_{typ}(
                                 {args}), {in0}, {in1});'''. \
                   format(args = '{in0}, {in1}'.format(**fmtspec)
                            if func == 'max'
                            else '{in1}, {in0}'.format(**fmtspec), **fmtspec)
    if simd_ext in sse:
        if typ in ['u8', 'i16']:
            return 'return _mm_{func}_ep{typ}({in0}, {in1});'. \
                   format(func=func, **fmtspec)
        if typ in ['i8', 'u16', 'i32', 'u32']:
            if simd_ext == 'sse42':
                return 'return _mm_{func}_ep{typ}({in0}, {in1});'. \
                       format(func=func, **fmtspec)
            else:
                return with_if_else
    if simd_ext in avx and typ in ['i8', 'u8', 'i16', 'u16', 'i32', 'u32']:
        if simd_ext == 'avx2':
            return 'return _mm256_{func}_ep{typ}({in0}, {in1});'. \
                   format(func=func, **fmtspec)
        else:
            return split_op2(func, simd_ext, typ)
    if simd_ext in avx512:
        if typ in ['i32', 'u32', 'i64', 'u64']:
            return 'return _mm512_{func}_ep{typ}({in0}, {in1});'. \
                   format(func=func, **fmtspec)
        else:
            if simd_ext == 'avx512_skylake':
                return 'return _mm512_{func}_ep{typ}({in0}, {in1});'. \
                       format(func=func, **fmtspec)
            else:
                return split_op2(func, simd_ext, typ)
    return with_if_else

# -----------------------------------------------------------------------------
# sqrt

def sqrt1(simd_ext, typ):
    if typ == 'f16':
        return '''nsimd_{simd_ext}_vf16 ret;
                  ret.v0 = {pre}sqrt_ps({in0}.v0);
                  ret.v1 = {pre}sqrt_ps({in0}.v1);
                  return ret;'''.format(**fmtspec)
    return 'return {pre}sqrt{suf}({in0});'.format(**fmtspec)

# -----------------------------------------------------------------------------
# Load logical

def loadl(simd_ext, typ, aligned):
    if simd_ext in avx512:
        if typ == 'f16':
            return '''/* This can surely be improved but it is not our
                         priority. Note that we take advantage of the fact that
                         floating zero is represented as integer zero to
                         simplify code. */
                      nsimd_{simd_ext}_vlf16 ret;
                      __mmask32 tmp = nsimd_loadlu_{simd_ext}_u16((u16*){in0});
                      ret.v0 = (__mmask16)(tmp & 0xFFFF);
                      ret.v1 = (__mmask16)((tmp >> 16) & 0xFFFF);
                      return ret;'''.format(**fmtspec)
        return '''/* This can surely be improved but it is not our priority. */
                  int i;
                  __mmask{le} ret = 0;
                  for (i = 0; i < {le}; i++) {{
                    if ({in0}[i] != ({typ})0) {{
                      ret |= (__mmask{le})((__mmask{le})1 << i);
                    }}
                  }}
                  return ret;'''.format(**fmtspec)
    return \
    '''/* This can surely be improved but it is not our priority. */
       return nsimd_notl_{simd_ext}_{typ}(nsimd_eq_{simd_ext}_{typ}(
                nsimd_load{align}_{simd_ext}_{typ}(
                  {in0}), nsimd_set1_{simd_ext}_{typ}({zero})));'''. \
       format(align='a' if aligned else 'u',
              zero = 'nsimd_f32_to_f16(0.0f)' if typ == 'f16'
              else '({})0'.format(typ), **fmtspec)

# -----------------------------------------------------------------------------
# Store logical

def storel(simd_ext, typ, aligned):
    if simd_ext in avx512:
        if typ == 'f16':
            return '''/* This can surely be improved but it is not our
                         priority. Note that we take advantage of the fact that
                         floating zero is represented as integer zero to
                         simplify code. */
                      int i;
                      u16 one = 0x3C00; /* FP16 IEEE754 representation of 1 */
                      for (i = 0; i < 16; i++) {{
                        ((u16*){in0})[i] = (u16)((({in1}.v0 >> i) & 1) ? one
                                                                       : 0);
                      }}
                      for (i = 0; i < 16; i++) {{
                        ((u16*){in0})[i + 16] = (u16)((({in1}.v1 >> i) & 1)
                                                      ? one : 0);
                      }}'''.format(**fmtspec)
        return '''/* This can surely be improved but it is not our priority. */
                  int i;
                  for (i = 0; i < {le}; i++) {{
                    {in0}[i] = ({typ})((({in1} >> i) & 1) ? 1 : 0);
                  }}'''.format(**fmtspec)
    return \
    '''/* This can surely be improved but it is not our priority. */
       nsimd_store{align}_{simd_ext}_{typ}({in0},
         nsimd_if_else1_{simd_ext}_{typ}({in1},
           nsimd_set1_{simd_ext}_{typ}({one}),
           nsimd_set1_{simd_ext}_{typ}({zero})));'''. \
       format(align = 'a' if aligned else 'u',
              one = 'nsimd_f32_to_f16(1.0f)' if typ == 'f16'
              else '({})1'.format(typ),
              zero = 'nsimd_f32_to_f16(0.0f)' if typ == 'f16'
              else '({})0'.format(typ), **fmtspec)

# -----------------------------------------------------------------------------
# Absolute value

def abs1(simd_ext, typ):
    def mask(typ):
        return '0x7F' + ('F' * int(((int(typ[1:]) - 8) // 4)))
    if typ == 'f16':
        return \
        '''nsimd_{simd_ext}_vf16 ret;
           nsimd_{simd_ext}_vf32 mask = {pre}castsi{nbits}_ps(
                                          nsimd_set1_{simd_ext}_u32({mask}));
           ret.v0 = nsimd_andb_{simd_ext}_f32({in0}.v0, mask);
           ret.v1 = nsimd_andb_{simd_ext}_f32({in0}.v1, mask);
           return ret;'''.format(mask=mask('f32'), **fmtspec)
    if typ in ['u8', 'u16', 'u32', 'u64']:
        return 'return {in0};'.format(**fmtspec)
    if typ in ['f32', 'f64']:
        return \
        '''nsimd_{simd_ext}_v{typ} mask = {pre}castsi{nbits}{suf}(
               nsimd_set1_{simd_ext}_u{typnbits}({mask}));
           return nsimd_andb_{simd_ext}_{typ}({in0}, mask);'''. \
           format(mask=mask(typ), **fmtspec)
    bit_twiddling_arith_shift = \
    '''nsimd_{simd_ext}_v{typ} mask = {pre}srai{suf}({in0}, {typnbitsm1});
       return {pre}xor{sufsi}({pre}add{suf}({in0}, mask), mask);'''. \
       format(typnbitsm1=int(typ[1:]) - 1, **fmtspec)
    bit_twiddling_no_arith_shift = \
    '''nsimd_{simd_ext}_v{typ} mask = {pre}sub{suf}({pre}setzero{sufsi}(),
                                        nsimd_shr_{simd_ext}_{typ}(
                                          {in0}, {typnbitsm1}));
       return {pre}xor{sufsi}({pre}add{suf}({in0}, mask), mask);'''. \
       format(typnbitsm1=int(typ[1:]) - 1, **fmtspec)
    with_blendv = \
    '''return _mm256_castpd_si256(_mm256_blendv_pd(
        _mm256_castsi256_pd({in0}), 
        _mm256_castsi256_pd(_mm256_sub_epi64(_mm256_setzero_si256(), {in0})), 
        _mm256_castsi256_pd({in0})));'''.format(**fmtspec)
    if simd_ext in sse:
        if typ in ['i16', 'i32']:
            if simd_ext == 'sse42':
                return 'return _mm_abs{suf}({in0});'.format(**fmtspec)
            else:
                return bit_twiddling_arith_shift
        if typ == 'i8':
            if simd_ext == 'sse42':
                return 'return _mm_abs{suf}({in0});'.format(**fmtspec)
            else:
                return bit_twiddling_no_arith_shift
        if typ == 'i64':
            return bit_twiddling_no_arith_shift
    if simd_ext in avx:
        if typ in ['i8', 'i16', 'i32']:
            if simd_ext == 'avx2':
                return 'return _mm256_abs{suf}({in0});'.format(**fmtspec)
            else:
                return split_opn('abs', simd_ext, typ, 1)
        else:
            if simd_ext == 'avx2':
                return with_blendv
            else:
                return split_opn('abs', simd_ext, typ, 1)
    if simd_ext in avx512:
        if typ in ['i32', 'i64']:
            return 'return _mm512_abs{suf}({in0});'.format(**fmtspec)
        else:
            if simd_ext == 'avx512_skylake':
                return 'return _mm512_abs{suf}({in0});'.format(**fmtspec)
            else:
                return split_opn('abs', simd_ext, typ, 1)

# -----------------------------------------------------------------------------
# FMA and FMS

def fma_fms(func, simd_ext, typ):
    op = 'add' if func in ['fma', 'fnma'] else 'sub'
    neg = 'n' if func in ['fnma', 'fnms'] else ''
    if typ == 'f16':
        return \
        '''nsimd_{simd_ext}_vf16 ret;
           ret.v0 = nsimd_{func}_{simd_ext}_f32({in0}.v0, {in1}.v0, {in2}.v0);
           ret.v1 = nsimd_{func}_{simd_ext}_f32({in0}.v1, {in1}.v1, {in2}.v1);
           return ret;'''.format(neg=neg, func=func, **fmtspec)
    if neg == '':
        emulate = '''return nsimd_{op}_{simd_ext}_{typ}(
                              nsimd_mul_{simd_ext}_{typ}({in0}, {in1}),
                                {in2});'''.format(op=op, **fmtspec)
    else:
        emulate = '''return nsimd_{op}_{simd_ext}_{typ}(
                              nsimd_sub_{simd_ext}_{typ}(
                                {pre}setzero{sufsi}(),
                                  nsimd_mul_{simd_ext}_{typ}({in0}, {in1})),
                                    {in2});'''.format(op=op, **fmtspec)
    # One could use only emulate and no split. But to avoid splitting and
    # merging SIMD register for each operation: sub, mul and add, we use
    # emulation only for SIMD extensions that have natively add, sub and mul
    # intrinsics.
    split = split_opn(func, simd_ext, typ, 3)
    if typ in ['f32', 'f64']:
        if simd_ext in sse + avx:
            return '''#ifdef NSIMD_FMA
                        return {pre}f{neg}m{op}{suf}({in0}, {in1}, {in2});
                      # else
                        {emulate}
                      # endif'''.format(op=op, neg=neg, emulate=emulate,
                                       **fmtspec)
        else:
            return 'return {pre}f{neg}m{op}{suf}({in0}, {in1}, {in2});'. \
                   format(op=op, neg=neg, **fmtspec)
    if simd_ext in avx:
        return emulate if simd_ext == 'avx2' else split
    if simd_ext in avx512:
        return emulate if simd_ext == 'avx512_skylake' else split
    return emulate

# -----------------------------------------------------------------------------
# Ceil and floor

def round1(func, simd_ext, typ):
    if typ == 'f16':
        return '''nsimd_{simd_ext}_vf16 ret;
                  ret.v0 = nsimd_{func}_{simd_ext}_f32({in0}.v0);
                  ret.v1 = nsimd_{func}_{simd_ext}_f32({in0}.v1);
                  return ret;'''.format(func=func, **fmtspec)
    if typ in ['f32', 'f64']:
        normal = 'return {pre}{func}{suf}({in0});'.format(func=func, **fmtspec)
        if simd_ext not in sse:
            return normal
        if simd_ext == 'sse42':
            return normal
        else:
            return emulate_op1(func, simd_ext, typ)
    return 'return {in0};'.format(**fmtspec)

# -----------------------------------------------------------------------------
# Trunc

def trunc1(simd_ext, typ):
    if typ == 'f16':
        return '''nsimd_{simd_ext}_vf16 ret;
                  ret.v0 = nsimd_trunc_{simd_ext}_f32({in0}.v0);
                  ret.v1 = nsimd_trunc_{simd_ext}_f32({in0}.v1);
                  return ret;'''.format(**fmtspec)
    if typ in ['f32', 'f64']:
        normal = '''return {pre}round{suf}({in0}, _MM_FROUND_TO_ZERO |
                               _MM_FROUND_NO_EXC);'''.format(**fmtspec)
        if simd_ext == 'sse2':
            return emulate_op1('trunc', simd_ext, typ)
        if simd_ext == 'sse42':
            return normal
        if simd_ext in avx:
            return normal
        if simd_ext in avx512:
            return \
            '''__mmask{le} cond = nsimd_gt_{simd_ext}_{typ}(
                                    {in0}, _mm512_setzero{sufsi}());
               return nsimd_if_else1_{simd_ext}_{typ}(cond,
                        nsimd_floor_{simd_ext}_{typ}({in0}),
                          nsimd_ceil_{simd_ext}_{typ}({in0}));'''. \
                          format(**fmtspec)
    return 'return {in0};'.format(**fmtspec)

# -----------------------------------------------------------------------------
# Round to even

def round_to_even1(simd_ext, typ):
    if typ == 'f16':
        return '''nsimd_{simd_ext}_vf16 ret;
                  ret.v0 = nsimd_round_to_even_{simd_ext}_f32({in0}.v0);
                  ret.v1 = nsimd_round_to_even_{simd_ext}_f32({in0}.v1);
                  return ret;'''.format(**fmtspec)
    if typ in ['f32', 'f64']:
        normal = '''return {pre}round{suf}({in0}, _MM_FROUND_TO_NEAREST_INT |
                               _MM_FROUND_NO_EXC);'''.format(**fmtspec)
        if simd_ext == 'sse2':
            return emulate_op1('round_to_even', simd_ext, typ)
        if simd_ext == 'sse42':
            return normal
        if simd_ext in avx:
            return normal
        if simd_ext in avx512:
            return 'return _mm512_roundscale{suf}({in0}, 0);'.format(**fmtspec)
    return 'return {in0};'.format(**fmtspec)

# -----------------------------------------------------------------------------
# All and any functions

def all_any(func, simd_ext, typ):
    if typ == 'f16':
        return \
        '''return nsimd_{func}_{simd_ext}_f32({in0}.v0) {and_or}
                  nsimd_{func}_{simd_ext}_f32({in0}.v1);'''. \
                  format(func=func, and_or='&&' if func == 'all' else '||',
                         **fmtspec)
    if simd_ext in sse:
        if typ in common.iutypes:
            return 'return (u32)_mm_movemask_epi8({in0}) {test};'. \
                   format(test='== 0xFFFF' if func == 'all' else '!= 0u',
                          **fmtspec)
        else:
            mask = '0xF' if typ == 'f32' else '0x3'
            return 'return (u32)_mm_movemask{suf}({in0}) {test};'. \
                   format(test='== ' + mask if func == 'all' else '!= 0u',
                          **fmtspec)
    if simd_ext in avx:
        if typ in common.iutypes:
            if simd_ext == 'sse42':
                return 'return _mm256_movemask_epi8({in0}) {test};'. \
                       format(test='== -1' if func == 'all' else '!= 0',
                              **fmtspec)
            else:
                return \
                '''nsimd_sse42_v{typ} lo = {extract_lo};
                   nsimd_sse42_v{typ} hi = {extract_hi};
                   return nsimd_{func}_sse42_{typ}(lo) {and_or}
                          nsimd_{func}_sse42_{typ}(hi);'''. \
                   format(extract_lo=extract(simd_ext, typ, LO, common.in0),
                          extract_hi=extract(simd_ext, typ, HI, common.in0),
                          func=func, and_or='&&' if func == 'all' else '||',
                          **fmtspec)
        else:
            mask = '0xFF' if typ == 'f32' else '0xF'
            return 'return _mm256_movemask{suf}({in0}) {test};'. \
                   format(test='== ' + mask if func == 'all' else '!= 0',
                          **fmtspec)
    if simd_ext in avx512:
        all_test = '== 0x' + ('F' * int((512 // int(typ[1:]) // 4)))
        return 'return {in0} {test};'. \
               format(test=all_test if func == 'all' else '!= 0', **fmtspec)

# -----------------------------------------------------------------------------
# Reinterpret (bitwise_cast)

def reinterpret1(simd_ext, from_typ, to_typ):
    if from_typ == to_typ:
        return 'return {in0};'.format(**fmtspec)
    if to_typ == 'f16':
        emulate = '''{from_typ} buf[{le}];
                     nsimd_storeu_{simd_ext}_{from_typ}(buf, {in0});
                     return nsimd_loadu_{simd_ext}_f16((f16*)buf);'''. \
                     format(**fmtspec)
        native = '''nsimd_{simd_ext}_vf16 ret;
                    ret.v0 = {pre}cvtph_ps({extract_lo});
                    ret.v1 = {pre}cvtph_ps({extract_hi});
                    return ret;'''.format(
                    extract_lo=extract(simd_ext, 'u16', LO, common.in0),
                    extract_hi=extract(simd_ext, 'u16', HI, common.in0),
                    **fmtspec)
        if simd_ext in sse:
            return \
            '''#ifdef NSIMD_FP16
                 nsimd_{simd_ext}_vf16 ret;
                 ret.v0 = _mm_cvtph_ps({in0});
                 {in0} = _mm_shuffle_epi32({in0}, 14); /* = (3 << 2) | (2 << 0) */
                 ret.v1 = _mm_cvtph_ps({in0});
                 return ret;
               # else
                 {emulate}
               # endif'''.format(emulate=emulate, **fmtspec)
        if simd_ext in avx:
            return \
            '''#ifdef NSIMD_FP16
                 {}
               # else
                 {}
               # endif'''.format(native, emulate)
        if simd_ext in avx512:
            return native
    if from_typ == 'f16':
        emulate = \
        '''u16 buf[{le}];
           nsimd_storeu_{simd_ext}_f16((f16*)buf, {in0});
           return nsimd_loadu_{simd_ext}_{to_typ}(({to_typ}*)buf);'''. \
           format(**fmtspec)
        native = 'return {};'.format(setr(simd_ext, 'u16',
                 '''{pre}cvtps_ph({in0}.v0, _MM_FROUND_TO_NEAREST_INT |
                                            _MM_FROUND_NO_EXC)'''. \
                                            format(**fmtspec),
                 '''{pre}cvtps_ph({in0}.v1, _MM_FROUND_TO_NEAREST_INT |
                                            _MM_FROUND_NO_EXC)'''. \
                                            format(**fmtspec)))
        if simd_ext in sse:
            return \
            '''#ifdef NSIMD_FP16
                 __m128i lo = _mm_cvtps_ph({in0}.v0,
                                _MM_FROUND_TO_NEAREST_INT | _MM_FROUND_NO_EXC);
                 __m128i hi = _mm_cvtps_ph({in0}.v1,
                                _MM_FROUND_TO_NEAREST_INT | _MM_FROUND_NO_EXC);
                 return _mm_castpd_si128(_mm_shuffle_pd(
                          _mm_castsi128_pd(lo), _mm_castsi128_pd(hi), 0));
               # else
                 {emulate}
               # endif'''.format(emulate=emulate, **fmtspec)
        if simd_ext in avx:
            return \
            '''#ifdef NSIMD_FP16
                 {}
               # else
                 {}
               # endif'''.format(native, emulate)
        if simd_ext in avx512:
            return native
    if from_typ in common.iutypes and to_typ in common.iutypes:
        return 'return {in0};'.format(**fmtspec)
    if to_typ in ['f32', 'f64']:
        return 'return {pre}castsi{nbits}{to_suf}({in0});'. \
               format(to_suf=suf_ep(to_typ), **fmtspec)
    if from_typ in ['f32', 'f64']:
        return 'return {pre}cast{from_suf}_si{nbits}({in0});'. \
               format(from_suf=suf_ep(from_typ)[1:], **fmtspec)

# -----------------------------------------------------------------------------
# Reinterpretl, i.e. reinterpret on logicals

def reinterpretl1(simd_ext, from_typ, to_typ):
    if from_typ == to_typ:
        return 'return {in0};'.format(**fmtspec)
    if to_typ == 'f16':
        if simd_ext in sse:
            return \
            '''nsimd_{simd_ext}_vlf16 ret;
               ret.v0 = _mm_castsi128_ps(_mm_unpacklo_epi16({in0}, {in0}));
               ret.v1 = _mm_castsi128_ps(_mm_unpackhi_epi16({in0}, {in0}));
               return ret;'''.format(**fmtspec)
        if simd_ext == 'avx':
            return \
            '''nsimd_{simd_ext}_vlf16 ret;
               nsimd_sse42_vlf16 tmp1 =
                   nsimd_reinterpretl_sse42_f16_{from_typ}(
                     _mm256_castsi256_si128({in0}));
               nsimd_sse42_vlf16 tmp2 =
                   nsimd_reinterpretl_sse42_f16_{from_typ}(
                      _mm256_extractf128_si256({in0}, 1));
               ret.v0 = {setr_tmp1};
               ret.v1 = {setr_tmp2};
               return ret;'''. \
               format(setr_tmp1=setr('avx', 'f32', 'tmp1.v0', 'tmp1.v1'),
                      setr_tmp2=setr('avx', 'f32', 'tmp2.v0', 'tmp2.v1'),
                      **fmtspec)
        if simd_ext == 'avx2':
            return \
            '''nsimd_{simd_ext}_vlf16 ret;
               ret.v0 = _mm256_castsi256_ps(_mm256_cvtepi16_epi32(
                          _mm256_castsi256_si128({in0})));
               ret.v1 = _mm256_castsi256_ps(_mm256_cvtepi16_epi32(
                          _mm256_extractf128_si256({in0}, 1)));
               return ret;'''.format(**fmtspec)
        if simd_ext in avx512:
            return '''nsimd_{simd_ext}_vlf16 ret;
                      ret.v0 = (__mmask16)({in0} & 0xFFFF);
                      ret.v1 = (__mmask16)(({in0} >> 16) & 0xFFFF);
                      return ret;'''.format(**fmtspec)
    if from_typ == 'f16':
        if simd_ext in sse + avx:
            return '''f32 in[{le}];
                      {to_typ} out[{le}];
                      int i;
                      nsimd_storeu_{simd_ext}_f32(in, {in0}.v0);
                      nsimd_storeu_{simd_ext}_f32(in + {leo2}, {in0}.v1);
                      for (i = 0; i < {le}; i++) {{
                        out[i] = ({to_typ})(in[i] != 0.0f ? -1 : 0);
                      }}
                      return nsimd_loadu_{simd_ext}_{to_typ}(out);'''. \
                      format(leo2=int(fmtspec['le']) // 2, **fmtspec)
        if simd_ext in avx512:
            return \
            'return (__mmask32){in0}.v0 | ((__mmask32){in0}.v1 << 16);'. \
            format(**fmtspec)
    if simd_ext in sse + avx:
        return reinterpret1(simd_ext, from_typ, to_typ)
    else:
        return 'return {in0};'.format(**fmtspec)

# -----------------------------------------------------------------------------
# Convert

def convert1(simd_ext, from_typ, to_typ):
    if to_typ == from_typ or \
       to_typ in common.iutypes and from_typ in common.iutypes:
        return 'return {in0};'.format(**fmtspec)
    if to_typ == 'f16':
        if simd_ext in sse:
            getlo = '{in0}'.format(**fmtspec)
            gethi = '_mm_unpackhi_epi64({in0}, {in0})'.format(**fmtspec)
        if simd_ext in avx:
            getlo = '_mm256_castsi256_si128({in0})'.format(**fmtspec)
            gethi = '_mm256_extractf128_si256({in0}, 1)'.format(**fmtspec)
        if simd_ext in avx512:
            getlo = '_mm512_castsi512_si256({in0})'.format(**fmtspec)
            gethi = '_mm512_extracti64x4_epi64({in0}, 1)'.format(**fmtspec)
        through_epi32 = \
        '''nsimd_{simd_ext}_v{to_typ} ret;
           ret.v0 = {pre}cvtepi32_ps({pre}cvtep{from_typ}_epi32({getlo}));
           ret.v1 = {pre}cvtepi32_ps({pre}cvtep{from_typ}_epi32({gethi}));
           return ret;'''.format(getlo=getlo, gethi=gethi, **fmtspec)
        emulate = '''{from_typ} in[{le}];
                     f32 out[{leo2}];
                     nsimd_{simd_ext}_vf16 ret;
                     int i;
                     nsimd_storeu_{simd_ext}_{from_typ}(in, {in0});
                     for (i = 0; i < {leo2}; i++) {{
                       out[i] = (f32)in[i];
                     }}
                     ret.v0 = nsimd_loadu_{simd_ext}_f32(out);
                     for (i = 0; i < {leo2}; i++) {{
                       out[i] = (f32)in[i + {leo2}];
                     }}
                     ret.v1 = nsimd_loadu_{simd_ext}_f32(out);
                     return ret;'''.format(leo2=int(fmtspec['le']) // 2,
                                           **fmtspec)
        if simd_ext in ['sse42', 'avx2']:
            return through_epi32
        if simd_ext in ['sse2', 'avx']:
            return emulate
        if simd_ext in avx512:
            return through_epi32
    if from_typ == 'f16':
        return '''f32 in[{leo2}];
                  {to_typ} out[{le}];
                  int i;
                  nsimd_storeu_{simd_ext}_f32(in, {in0}.v0);
                  for (i = 0; i < {leo2}; i++) {{
                    out[i] = ({to_typ})in[i];
                  }}
                  nsimd_storeu_{simd_ext}_f32(in, {in0}.v1);
                  for (i = 0; i < {leo2}; i++) {{
                    out[i + {leo2}] = ({to_typ})in[i];
                  }}
                  return nsimd_loadu_{simd_ext}_{to_typ}(out);'''. \
                  format(leo2=int(fmtspec['le']) // 2, **fmtspec)
    emulate = '''{from_typ} in[{le}];
                 {to_typ} out[{le}];
                 int i;
                 nsimd_storeu_{simd_ext}_{from_typ}(in, {in0});
                 for (i = 0; i < {le}; i++) {{
                   out[i] = ({to_typ})in[i];
                 }}
                 return nsimd_loadu_{simd_ext}_{to_typ}(out);'''. \
                 format(**fmtspec)
    if to_typ == 'f64' or from_typ == 'f64':
        if simd_ext == 'avx512_skylake':
            return 'return _mm512_cvt{from_suf}{to_suf}({in0});'. \
                   format(from_suf=suf_ep(from_typ)[1:], to_suf=suf_ep(to_typ),
                          **fmtspec)
        else:
            return emulate
    if to_typ == 'f32' and from_typ == 'i32':
        return 'return {pre}cvtepi32_ps({in0});'.format(**fmtspec)
    if to_typ == 'f32' and from_typ == 'u32':
        if simd_ext in sse + avx:
            return emulate
        if simd_ext in avx512:
            return 'return _mm512_cvtepu32_ps({in0});'.format(**fmtspec)
    if to_typ == 'i32' and from_typ == 'f32':
        return 'return {pre}cvtps_epi32({in0});'.format(**fmtspec)
    if to_typ == 'u32' and from_typ == 'f32':
        if simd_ext in sse + avx:
            return emulate
        if simd_ext in avx512:
            return 'return _mm512_cvtps_epu32({in0});'.format(**fmtspec)

# -----------------------------------------------------------------------------
# Reciprocal (at least 11 bits of precision)

def rec11_rsqrt11(func, simd_ext, typ):
    if typ == 'f16':
        return '''nsimd_{simd_ext}_vf16 ret;
                  ret.v0 = nsimd_{func}11_{simd_ext}_f32({in0}.v0);
                  ret.v1 = nsimd_{func}11_{simd_ext}_f32({in0}.v1);
                  return ret;'''. \
                  format(func='rec' if func == 'rcp' else 'rsqrt', **fmtspec)
    if typ == 'f32':
        if simd_ext in sse + avx:
            return 'return {pre}{func}_ps({in0});'.format(func=func, **fmtspec)
        if simd_ext in avx512:
            return 'return _mm512_{func}14_ps({in0});'. \
                   format(func=func, **fmtspec)
    if typ == 'f64':
        if simd_ext in sse + avx:
            one = '{pre}set1_pd(1.0)'.format(**fmtspec)
            if func == 'rcp':
                return 'return {pre}div{suf}({one}, {in0});'.format(one=one, **fmtspec)
            else:
                return 'return {pre}div{suf}({one}, {pre}sqrt{suf}({in0}));'. \
                        format(one=one, **fmtspec)
            format(func=func, **fmtspec)
        if simd_ext in avx512:
            return 'return _mm512_{func}14_pd({in0});'. \
                   format(func=func, **fmtspec)

# -----------------------------------------------------------------------------
# Reciprocal (IEEE)

def rec1(simd_ext, typ):
    one = '{pre}set1_ps(1.0f)'.format(**fmtspec) if typ in ['f16', 'f32'] \
          else '{pre}set1_pd(1.0)'.format(**fmtspec)
    if typ == 'f16':
        return '''nsimd_{simd_ext}_vf16 ret;
                  nsimd_{simd_ext}_vf32 one = {one};
                  ret.v0 = {pre}div_ps(one, {in0}.v0);
                  ret.v1 = {pre}div_ps(one, {in0}.v1);
                  return ret;'''.format(one=one, **fmtspec)
    return 'return {pre}div{suf}({one}, {in0});'.format(one=one, **fmtspec)

# -----------------------------------------------------------------------------
# Negative

def neg1(simd_ext, typ):
    cte = '0x80000000' if typ in ['f16', 'f32'] else '0x8000000000000000'
    fsuf = '_ps' if typ in ['f16', 'f32'] else '_pd'
    utyp = 'u32' if typ in ['f16', 'f32'] else 'u64'
    vmask = '{pre}castsi{nbits}{fsuf}(nsimd_set1_{simd_ext}_{utyp}({cte}))'. \
            format(cte=cte, utyp=utyp, fsuf=fsuf, **fmtspec)
    if typ == 'f16':
        return '''nsimd_{simd_ext}_vf16 ret;
                  nsimd_{simd_ext}_vf32 mask = {vmask};
                  ret.v0 = nsimd_xorb_{simd_ext}_f32(mask, {in0}.v0);
                  ret.v1 = nsimd_xorb_{simd_ext}_f32(mask, {in0}.v1);
                  return ret;'''.format(vmask=vmask, **fmtspec)
    if typ in ['f32', 'f64']:
        return 'return nsimd_xorb_{simd_ext}_{typ}({vmask}, {in0});'. \
               format(vmask=vmask, **fmtspec)
    return '''return nsimd_sub_{simd_ext}_{typ}(
                  {pre}setzero_si{nbits}(), {in0});'''. \
              format(**fmtspec)

# -----------------------------------------------------------------------------
# nbtrue

def nbtrue1(simd_ext, typ):
    if typ == 'f16':
        return '''return nsimd_nbtrue_{simd_ext}_f32({in0}.v0) +
                         nsimd_nbtrue_{simd_ext}_f32({in0}.v1);'''. \
                         format(**fmtspec)
    if typ in ['i8', 'u8']:
        code = 'return nsimd_popcnt32_((u32){pre}movemask_epi8({in0}));'. \
               format(**fmtspec)
    elif typ in ['i16', 'u16']:
        code = 'return nsimd_popcnt32_((u32){pre}movemask_epi8({in0})) >> 1;'. \
               format(**fmtspec)
    elif typ in ['i32', 'u32', 'i64', 'u64']:
        code = '''return nsimd_popcnt32_((u32){pre}movemask{fsuf}(
                      {pre}castsi{nbits}{fsuf}({in0})));'''. \
                      format(fsuf='_ps' if typ in ['i32', 'u32'] else '_pd',
                             **fmtspec)
    else:
        code = 'return nsimd_popcnt32_((u32){pre}movemask{suf}({in0}));'. \
               format(**fmtspec)
    if simd_ext in sse:
        return code
    if simd_ext in avx:
        if typ in ['i32', 'u32', 'i64', 'u64', 'f32', 'f64']:
            return code
        else:
            if simd_ext == 'avx2':
                return code
            else:
                return \
                '''return nsimd_nbtrue_sse42_{typ}(
                            _mm256_castsi256_si128({in0})) +
                              nsimd_nbtrue_sse42_{typ}(
                                _mm256_extractf128_si256({in0}, 1));'''. \
                                format(**fmtspec)
    if simd_ext in avx512:
        return 'return nsimd_popcnt64_((u64){in0});'.format(**fmtspec)

# -----------------------------------------------------------------------------
# reverse

def reverse1(simd_ext, typ):
    # 8-bit int
    if typ in ['i8', 'u8']:
        if simd_ext == 'sse2':
            return '''{in0} = _mm_shufflehi_epi16({in0}, _MM_SHUFFLE(0,1,2,3));
                      {in0} = _mm_shufflelo_epi16({in0}, _MM_SHUFFLE(0,1,2,3));
                      {in0} = _mm_castpd_si128(_mm_shuffle_pd(
                                _mm_castsi128_pd({in0}), _mm_castsi128_pd(
                                  {in0}), 1));
                      nsimd_{simd_ext}_v{typ} r0 = _mm_srli_epi16({in0}, 8);
                      nsimd_{simd_ext}_v{typ} r1 = _mm_slli_epi16({in0}, 8);
                      return _mm_or_si128(r0, r1);'''.format(**fmtspec)
        elif simd_ext == 'sse42':
            return '''nsimd_{simd_ext}_v{typ} mask = _mm_set_epi8(
                        0, 1, 2, 3, 4, 5, 6, 7, 8, 9, 10, 11, 12, 13, 14, 15);
                      return _mm_shuffle_epi8({in0}, mask);'''. \
                      format(**fmtspec)
        elif simd_ext == 'avx':
            return \
            '''nsimd_sse42_v{typ} r0 = _mm_shuffle_epi8(
                 _mm256_extractf128_si256({in0}, 0), _mm_set_epi8(
                   0, 1, 2, 3, 4, 5, 6, 7, 8, 9, 10, 11, 12, 13, 14, 15));
               nsimd_sse42_v{typ} r1 = _mm_shuffle_epi8(
                 _mm256_extractf128_si256({in0}, 1), _mm_set_epi8(
                   0,  1, 2, 3, 4, 5, 6, 7, 8, 9, 10, 11, 12, 13, 14, 15));
               {in0} = _mm256_insertf128_si256({in0}, r0, 1);
               return _mm256_insertf128_si256({in0}, r1, 0);'''. \
               format(**fmtspec)
        elif simd_ext == 'avx2':
             return \
             '''{in0} = _mm256_shuffle_epi8({in0}, _mm256_set_epi8(
                   0,  1,  2,  3,  4,  5,  6,  7,
                   8,  9, 10, 11, 12, 13, 14, 15,
                  16, 17, 18, 19, 20, 21, 22, 23,
                  24, 25, 26, 27, 28, 29, 30, 31));
                return _mm256_permute2x128_si256({in0}, {in0}, 1);'''. \
                format(**fmtspec)
        # AVX-512F and above.
        else:
             return \
             '''nsimd_avx2_v{typ} r0 = _mm512_extracti64x4_epi64({in0}, 0);
                nsimd_avx2_v{typ} r1 = _mm512_extracti64x4_epi64({in0}, 1);
                r0 = _mm256_shuffle_epi8(r0, _mm256_set_epi8(
                     0,  1,  2,  3,  4,  5,  6,  7,
                     8,  9, 10, 11, 12, 13, 14, 15,
                    16, 17, 18, 19, 20, 21, 22, 23,
                    24, 25, 26, 27, 28, 29, 30, 31));
                r1 = _mm256_shuffle_epi8(r1, _mm256_set_epi8(
                      0,  1,  2,  3,  4,  5,  6,  7,
                      8,  9, 10, 11, 12, 13, 14, 15,
                     16, 17, 18, 19, 20, 21, 22, 23,
                     24, 25, 26, 27, 28, 29, 30, 31));
                r0 = _mm256_permute2x128_si256(r0, r0, 1);
                r1 = _mm256_permute2x128_si256(r1, r1, 1);
                {in0} = _mm512_insertf64x4({in0}, r0, 1);
                return _mm512_insertf64x4({in0}, r1, 0);'''.format(**fmtspec)
    # 16-bit int
    elif typ in ['i16', 'u16']:
        if simd_ext == 'sse2':
            return '''{in0} = _mm_shufflehi_epi16( {in0}, _MM_SHUFFLE(0,1,2,3) );
                      {in0} = _mm_shufflelo_epi16( {in0}, _MM_SHUFFLE(0,1,2,3) );
                      return _mm_castpd_si128(_mm_shuffle_pd(
                               _mm_castsi128_pd({in0}),
                               _mm_castsi128_pd({in0}), 1));'''. \
                               format(**fmtspec)
        elif simd_ext == 'sse42':
            return \
            '''return _mm_shuffle_epi8({in0}, _mm_set_epi8(
                        1,  0,  3,  2,  5,  4,  7, 6,
                        9,  8, 11, 10, 13, 12, 15, 14));'''.format(**fmtspec)
        elif simd_ext == 'avx':
            return \
            '''nsimd_sse42_v{typ} r0 = _mm_shuffle_epi8(
                 _mm256_extractf128_si256({in0}, 0), _mm_set_epi8(
                   1, 0, 3, 2, 5, 4, 7, 6, 9, 8, 11, 10, 13, 12, 15, 14));
               nsimd_sse42_v{typ} r1 = _mm_shuffle_epi8(
                 _mm256_extractf128_si256({in0}, 1), _mm_set_epi8(
                   1, 0, 3, 2, 5, 4, 7, 6, 9, 8, 11, 10, 13, 12, 15, 14));
               {in0} = _mm256_insertf128_si256( {in0}, r0, 1);
               return _mm256_insertf128_si256({in0}, r1, 0);'''. \
               format(**fmtspec)
        elif simd_ext == 'avx2':
            return \
            '''{in0} = _mm256_shuffle_epi8({in0}, _mm256_set_epi8(
                           1,  0,  3,  2,  5,  4,  7,  6,
                           9,  8, 11, 10, 13, 12, 15, 14,
                          17, 16, 19, 18, 21, 20, 23, 22,
                          25, 24, 27, 26, 29, 28, 31, 30));
               return _mm256_permute2x128_si256({in0}, {in0}, 1);'''. \
               format(**fmtspec)
        # AVX-512F
        elif simd_ext == 'avx512_knl':
            return \
            '''{in0} = _mm512_permutexvar_epi32(_mm512_set_epi32(
                 0, 1, 2, 3, 4, 5, 6, 7, 8, 9, 10, 11, 12, 13, 14, 15),
                 {in0});
               nsimd_{simd_ext}_v{typ} r0 = _mm512_srli_epi32({in0}, 16);
               nsimd_{simd_ext}_v{typ} r1 = _mm512_slli_epi32({in0}, 16);
               return _mm512_or_si512(r0, r1);'''.format(**fmtspec)
        # AVX-512F+BW (Skylake) + WORKAROUND GCC<=8
        else:
            return \
            '''return _mm512_permutexvar_epi16(_mm512_set_epi32(
                 (0<<16)  | 1,  (2<<16)  | 3,  (4<<16)  | 5,  (6<<16)  | 7,
                 (8<<16)  | 9,  (10<<16) | 11, (12<<16) | 13, (14<<16) | 15,
                 (16<<16) | 17, (18<<16) | 19, (20<<16) | 21, (22<<16) | 23,
                 (24<<16) | 25, (26<<16) | 27, (28<<16) | 29, (30<<16) | 31),
                 {in0} );'''.format(**fmtspec)
    # 32-bit int
    elif typ in ['i32', 'u32']:
        if simd_ext in ['sse2', 'sse42']:
            return 'return _mm_shuffle_epi32({in0}, _MM_SHUFFLE(0,1,2,3));'. \
                   format(**fmtspec)
        elif simd_ext == 'avx':
            return '''{in0} = _mm256_castps_si256(_mm256_shuffle_ps(
                                _mm256_castsi256_ps({in0}),
                                _mm256_castsi256_ps({in0}),
                                _MM_SHUFFLE(0,1,2,3)));
                      return _mm256_permute2f128_si256({in0}, {in0}, 1);'''. \
                      format(**fmtspec)
        elif simd_ext == 'avx2':
            return \
            '''{in0} = _mm256_shuffle_epi32({in0}, _MM_SHUFFLE(0,1,2,3));
               return _mm256_permute2x128_si256({in0}, {in0}, 1);'''. \
               format(**fmtspec)
        else:
            return \
            '''return _mm512_permutexvar_epi32(_mm512_set_epi32(
                 0, 1,  2,  3,  4,  5,  6,  7,
                 8, 9, 10, 11, 12, 13, 14, 15), {in0});'''. \
                 format(**fmtspec)
    elif typ in ['i64', 'u64']:
        if simd_ext in ['sse2', 'sse42']:
            return '''return _mm_castpd_si128(_mm_shuffle_pd(_mm_castsi128_pd(
                               {in0}), _mm_castsi128_pd({in0}), 1));'''. \
                               format(**fmtspec)
        elif simd_ext == 'avx':
            return '''{in0} = _mm256_castpd_si256(
                                  _mm256_shuffle_pd(
                                     _mm256_castsi256_pd({in0}),
                                     _mm256_castsi256_pd({in0}),
                                     (1<<2) | 1
                                  )
                              );
                       return _mm256_permute2f128_si256({in0}, {in0}, 1);'''. \
                       format(**fmtspec)
        elif simd_ext == 'avx2':
           return '''return _mm256_permute4x64_epi64({in0},
                              _MM_SHUFFLE(0, 1, 2, 3));'''.format(**fmtspec)
        else:
           return '''return _mm512_permutexvar_epi64(_mm512_set_epi64(
                              0, 1, 2, 3, 4, 5, 6, 7), {in0});'''. \
                              format(**fmtspec)
    # 16-bit float
    elif typ == 'f16':
        return '''nsimd_{simd_ext}_vf16 ret;
                  ret.v0 = nsimd_reverse_{simd_ext}_f32({in0}.v0);
                  ret.v1 = nsimd_reverse_{simd_ext}_f32({in0}.v1);
                  return ret;'''.format(**fmtspec)
    # 32-bit float
    elif typ == 'f32':
        if simd_ext in ['sse2', 'sse42']:
            return '''return _mm_shuffle_ps({in0}, {in0},
                               _MM_SHUFFLE(0, 1, 2, 3));'''.format(**fmtspec)
        elif simd_ext in ['avx', 'avx2']:
            return '''{in0} = _mm256_shuffle_ps({in0}, {in0},
                                _MM_SHUFFLE(0, 1, 2, 3));
                      return _mm256_permute2f128_ps({in0}, {in0}, 1);'''. \
                      format(**fmtspec)
        else:
            return \
            '''return _mm512_permutexvar_ps(_mm512_set_epi32(
                        0, 1, 2, 3, 4, 5, 6, 7, 8, 9, 10, 11, 12, 13, 14, 15),
                        {in0} );'''.format(**fmtspec)
    # 64-bit float
    else:
        if simd_ext in ['sse2', 'sse42']:
            return 'return _mm_shuffle_pd({in0}, {in0}, 1);'.format(**fmtspec)
        elif simd_ext == 'avx':
            return '''{in0} = _mm256_shuffle_pd({in0}, {in0}, (1<<2) | 1);
                      return _mm256_permute2f128_pd({in0}, {in0}, 1);'''. \
                      format(**fmtspec)
        elif simd_ext == 'avx2':
            return '''return _mm256_permute4x64_pd({in0},
                               _MM_SHUFFLE(0, 1, 2, 3));'''.format(**fmtspec)
        else:
            return '''return _mm512_permute_mm512_set_epi64(
                               0, 1, 2, 3, 4, 5, 6, 7), {in0});'''. \
                               format(**fmtspec)

# -----------------------------------------------------------------------------
# addv

def addv(simd_ext, typ):
    if simd_ext in sse:
        if typ == 'f64':
            return \
            '''return _mm_cvtsd_f64(_mm_add_pd({in0},
                                    _mm_shuffle_pd({in0}, {in0}, 0x01)));'''. \
                                    format(**fmtspec)
        elif typ == 'f32':
            return \
            '''nsimd_{simd_ext}_vf32 tmp = _mm_add_ps({in0}, _mm_shuffle_ps(
                                             {in0}, {in0}, 0xb1));
               return _mm_cvtss_f32(_mm_add_ps(tmp, _mm_shuffle_ps(
                        tmp, tmp, 0x4e)));''' .format(**fmtspec)
        elif typ == 'f16':
            return \
            '''nsimd_{simd_ext}_vf32 tmp0 = _mm_add_ps({in0}.v0,
                 _mm_shuffle_ps({in0}.v0, {in0}.v0, 0xb1));
               nsimd_{simd_ext}_vf32 tmp1 = _mm_add_ps({in0}.v1,
                 _mm_shuffle_ps({in0}.v1, {in0}.v1, 0xb1));
               return nsimd_f32_to_f16(_mm_cvtss_f32(_mm_add_ps(
                 tmp0, _mm_shuffle_ps(tmp0, tmp0, 0x4e))) +
                   _mm_cvtss_f32(_mm_add_ps(tmp1, _mm_shuffle_ps(
                     tmp1, tmp1, 0x4e))));''' .format(**fmtspec)
    elif simd_ext in avx:
        if typ == 'f64':
            return \
            '''__m128d tmp = _mm_add_pd(_mm256_extractf128_pd({in0}, 1),
                                        _mm256_extractf128_pd({in0}, 0));
               return _mm_cvtsd_f64(_mm_add_pd(tmp, _mm_shuffle_pd(
                        tmp, tmp, 0x01)));''' .format(**fmtspec)
        elif typ == 'f32':
            return \
            '''__m128 tmp0 = _mm_add_ps(_mm256_extractf128_ps({in0}, 1),
                                        _mm256_extractf128_ps({in0}, 0));
               __m128 tmp1 = _mm_add_ps(tmp0, _mm_shuffle_ps(tmp0, tmp0, 0xb1));
               return _mm_cvtss_f32(_mm_add_ps(tmp1, _mm_shuffle_ps(
                        tmp1, tmp1, 0x4e)));''' .format(**fmtspec)
        elif typ == 'f16':
            return \
            '''__m128 tmp00 = _mm_add_ps(_mm256_extractf128_ps({in0}.v0, 1),
                                         _mm256_extractf128_ps({in0}.v0, 0));
               __m128 tmp01 = _mm_add_ps(tmp00, _mm_shuffle_ps(
                                tmp00, tmp00, 0xb1));
               __m128 tmp10 = _mm_add_ps(_mm256_extractf128_ps({in0}.v1, 1),
                                         _mm256_extractf128_ps({in0}.v1, 0));
               __m128 tmp11 = _mm_add_ps(tmp10, _mm_shuffle_ps(
                                tmp10, tmp10, 0xb1));
               return nsimd_f32_to_f16(_mm_cvtss_f32(_mm_add_ps(
                        tmp01, _mm_shuffle_ps(tmp01, tmp01, 0x4e))) +
                          _mm_cvtss_f32(_mm_add_ps(tmp11, _mm_shuffle_ps(
                            tmp11, tmp11, 0x4e))));
                    ''' .format(**fmtspec)
    elif simd_ext in avx512:
        if typ == 'f64':
            return \
            '''__m256d tmp0 = _mm256_add_pd(_mm512_extractf64x4_pd({in0}, 0),
                                            _mm512_extractf64x4_pd({in0}, 1));
               __m128d tmp1 = _mm_add_pd(_mm256_extractf128_pd(tmp0, 1),
                                         _mm256_extractf128_pd(tmp0, 0));
               return _mm_cvtsd_f64(_mm_add_pd(tmp1, _mm_shuffle_pd(
                        tmp1, tmp1, 0x01)));''' .format(**fmtspec)
        elif typ == 'f32':
            return \
            '''__m128 tmp0 = _mm_add_ps(_mm_add_ps(_mm512_extractf32x4_ps(
                               {in0}, 0), _mm512_extractf32x4_ps({in0}, 1)),
                               _mm_add_ps(_mm512_extractf32x4_ps({in0}, 2),
                               _mm512_extractf32x4_ps({in0}, 3)));
               __m128 tmp1 = _mm_add_ps(tmp0, _mm_shuffle_ps(
                               tmp0, tmp0, 0xb1));
               return _mm_cvtss_f32(_mm_add_ps(tmp1, _mm_shuffle_ps(
                        tmp1, tmp1, 0x4e)));''' .format(**fmtspec)
        elif typ == 'f16':
            return \
            '''f32 res;
               __m128 tmp0 = _mm_add_ps(
                   _mm_add_ps(_mm512_extractf32x4_ps({in0}.v0, 0),
                               _mm512_extractf32x4_ps({in0}.v0, 1)),
                   _mm_add_ps(_mm512_extractf32x4_ps({in0}.v0, 2),
                               _mm512_extractf32x4_ps({in0}.v0, 3)));
               __m128 tmp1 = _mm_add_ps(tmp0, _mm_shuffle_ps(
                               tmp0, tmp0, 0xb1));
               res = _mm_cvtss_f32(_mm_add_ps(tmp1, _mm_shuffle_ps(
                       tmp1, tmp1, 0x4e)));
               tmp0 = _mm_add_ps(
                   _mm_add_ps(_mm512_extractf32x4_ps({in0}.v1, 0),
                               _mm512_extractf32x4_ps({in0}.v1, 1)),
                   _mm_add_ps(_mm512_extractf32x4_ps({in0}.v1, 2),
                               _mm512_extractf32x4_ps({in0}.v1, 3)));
               tmp1 = _mm_add_ps(tmp0, _mm_shuffle_ps(tmp0, tmp0, 0xb1));
               return nsimd_f32_to_f16(res + _mm_cvtss_f32(_mm_add_ps(
                        tmp1, _mm_shuffle_ps(tmp1, tmp1, 0x4e))));''' . \
                        format(**fmtspec)

# -----------------------------------------------------------------------------
# upconvert

def upcvt1(simd_ext, from_typ, to_typ):
    # From f16 is easy
    if from_typ == 'f16':
        if to_typ == 'f32':
            return \
            '''nsimd_{simd_ext}_vf32x2 ret;
               ret.v0 = {in0}.v0;
               ret.v1 = {in0}.v1;
               return ret;'''.format(**fmtspec)
        else:
            return \
            '''nsimd_{simd_ext}_v{to_typ}x2 ret;
               ret.v0 = nsimd_cvt_{simd_ext}_{to_typ}_f32({in0}.v0);
               ret.v1 = nsimd_cvt_{simd_ext}_{to_typ}_f32({in0}.v1);
               return ret;'''.format(**fmtspec)

    # To f16 is easy
    if to_typ == 'f16':
        return \
        '''nsimd_{simd_ext}_vf16x2 ret;
           nsimd_{simd_ext}_v{iu}16x2 buf;
           buf = nsimd_upcvt_{simd_ext}_{iu}16_{iu}8({in0});
           ret.v0 = nsimd_cvt_{simd_ext}_f16_{iu}16(buf.v0);
           ret.v1 = nsimd_cvt_{simd_ext}_f16_{iu}16(buf.v1);
           return ret;'''.format(iu=from_typ[0], **fmtspec)

    # For integer upcast, due to 2's complement representation
    # epi_epi : signed   -> bigger signed
    # epi_epi : signed   -> bigger unsigned
    # epu_epi : unsigned -> bigger signed
    # epu_epi : unsigned -> bigger unsigned
    if from_typ in common.iutypes:
        suf_epep = 'ep{ui}{typnbits}_epi{typnbits2}'. \
                   format(ui='u' if from_typ in common.utypes else 'i',
                          typnbits2=str(int(fmtspec['typnbits']) * 2),
                          **fmtspec)
    else:
        suf_epep = 'ps_pd'

    # compute lower half
    if simd_ext in sse:
        lower_half = '{in0}'.format(**fmtspec)
    else:
        lower_half = extract(simd_ext, from_typ, LO, fmtspec['in0'])

    # compute upper half
    if simd_ext in sse:
        if from_typ in common.iutypes:
            upper_half = '_mm_shuffle_epi32({in0}, 14 /* 2 | 3 */)'. \
                         format(**fmtspec)
        else:
            upper_half = '''{pre}castpd_ps({pre}shuffle_pd(
                                {pre}castps_pd({in0}),
                                {pre}castps_pd({in0}), 1))'''.format(**fmtspec)
    else:
        upper_half = extract(simd_ext, from_typ, HI, fmtspec['in0'])

    # When intrinsics are provided
    # for conversions integers <-> floating point, there is no intrinsics, so
    # we use cvt's
    if from_typ == 'i32' and to_typ == 'f64':
        with_intrinsic = \
        '''nsimd_{simd_ext}_vf64x2 ret;
           ret.v0 = {pre}cvtepi32_pd({lower_half});
           ret.v1 = {pre}cvtepi32_pd({upper_half});
           return ret;'''.format(upper_half=upper_half,
                                 lower_half=lower_half, **fmtspec)
    elif (from_typ in common.iutypes and to_typ in common.iutypes) or \
         (from_typ == 'f32' and to_typ == 'f64'):
        with_intrinsic = \
        '''nsimd_{simd_ext}_v{to_typ}x2 ret;
           ret.v0 = {pre}cvt{suf_epep}({lower_half});
           ret.v1 = {pre}cvt{suf_epep}({upper_half});
           return ret;'''.format(upper_half=upper_half, lower_half=lower_half,
                                 suf_epep=suf_epep, **fmtspec)
    else:
        from_typ2 = from_typ[0] + str(int(fmtspec['typnbits']) * 2)
        if from_typ not in common.iutypes:
            # getting here means that from_typ=f32 and to_typ=f64
            with_intrinsic = \
            '''nsimd_{simd_ext}_vf64x2 ret;
               ret.v0 = nsimd_cvt_{simd_ext}_{to_typ}_f64({pre}cvtps_pd(
                            {lower_half}));
               ret.v1 = nsimd_cvt_{simd_ext}_{to_typ}_f64({pre}cvtps_pd(
                            {upper_half}));
               return ret;'''. \
               format(upper_half=upper_half, lower_half=lower_half,
                      from_typ2=from_typ2, suf_epep=suf_epep, **fmtspec)

    # When no intrinsic is given for going from integers to floating or
    # from floating to integer we can go through a cvt
    if to_typ in common.ftypes:
        int_float = \
        '''nsimd_{simd_ext}_v{to_typ}x2 ret;
           nsimd_{simd_ext}_v{int_typ}x2 tmp;
           tmp = nsimd_upcvt_{simd_ext}_{int_typ}_{from_typ}({in0});
           ret.v0 = nsimd_cvt_{simd_ext}_{to_typ}_{int_typ}(tmp.v0);
           ret.v1 = nsimd_cvt_{simd_ext}_{to_typ}_{int_typ}(tmp.v1);
           return ret;'''. \
           format(int_typ=from_typ[0] + to_typ[1:], lower_half=lower_half,
                  upper_half=upper_half, **fmtspec)
    else:
        int_float = \
        '''return nsimd_upcvt_{simd_ext}_{to_typ}_{int_typ}(
                      nsimd_cvt_{simd_ext}_{int_typ}_{from_typ}({in0}));'''. \
                      format(int_typ=to_typ[0] + from_typ[1:],
                             lower_half=lower_half, upper_half=upper_half,
                             **fmtspec)

    # When no intrinsic is given we can use the trick of falling back to
    # the lower SIMD extension
    split_trick = \
    '''nsimd_{simd_ext}_v{to_typ}x2 ret;
       nsimd_{simd_ext2}_v{to_typ}x2 ret2;
       ret2 = nsimd_upcvt_{simd_ext2}_{to_typ}_{from_typ}({lo});
       ret.v0 = {merge};
       ret2 = nsimd_upcvt_{simd_ext2}_{to_typ}_{from_typ}({hi});
       ret.v1 = {merge};
       return ret;'''. \
       format(simd_ext2='sse42' if simd_ext == 'avx' else 'avx2',
              lo=extract(simd_ext, from_typ, LO, common.in0),
              hi=extract(simd_ext, from_typ, HI, common.in0),
              merge=setr(simd_ext, to_typ, 'ret2.v0', 'ret2.v1'), **fmtspec)

    # return C code
    if from_typ == 'i32' and to_typ == 'f64':
        return with_intrinsic
    if (from_typ in common.ftypes and to_typ in common.iutypes) or \
       (from_typ in common.iutypes and to_typ in common.ftypes):
        return int_float
    # if simd_ext == 'sse2':
    if simd_ext in sse:
        if from_typ in common.itypes and to_typ in common.iutypes:
            return \
            '''nsimd_{simd_ext}_v{to_typ}x2 ret;
               __m128i mask = _mm_cmpgt{suf}(_mm_setzero_si128(), {in0});
               ret.v0 = _mm_unpacklo{suf}({in0}, mask);
               ret.v1 = _mm_unpackhi{suf}({in0}, mask);
               return ret;'''.format(**fmtspec)
        elif from_typ in common.utypes and to_typ in common.iutypes:
            return \
            '''nsimd_{simd_ext}_v{to_typ}x2 ret;
               ret.v0 = _mm_unpacklo{suf}({in0}, _mm_setzero_si128());
               ret.v1 = _mm_unpackhi{suf}({in0}, _mm_setzero_si128());
               return ret;'''.format(**fmtspec)
        else:
            return with_intrinsic
    # elif simd_ext == 'sse42':
    #    return with_intrinsic
    elif simd_ext == 'avx':
        if from_typ == 'i32' and to_typ == 'f64':
            return with_intrinsic
        else:
            return split_trick
    elif simd_ext == 'avx2':
        return with_intrinsic
    elif simd_ext == 'avx512_knl':
        if from_typ in ['i16', 'u16', 'i32', 'u32', 'f32']:
            return with_intrinsic
        else:
            return split_trick
    else:
        return with_intrinsic

# -----------------------------------------------------------------------------
# downconvert

def downcvt1(simd_ext, from_typ, to_typ):
    # From f16 is easy
    if from_typ == 'f16':
        le_to_typ = int(fmtspec['le']) * 2
        le_1f32 = le_to_typ // 4
        le_2f32 = 2 * le_to_typ // 4
        le_3f32 = 3 * le_to_typ // 4
        return \
        '''{to_typ} dst[{le_to_typ}];
           f32 src[{le_to_typ}];
           int i;
           {pre}storeu_ps(src, {in0}.v0);
           {pre}storeu_ps(src + {le_1f32}, {in0}.v1);
           {pre}storeu_ps(src + {le_2f32}, {in1}.v0);
           {pre}storeu_ps(src + {le_3f32}, {in1}.v1);
           for (i = 0; i < {le_to_typ}; i++) {{
             dst[i] = ({to_typ})src[i];
           }}
           return {pre}loadu_si{nbits}(({nat_typ}*)dst);'''. \
           format(le_to_typ=le_to_typ, le_1f32=le_1f32, le_2f32=le_2f32,
                  le_3f32=le_3f32, nat_typ=get_type(simd_ext, to_typ),
                  **fmtspec)

    # To f16 is easy
    if to_typ == 'f16':
        if from_typ == 'f32':
            return \
            '''nsimd_{simd_ext}_vf16 ret;
               ret.v0 = {in0};
               ret.v1 = {in1};
               return ret;'''.format(**fmtspec)
        else:
            return \
            '''nsimd_{simd_ext}_vf16 ret;
               ret.v0 = nsimd_cvt_{simd_ext}_f32_{from_typ}({in0});
               ret.v1 = nsimd_cvt_{simd_ext}_f32_{from_typ}({in1});
               return ret;'''.format(**fmtspec)

    # f64 --> f32 have intrinsics
    if from_typ == 'f64' and to_typ == 'f32':
        if simd_ext in sse:
            return '''return _mm_movelh_ps(_mm_cvtpd_ps({in0}),
                                           _mm_cvtpd_ps({in1}));'''. \
                                           format(**fmtspec)
        else:
            return 'return {};'.format(setr(simd_ext, 'f32',
                                '{pre}cvtpd_ps({in0})'.format(**fmtspec),
                                '{pre}cvtpd_ps({in1})'.format(**fmtspec)))

    # integer conversions intrinsics are only available with AVX-512
    if simd_ext in avx512:
        if (from_typ in ['i32', 'i64'] and to_typ in common.itypes) or \
           (simd_ext == 'avx512_skylake' and from_typ == 'i16' and \
            to_typ == 'i8'):
            return 'return {};'.format(setr(simd_ext, to_typ,
                   '{pre}cvtep{from_typ}_ep{to_typ}({in0})'.format(**fmtspec),
                   '{pre}cvtep{from_typ}_ep{to_typ}({in1})'.format(**fmtspec)))
        elif from_typ == 'i64' and to_typ == 'f32':
            return 'return nsimd_cvt_{simd_ext}_f32_i32({});'. \
                   format(setr(simd_ext, from_typ,
                          '{pre}cvtepi64_epi32({in0})'.format(**fmtspec),
                          '{pre}cvtepi64_epi32({in1})'.format(**fmtspec)),
                          **fmtspec)

    # and then emulation
    le_to_typ = 2 * int(fmtspec['le'])
    return \
    '''{to_typ} dst[{le_to_typ}];
       {from_typ} src[{le_to_typ}];
       int i;
       {pre}storeu{sufsi}({cast_src}src, {in0});
       {pre}storeu{sufsi}({cast_src}(src + {le}), {in1});
       for (i = 0; i < {le_to_typ}; i++) {{
         dst[i] = ({to_typ})src[i];
       }}
       return {pre}loadu{sufsi_to_typ}({cast_dst}dst);'''. \
       format(cast_src='({}*)'.format(get_type(simd_ext, from_typ)) \
              if from_typ in common.iutypes else '',
              cast_dst='({}*)'.format(get_type(simd_ext, to_typ)) \
              if to_typ in common.iutypes else '',
              le_to_typ=le_to_typ, sufsi_to_typ=suf_si(simd_ext, to_typ),
              **fmtspec)

# -----------------------------------------------------------------------------
# adds / subs helper

def adds_subs_intrinsic_instructions_i8_i16_u8_u16(which_op, simd_ext, typ):

    valid_types = ('i8', 'i16', 'u8', 'u16')
    if typ not in valid_types:
        raise TypeError(
    '''def adds_subs_intrinsic_instructions_i8_i16_u8_u16(...):
     {typ} must belong to the following types set: {valid_types}'''.\
        format(typ=typ, valid_types=valid_types)
    )
    if 'sse2' in simd_ext or 'sse42' in simd_ext:
        return'''
        return _mm_{which_op}_ep{typ}({in0}, {in1});
        '''.format(which_op=which_op, **fmtspec)
    if 'avx' == simd_ext:
        return split_opn(which_op, simd_ext, typ, 2)
    if simd_ext in ('avx2', 'avx512_skylake'):
        return 'return {pre}{which_op}_ep{typ}({in0}, {in1});'. \
            format(which_op=which_op, **fmtspec)
    if 'avx512_knl' == simd_ext:
        return split_opn(which_op, simd_ext, typ, 2)

def get_avx512_sse2_i32_i64_dependent_code(simd_ext, typ, num_bits):
    if 'avx512' in simd_ext or 'sse2' in simd_ext:
        mask_processing = \
        '''
        // For avx512/sse2
        const nsimd_{simd_ext}_vu{num_bits} mask_strong_bit = nsimd_shr_{simd_ext}_u{num_bits}(mask, sizeof(u{num_bits}) * CHAR_BIT - 1);
        const nsimd_{simd_ext}_vi{num_bits} imask_strong_bit = nsimd_reinterpret_{simd_ext}_i{num_bits}_u{num_bits}(mask_strong_bit);
        const nsimd_{simd_ext}_vli{num_bits} limask_strong_bit = nsimd_to_logical_{simd_ext}_i{num_bits}(imask_strong_bit);
        '''.format(simd_ext=simd_ext, num_bits=num_bits)
        if_else = \
        '''
        // For avx512/sse2
        return nsimd_if_else1_{simd_ext}_i{num_bits}(limask_strong_bit, ires, i_max_min);
        '''.format(simd_ext=simd_ext, num_bits=num_bits)
    else:
        mask_processing = \
        '''
        // Before avx512: is_same(__m128i, vector<signed>, vector<unsigned>, vector<logical>)
        '''
        suf2 = 'ps' if typ in ['i32', 'u32'] else 'pd'
        if_else = \
        '''
        return {pre}cast{suf2}_si{nbits}({pre}blendv_{suf2}(
        {pre}castsi{nbits}_{suf2}(i_max_min),
        {pre}castsi{nbits}_{suf2}(ires),
        {pre}castsi{nbits}_{suf2}(mask)));
        '''.format(suf2=suf2, **fmtspec)

    return { 'mask_processing': mask_processing, 'if_else': if_else }

# -----------------------------------------------------------------------------
# adds

def adds(simd_ext, typ):

    if typ in common.ftypes:
            return 'return nsimd_add_{simd_ext}_{typ}({in0}, {in1});'.format(**fmtspec)

    if typ in ('i8', 'i16', 'u8', 'u16'):
        return adds_subs_intrinsic_instructions_i8_i16_u8_u16('adds', simd_ext, typ)

    if typ in common.utypes:
        return'''
        // Algo pseudo code:
        // ures = a + b
        // if overflow then ures < a && ures < b
        // --> test against a single value: if(ures < a){{ overflow ; }}
        // return ures < a ? {type_max} : ures

        const nsimd_{simd_ext}_v{typ} ures = nsimd_add_{simd_ext}_{typ}({in0}, {in1});
        const nsimd_{simd_ext}_v{typ} type_max = nsimd_set1_{simd_ext}_{typ}(({typ}){type_max});
        return nsimd_if_else1_{simd_ext}_{typ}(nsimd_lt_{simd_ext}_{typ}(ures, {in0}), type_max, ures);
        '''.format(type_max=common.limits[typ]['max'], **fmtspec)

    if typ not in common.itypes:
        raise ValueError('Type not implemented in platform_{simd_ext} adds({typ});'.
            format(**fmtspec))

    num_bits = typ[1:3]

    avx512_sse2_i32_i64_dependent_code = get_avx512_sse2_i32_i64_dependent_code(simd_ext, typ, num_bits)

    return'''
            // Algo pseudo code:

            // if ( ( same_sign(ux, uy) && same_sign(uy, res) ) || ! same_sign(ux, uy) ):
            //     neither overflow nor underflow happened
            // else:
            //     if(ux > 0 && uy > 0): res = MAX // overflow
            //     else: res = MIN // underflow

            // -------- Step 1: reinterpret to unsigned to work with the bits ------------

            nsimd_{simd_ext}_vu{num_bits} ux = nsimd_reinterpret_{simd_ext}_u{num_bits}_i{num_bits}({in0});
            const nsimd_{simd_ext}_vu{num_bits} uy = nsimd_reinterpret_{simd_ext}_u{num_bits}_i{num_bits}({in1});
            const nsimd_{simd_ext}_vu{num_bits} ures = nsimd_add_{simd_ext}_u{num_bits}(ux, uy);

            // ------------- Step 2: check signs different: ux, uy, res ------------------

            // xor_ux_uy's most significant bit will be zero if both ux and uy have same sign

            const nsimd_{simd_ext}_vu{num_bits} xor_ux_uy = nsimd_xorb_{simd_ext}_u{num_bits}(ux, uy);

            // xor_uy_res's most significant bit will be zero if both uy and ures have same sign

            const nsimd_{simd_ext}_vu{num_bits} xor_uy_res = nsimd_xorb_{simd_ext}_u{num_bits}(uy, ures);

            // ----------------- Step 3: Construct the MIN/MAX vector --------------------

            // Pseudo code:

            // Both positive --> overflow possible
            // --> get the MAX:

            // (signed)ux >= 0 && (signed)uy >= 0
            // <=> ((unsigned)ux | (unsigned)uy) >> 31 == 0
            // --> MAX + ( (ux | uy) >> 31 ) == MAX + 0 == MAX

            // At least one negative
            // --> overflow not possible / underflow possible if both negative
            // --> get the MIN:

            // unsigned tmp = (unsigned)MAX + ( (ux | uy) >> 31 ) == (unsigned)MAX + 1
            // --> MIN = (reinterpret signed)tmp

            // ux | uy
            const nsimd_{simd_ext}_vu{num_bits} ux_uy_orb = nsimd_orb_{simd_ext}_u{num_bits}(ux, uy);

            // (ux | uy) >> 31 --> Vector of 0's and 1's
            const nsimd_{simd_ext}_vu{num_bits} u_zeros_ones = nsimd_shr_{simd_ext}_u{num_bits}(ux_uy_orb, sizeof(u{num_bits}) * CHAR_BIT - 1);

            // MIN/MAX vector

            // i{num_bits} tmp = sMAX + 1 --> undefined behavior
            // u{num_bits} tmp = (u{num_bits})sMAX + 1
            // i{num_bits} sMIN = *(i{num_bits}*)(&tmp)

            const nsimd_{simd_ext}_vu{num_bits} u_max = nsimd_set1_{simd_ext}_u{num_bits}((u{num_bits}){type_max});
            const nsimd_{simd_ext}_vu{num_bits} u_max_min = nsimd_add_{simd_ext}_u{num_bits}(u_max, u_zeros_ones);
            const nsimd_{simd_ext}_vi{num_bits} i_max_min = nsimd_reinterpret_{simd_ext}_i{num_bits}_u{num_bits}(u_max_min);

            // ------------------ Step 4: Construct the mask vector ---------------------

            // mask == ( not_same_sign(ux, uy) || same_sign(uy, res) )
            // mask: True (no underflow/overflow) / False (underflow/overflow)
            // mask = xor_ux_uy | ~ xor_uy_res

            const nsimd_{simd_ext}_vu{num_bits} not_xor_uy_res = nsimd_notb_{simd_ext}_u{num_bits}(xor_uy_res);
            const nsimd_{simd_ext}_vu{num_bits} mask = nsimd_orb_{simd_ext}_u{num_bits}(xor_ux_uy, not_xor_uy_res);

            {avx512_sse2_dependent_mask_processing}

            // ----------------------- Step 5: Apply the Mask ---------------------------

            const nsimd_{simd_ext}_vi{num_bits} ires = nsimd_reinterpret_{simd_ext}_i{num_bits}_u{num_bits}(ures);

            {avx512_sse2_dependent_if_else}
          '''. \
            format( num_bits = num_bits,
                    type_max = common.limits[typ]['max'],
                    avx512_sse2_dependent_mask_processing = avx512_sse2_i32_i64_dependent_code['mask_processing'],
                    avx512_sse2_dependent_if_else = avx512_sse2_i32_i64_dependent_code['if_else'],
                    **fmtspec)

# -----------------------------------------------------------------------------
# subs

def subs(simd_ext, typ):

    if typ in common.ftypes:
        return 'return nsimd_sub_{simd_ext}_{typ}({in0}, {in1});'.format(**fmtspec)

    if typ in ('i8', 'i16', 'u8', 'u16'):
        return adds_subs_intrinsic_instructions_i8_i16_u8_u16('subs', simd_ext, typ)

    if typ in common.itypes:
        return \
            'return nsimd_adds_{simd_ext}_{typ}({in0},nsimd_neg_{simd_ext}_{typ}({in1}));'. \
            format(**fmtspec)

    if typ not in common.utypes:
        raise ValueError('Type not implemented in platform_x86 adds({typ});'.
            format(**fmtspec))

    min_ = common.limits[typ]['min']

    return'''
        // Algo pseudo code:

        // unsigned only
        // a > 0; b > 0 ==> a - b --> possibility for underflow only
        // if b > a --> underflow

        const nsimd_{simd_ext}_v{typ} ures = nsimd_sub_{simd_ext}_{typ}({in0}, {in1});
        const nsimd_{simd_ext}_vl{typ} is_underflow = nsimd_gt_{simd_ext}_{typ}({in1}, {in0});
        const nsimd_{simd_ext}_v{typ} umin = nsimd_set1_{simd_ext}_{typ}(({typ}){min_});
        return nsimd_if_else1_{simd_ext}_{typ}(is_underflow, umin, ures);
    '''.format(min_=min_, **fmtspec)

# -----------------------------------------------------------------------------
# to_mask

def to_mask1(simd_ext, typ):
    if typ == 'f16':
        return '''nsimd_{simd_ext}_vf16 ret;
                  ret.v0 = nsimd_to_mask_{simd_ext}_f32({in0}.v0);
                  ret.v1 = nsimd_to_mask_{simd_ext}_f32({in0}.v1);
                  return ret;'''.format(**fmtspec)
    if simd_ext in sse + avx:
        return 'return {in0};'.format(**fmtspec)
    elif simd_ext == 'avx512_skylake':
        if typ in common.iutypes:
            return 'return _mm512_movm_epi{typnbits}({in0});'. \
                   format(**fmtspec)
        elif typ in ['f32', 'f64']:
            return '''return _mm512_castsi512{suf}(
                               _mm512_movm_epi{typnbits}({in0}));'''. \
                               format(**fmtspec)
    else:
        if typ in ['i32', 'u32', 'i64', 'u64']:
            return '''return _mm512_mask_mov{suf}(_mm512_setzero_si512(),
                                 {in0}, _mm512_set1_epi32(-1));'''. \
                                 format(**fmtspec)
        elif typ in ['f32', 'f64']:
            return '''return _mm512_mask_mov{suf}(_mm512_castsi512{suf}(
                               _mm512_setzero_si512()), {in0},
                                 _mm512_castsi512{suf}(
                                   _mm512_set1_epi32(-1)));'''. \
                                   format(**fmtspec)
        else:
            return '''{typ} buf[{le}];
                      int i;
                      for (i = 0; i < {le}; i++) {{
                        if (({in0} >> i) & 1) {{
                          buf[i] = ({typ})-1;
                        }} else {{
                          buf[i] = ({typ})0;
                        }}
                      }}
                      return _mm512_loadu_si512(buf);'''.format(**fmtspec)

# -----------------------------------------------------------------------------
# to_logical

def to_logical1(simd_ext, typ):
    if typ in common.iutypes:
        return '''return nsimd_ne_{simd_ext}_{typ}(
                           {in0}, {pre}setzero{sufsi}());'''.format(**fmtspec)
    elif typ in ['f32', 'f64']:
        return '''return nsimd_reinterpretl_{simd_ext}_{typ}_{utyp}(
                           nsimd_ne_{simd_ext}_{utyp}(
                             {pre}cast{suf2}_si{nbits}({in0}),
                               {pre}setzero_si{nbits}()));'''. \
                               format(suf2=suf_si(simd_ext, typ)[1:],
                                      utyp='u{}'.format(fmtspec['typnbits']),
                                      **fmtspec)
    else:
        return '''nsimd_{simd_ext}_vlf16 ret;
                  ret.v0 = nsimd_to_logical_{simd_ext}_f32({in0}.v0);
                  ret.v1 = nsimd_to_logical_{simd_ext}_f32({in0}.v1);
                  return ret;'''.format(**fmtspec)

# -----------------------------------------------------------------------------
# zip functions

def zip_half(func, simd_ext, typ):
    if func == 'ziplo':
        get_half0 = '{cast_low}({in0})'
        get_half1 = '{cast_low}({in1})'
    else:
        get_half0 = '{extract}({in0}, 0x01)'
        get_half1 = '{extract}({in1}, 0x01)'

    if simd_ext in ['sse2', 'sse42']:
        if typ == 'f16':
            return '''nsimd_{simd_ext}_v{typ} ret;
            ret.v0 = _mm_unpacklo_ps({in0}.v{k}, {in1}.v{k});
            ret.v1 = _mm_unpackhi_ps({in0}.v{k}, {in1}.v{k});
            return ret;'''.format(k = '0' if func == 'ziplo' else '1',
                                  **fmtspec)
        else:
            return '''return {pre}unpack{lo}{suf}({in0}, {in1});'''.\
                format(k = '0' if func == 'ziplo' else '1',
                       lo = 'lo' if func == 'ziplo' else 'hi',
                       **fmtspec)
    elif simd_ext in ['avx', 'avx2']:
        # Currently, 256 and 512 bits vectors are splitted into 128 bits vectors
        # in order to perform the ziplo/hi operation using the unpacklo/hi sse
        # operations.
        epi = suf_ep(typ)
        if typ in common.iutypes:
            i='i'
            cast_low = '_mm256_castsi256_si128'
            cast_high = '_mm256_castsi128_si256'
            extract = '_mm256_extractf128_si256'
            insert = '_mm256_insertf128_si256'
        elif typ in ['f32', 'f16']:
            i=''
            cast_low = '_mm256_castps256_ps128'
            cast_high = '_mm256_castps128_ps256'
            extract = '_mm256_extractf128_ps'
            insert = '_mm256_insertf128_ps'
        elif typ == 'f64':
            i='d'
            cast_low = '_mm256_castpd256_pd128'
            cast_high = '_mm256_castpd128_pd256'
            extract = '_mm256_extractf128_pd'
            insert = '_mm256_insertf128_pd'
        if typ == 'f16':
            return'''\
            nsimd_{simd_ext}_v{typ} ret;
            __m128 v_tmp0 = {cast_low}({in0}.v{k});
            __m128 v_tmp1 = {cast_low}({in1}.v{k});
            __m128 v_tmp2 = {extract}({in0}.v{k}, 0x01);
            __m128 v_tmp3 = {extract}({in1}.v{k}, 0x01);
            __m128 vres_lo0 = _mm_unpacklo_ps(v_tmp0, v_tmp1);
            __m128 vres_hi0 = _mm_unpackhi_ps(v_tmp0, v_tmp1);
            ret.v0 = {insert}({cast_high}(vres_lo0), vres_hi0, 0x01);
            __m128 vres_lo1 = _mm_unpacklo_ps(v_tmp2, v_tmp3);
            __m128 vres_hi1 = _mm_unpackhi_ps(v_tmp2, v_tmp3);
            ret.v1 = {insert}({cast_high}(vres_lo1), vres_hi1, 0x01);
            return ret;
            '''.format(cast_low=cast_low, cast_high=cast_high,
                       extract=extract, epi=epi, insert=insert,
                       k = '0' if func == 'ziplo' else '1',
                       **fmtspec)
        else:
            return '''\
            __m128{i} v_tmp0 = {get_half0};
            __m128{i} v_tmp1 = {get_half1};
            __m128{i} vres_lo = _mm_unpacklo{epi}(v_tmp0, v_tmp1);
            __m128{i} vres_hi = _mm_unpackhi{epi}(v_tmp0, v_tmp1);
            return {insert}({cast_high}(vres_lo), vres_hi, 0x01);
            '''.format(get_half0=get_half0.format(
                cast_low=cast_low, extract=extract, **fmtspec),
                       get_half1=get_half1.format(
                           cast_low=cast_low, extract=extract, **fmtspec),
                       cast_low=cast_low, cast_high=cast_high,
                       extract=extract, epi=epi, insert=insert, i=i,**fmtspec)
    else:
        if typ in common.iutypes:
            i = 'i'
            cast_low = '_mm512_castsi512_si256'
            cast_high = '_mm512_castsi256_si512'
            extract = '_mm512_extracti32x8_epi32'
            insert = '_mm512_inserti32x8'
        elif typ in ['f32', 'f16']:
            i = ''
            cast_low = '_mm512_castps512_ps256'
            cast_high = '_mm512_castps256_ps512'
            extract = '_mm512_extractf32x8_ps'
            insert = '_mm512_insertf32x8'
        elif typ == 'f64':
            i = 'd'
            cast_low = '_mm512_castpd512_pd256'
            cast_high = '_mm512_castpd256_pd512'
            extract = '_mm512_extractf64x4_pd'
            insert = '_mm512_insertf64x4'
        if typ == 'f16':
            return '''\
            nsimd_{simd_ext}_v{typ} ret;
            __m512 v0 = {in0}.v{k};
            __m512 v1 = {in1}.v{k};
            __m512 vres;
            __m256 v_tmp0, v_tmp1, vres_lo, vres_hi;
            // Low part
            v_tmp0 = _mm512_castps512_ps256(v0);
            v_tmp1 = _mm512_castps512_ps256(v1);
            vres_lo = nsimd_ziplo_avx2_f32(v_tmp0, v_tmp1);
            vres_hi = nsimd_ziphi_avx2_f32(v_tmp0, v_tmp1);
            vres = _mm512_castps256_ps512(vres_lo);
            ret.v0 = _mm512_insertf32x8(vres, vres_hi, 1);
            // High part
            v_tmp0 = _mm512_extractf32x8_ps(v0, 0x1);
            v_tmp1 = _mm512_extractf32x8_ps(v1, 0x1);
            vres_lo = nsimd_ziplo_avx2_f32(v_tmp0, v_tmp1);
            vres_hi = nsimd_ziphi_avx2_f32(v_tmp0, v_tmp1);
            vres = _mm512_castps256_ps512(vres_lo);
            ret.v1 = _mm512_insertf32x8(vres, vres_hi, 1);
            return ret;
            '''.format(**fmtspec, k = '0' if func == 'ziplo' else '1')
        else:
            return '''\
            __m256{i} v_tmp0, v_tmp1;
            v_tmp0 = {get_half0};
            v_tmp1 = {get_half1};
            __m256{i} vres_lo = nsimd_ziplo_avx2_{typ}(v_tmp0, v_tmp1);
            __m256{i} vres_hi = nsimd_ziphi_avx2_{typ}(v_tmp0, v_tmp1);
            __m512{i} vres = {cast_high}(vres_lo);
            return {insert}(vres, vres_hi, 1);
            '''.format(extract=extract,
                       get_half0=get_half0.format(
                           cast_low=cast_low, extract=extract, **fmtspec),
                       get_half1=get_half1.format(
                           cast_low=cast_low, extract=extract, **fmtspec),
                       cast_high=cast_high,
                       cast_low=cast_low,
                       insert=insert, i=i, **fmtspec)

def zip(simd_ext, typ):
    return '''\
    nsimd_{simd_ext}_v{typ}x2 ret;
    ret.v0 = nsimd_ziplo_{simd_ext}_{typ}({in0}, {in1});
    ret.v1 = nsimd_ziphi_{simd_ext}_{typ}({in0}, {in1});
    return ret;
    '''.format(**fmtspec)

# -----------------------------------------------------------------------------
# unzip functions

def unzip_half(func, simd_ext, typ):
    tab_size = 2 * int(fmtspec['le'])
    vec_size = int(fmtspec['le'])
    loop = '''\
    {typ} tab[{tab_size}];
    {typ} res[{vec_size}];
    int i;
    nsimd_storeu_{simd_ext}_{typ}(tab, {in0});
    nsimd_storeu_{simd_ext}_{typ}(tab + {vec_size}, {in1});
    for(i = 0; i < {vec_size}; i++) {{
    res[i] = tab[2 * i + {offset}];
    }}
    return nsimd_loadu_{simd_ext}_{typ}(res);
    '''.format(tab_size=tab_size, vec_size=vec_size,
               cast='({}*)'.format(get_type(simd_ext, typ)) \
               if typ in common.iutypes else '',
               offset = '0' if func == 'unziplo' else '1', **fmtspec)
    # SSE ------------------------------------------------------------
    if simd_ext in ['sse2', 'sse42']:
        if typ in ['f32', 'i32', 'u32']:
            v0 = '_mm_castsi128_ps({in0})' if typ in ['i32', 'u32'] else '{in0}'
            v1 = '_mm_castsi128_ps({in1})' if typ in ['i32', 'u32'] else '{in1}'
            ret = '_mm_castps_si128(v_res)' if typ in ['i32', 'u32'] else 'v_res'
            return '''\
            __m128 v_res;
            v_res = _mm_shuffle_ps({v0}, {v1}, {mask});
            return {ret};
            '''.format(mask='_MM_SHUFFLE(2, 0, 2, 0)' if func == 'unziplo' \
                       else '_MM_SHUFFLE(3, 1, 3, 1)',
                       v0=v0.format(**fmtspec), v1=v1.format(**fmtspec), ret=ret,
                       **fmtspec)
        elif typ == 'f16':
            return '''\
            nsimd_{simd_ext}_v{typ} v_res;
            v_res.v0 = _mm_shuffle_ps({in0}.v0, {in0}.v1, {mask});
            v_res.v1 = _mm_shuffle_ps({in1}.v0, {in1}.v1, {mask});
            return v_res;
            '''.format(mask='_MM_SHUFFLE(2, 0, 2, 0)' if func == 'unziplo' \
                       else '_MM_SHUFFLE(3, 1, 3, 1)',
                       **fmtspec)
        elif typ in ['f64', 'i64', 'u64']:
            v0 = '_mm_castsi128_pd({in0})' if typ in ['i64', 'u64'] else '{in0}'
            v1 = '_mm_castsi128_pd({in1})' if typ in ['i64', 'u64'] else '{in1}'
            ret = '_mm_castpd_si128(v_res)' if typ in ['i64', 'u64'] else 'v_res'
            return '''\
            __m128d v_res;
            v_res = _mm_shuffle_pd({v0}, {v1}, {mask});
            return {ret};
            '''.format(mask='0x00' if func == 'unziplo' else '0x03',
                       v0=v0.format(**fmtspec),v1=v1.format(**fmtspec), ret=ret,
                       **fmtspec)
        elif typ in ['i16', 'u16']:
            return '''\
            __m128i v_tmp0 = _mm_shufflelo_epi16({in0}, _MM_SHUFFLE(3, 1, 2, 0));
            v_tmp0 = _mm_shufflehi_epi16(v_tmp0, _MM_SHUFFLE(3, 1, 2, 0));
            __m128i v_tmp1 = _mm_shufflelo_epi16({in1}, _MM_SHUFFLE(3, 1, 2, 0));
            v_tmp1 = _mm_shufflehi_epi16(v_tmp1, _MM_SHUFFLE(3, 1, 2, 0));
            __m128 v_res = _mm_shuffle_ps(
            _mm_castsi128_ps(v_tmp0), _mm_castsi128_ps(v_tmp1), {mask});
            return _mm_castps_si128(v_res);
            '''.format(mask='_MM_SHUFFLE(2, 0, 2, 0)' if func == 'unziplo' \
                       else '_MM_SHUFFLE(3, 1, 3, 1)',
                       **fmtspec)
        else:
            return loop
    # AVX, AVX2 ----------------------------------------------------
    elif simd_ext in ['avx', 'avx2']:
        ret_template ='''\
        v_tmp0 = _mm256_permute2f128_{t}({v0}, {v0}, 0x01);
        v_tmp0 = _mm256_shuffle_{t}({v0}, v_tmp0, {mask});
        v_tmp1 = _mm256_permute2f128_{t}({v1}, {v1}, 0x01);
        v_tmp1 = _mm256_shuffle_{t}({v1}, v_tmp1, {mask});
        v_res  = _mm256_permute2f128_{t}(v_tmp0, v_tmp1, 0x20);
        {ret} = {v_res};'''
        if typ in ['f32', 'i32', 'u32']:
            v0 = '_mm256_castsi256_ps({in0})' if typ in ['i32', 'u32'] else '{in0}'
            v1 = '_mm256_castsi256_ps({in1})' if typ in ['i32', 'u32'] else '{in1}'
            v_res = '_mm256_castps_si256(v_res)' if typ in ['i32', 'u32'] else 'v_res'
            ret = 'ret'
            src = ret_template .\
                format(mask='_MM_SHUFFLE(2, 0, 2, 0)' if func == 'unziplo' \
                       else '_MM_SHUFFLE(3, 1, 3, 1)',
                       v0=v0, v1=v1, v_res=v_res, ret=ret, t='ps', **fmtspec)
            return '''\
            {styp} ret;
            __m256 v_res, v_tmp0, v_tmp1;
            {src}
            return ret;
            '''.format(src=src.format(**fmtspec), **fmtspec)
        elif typ == 'f16':
            src0 = ret_template.format(
                mask='_MM_SHUFFLE(2, 0, 2, 0)' if func == 'unziplo' \
                else '_MM_SHUFFLE(3, 1, 3, 1)',
                v0='{in0}.v0', v1='{in0}.v1', v_res='v_res', ret='ret.v0', t='ps')
            src1 = ret_template.format(
                mask='_MM_SHUFFLE(2, 0, 2, 0)' if func == 'unziplo' \
                else '_MM_SHUFFLE(3, 1, 3, 1)',
                v0='{in1}.v0', v1='{in1}.v1', v_res='v_res', ret='ret.v1', t='ps')
            return '''\
            nsimd_{simd_ext}_v{typ} ret;
            __m256 v_res, v_tmp0, v_tmp1;
            {src0}
            {src1}
            return ret;
            '''.format(src0=src0.format(**fmtspec), src1=src1.format(**fmtspec),
                       **fmtspec)
        elif typ in ['f64', 'i64', 'u64']:
            v0 = '_mm256_castsi256_pd({in0})' if typ in ['i64', 'u64'] else '{in0}'
            v1 = '_mm256_castsi256_pd({in1})' if typ in ['i64', 'u64'] else '{in1}'
            v_res = '_mm256_castpd_si256(v_res)' if typ in ['i64', 'u64'] else 'v_res'
            src = ret_template . \
                format(mask='0x00' if func == 'unziplo' else '0x03',
                       v0=v0, v1=v1, ret='ret', v_res=v_res, t='pd')
            return '''\
            {styp} ret;
            __m256d v_res, v_tmp0, v_tmp1;
            {src}
            return ret;
            '''.format(src=src.format(**fmtspec), **fmtspec)
        elif typ in ['i16', 'u16']:
            return '''\
            __m128i v_tmp0_hi = _mm256_extractf128_si256({in0}, 0x01);
            __m128i v_tmp0_lo = _mm256_castsi256_si128({in0});
            __m128i v_tmp1_hi = _mm256_extractf128_si256({in1}, 0x01);
            __m128i v_tmp1_lo = _mm256_castsi256_si128({in1});
            v_tmp0_lo = nsimd_{func}_sse2_{typ}(v_tmp0_lo, v_tmp0_hi);
            v_tmp1_lo = nsimd_{func}_sse2_{typ}(v_tmp1_lo, v_tmp1_hi);
            __m256i v_res = _mm256_castsi128_si256(v_tmp0_lo);
            v_res = _mm256_insertf128_si256(v_res, v_tmp1_lo, 0x01);
            return v_res;
            '''.format(func=func, **fmtspec)
        else:
            return loop
        # AVX 512 --------------------------------------------------
    else:
        if typ == 'f16':
            return '''\
            nsimd_{simd_ext}_v{typ} ret;
            __m512 v_res;
            __m256 v_tmp0, v_tmp1, v_res_lo, v_res_hi;
            v_tmp0 = _mm512_castps512_ps256({in0}.v0);
            v_tmp1 = _mm512_extractf32x8_ps({in0}.v0, 0x01);
            v_res_lo = nsimd_{func}_avx2_f32(v_tmp0, v_tmp1);
            v_tmp0 = _mm512_castps512_ps256({in0}.v1);
            v_tmp1 = _mm512_extractf32x8_ps({in0}.v1, 0x01);
            v_res_hi = nsimd_{func}_avx2_f32(v_tmp0, v_tmp1);
            v_res = _mm512_castps256_ps512(v_res_lo);
            v_res = _mm512_insertf32x8(v_res, v_res_hi, 0x01);
            ret.v0 = v_res;
            v_tmp0 = _mm512_castps512_ps256({in1}.v0);
            v_tmp1 = _mm512_extractf32x8_ps({in1}.v0, 0x01);
            v_res_lo = nsimd_{func}_avx2_f32(v_tmp0, v_tmp1);
            v_tmp0 = _mm512_castps512_ps256({in1}.v1);
            v_tmp1 = _mm512_extractf32x8_ps({in1}.v1, 0x01);
            v_res_hi = nsimd_{func}_avx2_f32(v_tmp0, v_tmp1);
            v_res = _mm512_castps256_ps512(v_res_lo);
            v_res = _mm512_insertf32x8(v_res, v_res_hi, 0x01);
            ret.v1 = v_res;
            return ret;
            '''.format(func=func, **fmtspec)
        else:
            # return split_opn(func, simd_ext, typ, 2)
            return '''\
            nsimd_avx2_v{typ} v00 = {extract_lo0};
            nsimd_avx2_v{typ} v01 = {extract_hi0};
            nsimd_avx2_v{typ} v10 = {extract_lo1};
            nsimd_avx2_v{typ} v11 = {extract_hi1};
            v00 = nsimd_{func}_avx2_{typ}(v00, v01);
            v01 = nsimd_{func}_avx2_{typ}(v10, v11);
            return {merge};
            '''.format(func=func,
                extract_lo0=extract(simd_ext, typ, LO, common.in0),
                extract_lo1=extract(simd_ext, typ, LO, common.in1),
                extract_hi0=extract(simd_ext, typ, HI, common.in0),
                extract_hi1=extract(simd_ext, typ, HI, common.in1),
                merge=setr(simd_ext, typ, 'v00', 'v01'), **fmtspec)

def unzip(simd_ext, typ):
    return '''\
    nsimd_{simd_ext}_v{typ}x2 ret;
    ret.v0 = nsimd_unziplo_{simd_ext}_{typ}({in0}, {in1});
    ret.v1 = nsimd_unziphi_{simd_ext}_{typ}({in0}, {in1});
    return ret;
    '''.format(**fmtspec)

# -----------------------------------------------------------------------------
# get_impl function

def get_impl(func, simd_ext, from_typ, to_typ):
    global fmtspec

    fmtspec = {
      'simd_ext': simd_ext,
      'typ': from_typ,
      'styp': get_type(simd_ext, from_typ),
      'from_typ': from_typ,
      'to_typ': to_typ,
      'pre': pre(simd_ext),
      'suf': suf_ep(from_typ),
      'sufsi': suf_si(simd_ext, from_typ),
      'in0': common.in0,
      'in1': common.in1,
      'in2': common.in2,
      'in3': common.in3,
      'in4': common.in4,
      'in5': common.in5,
      'nbits': nbits(simd_ext),
      'le': int(nbits(simd_ext)) // int(from_typ[1:]),
      'typnbits': from_typ[1:]
    }

    impls = {
        'loada': lambda: load(simd_ext, from_typ, True),
        'load2a': lambda: load_deg234(simd_ext, from_typ, True, 2),
        'load3a': lambda: load_deg234(simd_ext, from_typ, True, 3),
        'load4a': lambda: load_deg234(simd_ext, from_typ, True, 4),
        'loadu': lambda: load(simd_ext, from_typ, False),
        'load2u': lambda: load_deg234(simd_ext, from_typ, False, 2),
        'load3u': lambda: load_deg234(simd_ext, from_typ, False, 3),
        'load4u': lambda: load_deg234(simd_ext, from_typ, False, 4),
        'storea': lambda: store(simd_ext, from_typ, True),
        'store2a': lambda: store_deg234(simd_ext, from_typ, True, 2),
        'store3a': lambda: store_deg234(simd_ext, from_typ, True, 3),
        'store4a': lambda: store_deg234(simd_ext, from_typ, True, 4),
        'storeu': lambda: store(simd_ext, from_typ, False),
        'store2u': lambda: store_deg234(simd_ext, from_typ, False, 2),
        'store3u': lambda: store_deg234(simd_ext, from_typ, False, 3),
        'store4u': lambda: store_deg234(simd_ext, from_typ, False, 4),
        'andb': lambda: binop2('andb', simd_ext, from_typ),
        'xorb': lambda: binop2('xorb', simd_ext, from_typ),
        'orb': lambda: binop2('orb', simd_ext, from_typ),
        'andl': lambda: binlop2('andl', simd_ext, from_typ),
        'xorl': lambda: binlop2('xorl', simd_ext, from_typ),
        'orl': lambda: binlop2('orl', simd_ext, from_typ),
        'notb': lambda: not1(simd_ext, from_typ),
        'notl': lambda: lnot1(simd_ext, from_typ),
        'andnotb': lambda: andnot2(simd_ext, from_typ),
        'andnotl': lambda: landnot2(simd_ext, from_typ),
        'add': lambda: addsub('add', simd_ext, from_typ),
        'sub': lambda: addsub('sub', simd_ext, from_typ),
        'adds': lambda: adds(simd_ext, from_typ),
        'subs': lambda: subs(simd_ext, from_typ),
        'div': lambda: div2(simd_ext, from_typ),
        'sqrt': lambda: sqrt1(simd_ext, from_typ),
        'len': lambda: len1(simd_ext, from_typ),
        'mul': lambda: mul2(simd_ext, from_typ),
        'shl': lambda: shl_shr('shl', simd_ext, from_typ),
        'shr': lambda: shl_shr('shr', simd_ext, from_typ),
        'shra': lambda: shra(simd_ext, from_typ),
        'set1': lambda: set1(simd_ext, from_typ),
        'eq': lambda: eq2(simd_ext, from_typ),
        'ne': lambda: neq2(simd_ext, from_typ),
        'gt': lambda: gt2(simd_ext, from_typ),
        'lt': lambda: lt2(simd_ext, from_typ),
        'ge': lambda: geq2(simd_ext, from_typ),
        'le': lambda: leq2(simd_ext, from_typ),
        'if_else1': lambda: if_else1(simd_ext, from_typ),
        'min': lambda: minmax('min', simd_ext, from_typ),
        'max': lambda: minmax('max', simd_ext, from_typ),
        'loadla': lambda: loadl(simd_ext, from_typ, True),
        'loadlu': lambda: loadl(simd_ext, from_typ, False),
        'storela': lambda: storel(simd_ext, from_typ, True),
        'storelu': lambda: storel(simd_ext, from_typ, False),
        'abs': lambda: abs1(simd_ext, from_typ),
        'fma': lambda: fma_fms('fma', simd_ext, from_typ),
        'fnma': lambda: fma_fms('fnma', simd_ext, from_typ),
        'fms': lambda: fma_fms('fms', simd_ext, from_typ),
        'fnms': lambda: fma_fms('fnms', simd_ext, from_typ),
        'ceil': lambda: round1('ceil', simd_ext, from_typ),
        'floor': lambda: round1('floor', simd_ext, from_typ),
        'trunc': lambda: trunc1(simd_ext, from_typ),
        'round_to_even': lambda: round_to_even1(simd_ext, from_typ),
        'all': lambda: all_any('all', simd_ext, from_typ),
        'any': lambda: all_any('any', simd_ext, from_typ),
        'reinterpret': lambda: reinterpret1(simd_ext, from_typ, to_typ),
        'reinterpretl': lambda: reinterpretl1(simd_ext, from_typ, to_typ),
        'cvt': lambda: convert1(simd_ext, from_typ, to_typ),
        'rec11': lambda: rec11_rsqrt11('rcp', simd_ext, from_typ),
        'rec8': lambda: rec11_rsqrt11('rcp', simd_ext, from_typ),
        'rsqrt11': lambda: rec11_rsqrt11('rsqrt', simd_ext, from_typ),
        'rsqrt8': lambda: rec11_rsqrt11('rsqrt', simd_ext, from_typ),
        'rec': lambda: rec1(simd_ext, from_typ),
        'neg': lambda: neg1(simd_ext, from_typ),
        'nbtrue': lambda: nbtrue1(simd_ext, from_typ),
        'reverse': lambda: reverse1(simd_ext, from_typ),
        'addv': lambda: addv(simd_ext, from_typ),
        'upcvt': lambda: upcvt1(simd_ext, from_typ, to_typ),
        'downcvt': lambda: downcvt1(simd_ext, from_typ, to_typ),
        'to_mask': lambda: to_mask1(simd_ext, from_typ),
        'to_logical': lambda: to_logical1(simd_ext, from_typ),
        'ziplo': lambda: zip_half('ziplo', simd_ext, from_typ),
        'ziphi': lambda: zip_half('ziphi', simd_ext, from_typ),
        'unziplo': lambda: unzip_half('unziplo', simd_ext, from_typ),
        'unziphi': lambda: unzip_half('unziphi', simd_ext, from_typ),
        'zip' : lambda : zip(simd_ext, from_typ),
        'unzip' : lambda : unzip(simd_ext, from_typ)
    }
    if simd_ext not in get_simd_exts():
        raise ValueError('Unknown SIMD extension "{}"'.format(simd_ext))
    if not from_typ in common.types:
        raise ValueError('Unknown type "{}"'.format(from_typ))
    if not func in impls:
        return common.NOT_IMPLEMENTED
    else:
        return impls[func]()<|MERGE_RESOLUTION|>--- conflicted
+++ resolved
@@ -1044,11 +1044,7 @@
         v1 = nsimd_shra_sse42_{typ}(v1, {in1});
         return _mm256_insertf128_si256(
           _mm256_castsi128_si256(v0), v1, 0x01);'''.format(**fmtspec)
-<<<<<<< HEAD
-    
-=======
-
->>>>>>> 949348c9
+
     if typ == 'i8':
         # Same thing for i8 on all Intel architectures
         return '''\
@@ -1059,11 +1055,8 @@
         {v_typ} v_tmp1 = {pre}srai_epi16({in0}, 8 + {in1});
         v_tmp1 = {pre}slli_epi16(v_tmp1, 8);
         return {pre}or_si{nbits}(v_tmp0, v_tmp1);
-<<<<<<< HEAD
         '''.format(**fmtspec, v_typ=get_type(simd_ext, typ))       
-=======
-        '''.format(**fmtspec, v_typ=get_type(simd_ext, typ))
->>>>>>> 949348c9
+
     elif typ  == 'i64':
         # For i64 we have to extend the sign manually.
         if simd_ext in ['sse2', 'sse42']:
@@ -1087,10 +1080,6 @@
             return _mm256_or_si256(v_tmp0, v_mask);
             '''.format(**fmtspec, v_typ=get_type(simd_ext, typ))
         else:
-<<<<<<< HEAD
-            return '''return {pre}srai{suf}({in0}, (unsigned int){in1});'''. \
-                format(**fmtspec)
-=======
             return \
             '''#ifdef NSIMD_IS_CLANG
                 return {pre}srai{suf}({in0}, {in1});
@@ -1098,16 +1087,10 @@
                 return {pre}srai{suf}({in0}, (unsigned int){in1});
                #endif
             '''.format(**fmtspec)
->>>>>>> 949348c9
     elif typ in ['i16', 'i32']:
         cast = ''
         if simd_ext in ['avx512_skylake', 'avx512_knl'] and typ == 'i32':
             cast = '(unsigned int)'
-<<<<<<< HEAD
-        return '''return {pre}srai{suf}({in0}, {cast}{in1});'''. \
-                        format(**fmtspec, cast=cast)
-                    
-=======
         return \
         '''#ifdef NSIMD_IS_CLANG
             return {pre}srai{suf}({in0}, {in1});
@@ -1116,7 +1099,6 @@
            #endif
         '''.format(**fmtspec, cast=cast)
 
->>>>>>> 949348c9
 # -----------------------------------------------------------------------------
 # set1 or splat function
 
