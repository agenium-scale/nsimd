language: cpp

## Install deps
addons:
    homebrew:
        packages:
            - ninja
            - clang-format
    apt:
        sources:
            - ubuntu-toolchain-r-test
            - llvm-toolchain-trusty-6.0
            - sourceline: 'deb http://apt.llvm.org/trusty/ llvm-toolchain-trusty-6.0 main'
              key_url: 'https://apt.llvm.org/llvm-snapshot.gpg.key'
        packages:
            - ninja-build
            - gcc-8
            - g++-8
            - clang-6.0
            - libmpfr-dev

## Compilations and tests
matrix:
    include:
        ### Linux-gcc-x86
        ### --------------------------------------------------------------------------------------------
        ### SSE2:
        #- os: linux
        #  env:
        #    - TOOLSET=g++-8
        #    - SIMD=SSE2
        ### SSE42:
        #- os: linux
        #  env:
        #    - TOOLSET=g++-8
        #    - SIMD=SSE42
        ### AVX:
        #- os: linux
        #  env:
        #    - TOOLSET=g++-8
        #    - SIMD=AVX
        ### AVX2:
        #- os: linux
        #  env:
        #    - TOOLSET=g++-8
        #    - SIMD=AVX2
        ### AVX2+FMA:
        #- os: linux
        #  env:
        #    - TOOLSET=g++-8
        #    - SIMD=AVX2
        #    - SIMD_OPTIONALS=FMA
        ### Linux-clang-x86
        ### --------------------------------------------------------------------------------------------
        ### SSE2:
        #- os: linux
        #  env:
        #    - TOOLSET=clang++-6.0
        #    - SIMD=SSE2
        ### SSE42:
        #- os: linux
        #  env:
        #    - TOOLSET=clang++-6.0
        #    - SIMD=SSE42
        ### AVX:
        #- os: linux
        #  env:
        #    - TOOLSET=clang++-6.0
        #    - SIMD=AVX
        ### AVX2:
        #- os: linux
        #  env:
        #    - TOOLSET=clang++-6.0
        #    - SIMD=AVX2
        ### AVX2+FMA:
        #- os: linux
        #  env:
        #    - TOOLSET=clang++-6.0
        #    - SIMD=AVX2
        #    - SIMD_OPTIONALS=FMA
        ### OSX-clang-x86
        ### --------------------------------------------------------------------------------------------
        ### SSE2:
        #- os: osx
        #  env:
        #    - TOOLSET=clang++
        #    - SIMD=SSE2
        ### SSE42:
        #- os: osx
        #  env:
        #    - TOOLSET=clang++
        #    - SIMD=SSE42
        ### AVX:
        #- os: osx
        #  env:
        #    - TOOLSET=clang++
        #    - SIMD=AVX
        ### AVX2:
        #- os: osx
        #  env:
        #    - TOOLSET=clang++
        #    - SIMD=AVX2
        ### AVX2+FMA:
        #- os: osx
        #  env:
        #    - TOOLSET=clang++
        #    - SIMD=AVX2
        #    - SIMD_OPTIONALS=FMA
        ## Windows-MSVC-x86
        ## --------------------------------------------------------------------------------------------
        ## SSE2:
        - os: windows
          env:
            - TOOLSET_CC=cl.exe
            - TOOLSET_CXX=cl.exe
            - SIMD=SSE2

## It seems that travis ignore addons "chocolatey" so do it manually
install:
<<<<<<< HEAD
    #- if [[ "$TRAVIS_OS_NAME" == "windows" ]]; then choco install -y python3 ninja; fi
    - if [[ "$TRAVIS_OS_NAME" == "windows" ]]; then choco install -y ninja; fi
=======
    - if [[ "$TRAVIS_OS_NAME" == "windows" ]]; then
        choco install -y python3 ninja;
      fi
>>>>>>> 472ac5d2

## Prepare build
before_script:
    - if [[ "$TRAVIS_OS_NAME" == "windows" ]]; then
        scripts/windows-env.bat;
        source _env.sh;
        export CMAKE_ARGS="-DPYTHON_EXECUTABLE=C:\\Python37\\python";
      fi
    - mkdir build
    - cd build
<<<<<<< HEAD
    - 'cmd.exe "/C ''C:\Program Files (x86)\Microsoft Visual Studio 14.0\VC\vcvarsall.bat'' amd64" && cl.exe'
    #; $CMAKE_COMMAND .. -DCMAKE_CXX_COMPILER=$TOOLSET_CXX -DCMAKE_C_COMPILER=$TOOLSET_CC -DSIMD=$SIMD -DSIMD_OPTIONALS=$SIMD_OPTIONALS -GNinja
=======
    - cmake .. $CMAKE_ARGS -DCMAKE_CXX_COMPILER=$TOOLSET_CXX -DCMAKE_C_COMPILER=$TOOLSET_CC -DSIMD=$SIMD -DSIMD_OPTIONALS=$SIMD_OPTIONALS -GNinja
>>>>>>> 472ac5d2

## Build
script:
    - cmake --build .
    - cmake --build . --target gen.tests
    - cmake --build . --target tests
    - ctest .<|MERGE_RESOLUTION|>--- conflicted
+++ resolved
@@ -117,14 +117,9 @@
 
 ## It seems that travis ignore addons "chocolatey" so do it manually
 install:
-<<<<<<< HEAD
-    #- if [[ "$TRAVIS_OS_NAME" == "windows" ]]; then choco install -y python3 ninja; fi
-    - if [[ "$TRAVIS_OS_NAME" == "windows" ]]; then choco install -y ninja; fi
-=======
     - if [[ "$TRAVIS_OS_NAME" == "windows" ]]; then
         choco install -y python3 ninja;
       fi
->>>>>>> 472ac5d2
 
 ## Prepare build
 before_script:
@@ -135,12 +130,7 @@
       fi
     - mkdir build
     - cd build
-<<<<<<< HEAD
-    - 'cmd.exe "/C ''C:\Program Files (x86)\Microsoft Visual Studio 14.0\VC\vcvarsall.bat'' amd64" && cl.exe'
-    #; $CMAKE_COMMAND .. -DCMAKE_CXX_COMPILER=$TOOLSET_CXX -DCMAKE_C_COMPILER=$TOOLSET_CC -DSIMD=$SIMD -DSIMD_OPTIONALS=$SIMD_OPTIONALS -GNinja
-=======
     - cmake .. $CMAKE_ARGS -DCMAKE_CXX_COMPILER=$TOOLSET_CXX -DCMAKE_C_COMPILER=$TOOLSET_CC -DSIMD=$SIMD -DSIMD_OPTIONALS=$SIMD_OPTIONALS -GNinja
->>>>>>> 472ac5d2
 
 ## Build
 script:
