--- conflicted
+++ resolved
@@ -1158,12 +1158,9 @@
     signature = 'l to_logical v'
     categories = [DocLogicalOperators]
     do_bench = False
-<<<<<<< HEAD
-=======
     desc = 'Returns a vector of logicals. Set true when the corresponding ' + \
            'elements are non zero (at least one bit to 1) and false ' + \
            'otherwise.'
->>>>>>> 6d48b460
 
 # -----------------------------------------------------------------------------
 # Import other operators if present: this is not Pythonic and an issue was
