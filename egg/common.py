--- conflicted
+++ resolved
@@ -144,25 +144,6 @@
 # -----------------------------------------------------------------------------
 # SIMD type
 
-<<<<<<< HEAD
-=======
-simds = [
-    'cpu',
-    'sse2',
-    'sse42',
-    'avx',
-    'fma4',
-    'avx2',
-    'avx512_knl',
-    'avx512_skylake',
-    'neon128',
-    'aarch64',
-    'sve',
-    'power7',
-    'power8',
-]
-
->>>>>>> 371ee494
 x86_simds = [
     'sse2',
     'sse42',
@@ -183,14 +164,12 @@
     'sve2048'
 ]
 
-<<<<<<< HEAD
-simds = ['cpu'] + x86_simds + arm_simds
-=======
 ppc_simds = [
     'power7',
     'power8',
 ]
->>>>>>> 371ee494
+
+simds = ['cpu'] + x86_simds + arm_simds + ppc_simds
 
 simds_deps = {
     'cpu': ['cpu'],
@@ -204,16 +183,13 @@
     'neon128': ['cpu', 'neon128'],
     'aarch64': ['cpu', 'aarch64'],
     'sve': ['cpu', 'aarch64', 'sve'],
-<<<<<<< HEAD
     'sve128': ['cpu', 'aarch64', 'sve128'],
     'sve256': ['cpu', 'aarch64', 'sve256'],
     'sve512': ['cpu', 'aarch64', 'sve512'],
     'sve1024': ['cpu', 'aarch64', 'sve1024'],
-    'sve2048': ['cpu', 'aarch64', 'sve2048']
-=======
+    'sve2048': ['cpu', 'aarch64', 'sve2048'],
     'power7': ['cpu', 'power7'],
-    'power8': ['cpu', 'power8'],
->>>>>>> 371ee494
+    'power8': ['cpu', 'power8']
 }
 
 ftypes = ['f64', 'f32', 'f16']
@@ -1063,16 +1039,13 @@
         'neon128': types_128,
         'aarch64': types_128,
         'sve': types_unknown,
-<<<<<<< HEAD
         'sve128': types_unknown,
         'sve256': types_unknown,
         'sve512': types_unknown,
         'sve1024': types_unknown,
-        'sve2048': types_unknown
-=======
+        'sve2048': types_unknown,
         'power7': types_128,
-        'power8': types_128,
->>>>>>> 371ee494
+        'power8': types_128
     })[simd][typ]
     ## 4. (We cannot really guess that...
     ##     Instead you have to add bench manually)
