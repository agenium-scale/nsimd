# Copyright (c) 2019 Agenium Scale
#
# Permission is hereby granted, free of charge, to any person obtaining a copy
# of this software and associated documentation files (the "Software"), to deal
# in the Software without restriction, including without limitation the rights
# to use, copy, modify, merge, publish, distribute, sublicense, and/or sell
# copies of the Software, and to permit persons to whom the Software is
# furnished to do so, subject to the following conditions:
#
# The above copyright notice and this permission notice shall be included in all
# copies or substantial portions of the Software.
#
# THE SOFTWARE IS PROVIDED "AS IS", WITHOUT WARRANTY OF ANY KIND, EXPRESS OR
# IMPLIED, INCLUDING BUT NOT LIMITED TO THE WARRANTIES OF MERCHANTABILITY,
# FITNESS FOR A PARTICULAR PURPOSE AND NONINFRINGEMENT. IN NO EVENT SHALL THE
# AUTHORS OR COPYRIGHT HOLDERS BE LIABLE FOR ANY CLAIM, DAMAGES OR OTHER
# LIABILITY, WHETHER IN AN ACTION OF CONTRACT, TORT OR OTHERWISE, ARISING FROM,
# OUT OF OR IN CONNECTION WITH THE SOFTWARE OR THE USE OR OTHER DEALINGS IN THE
# SOFTWARE.

# This file gives the implementation of platform ARM, i.e. ARM SIMD.
# Reading this file is rather straightforward. ARM SIMD extensions are rather
# coherent and consistent. It implements the following architectures:
#   - ARMv7   -> 128 bits registers without f16 and f64 support
#   - Aarch32 -> 128 bits registers with optional f16 and without f64 support
#   - Aarch64 -> 128 bits registers with optional f16 and f64 support
#   - SVE     -> up to 2048 bits registers
# The first three SIMD extensions are collectively called NEON. Aarch32 and
# Aarch64 correspond respectively to ARMv8 32 and 64 bits chips. Note that
# the ARM documentation says that ARMv7, Aarch32 are different but it seems
# that they differ by only a handful of intrinsics which are not in the scope
# of NSIMD so we have implemented the following:
#
#   - ARMv7   \  -> neon128
#   - Aarch32 /
#   - Aarch64    -> aarch64
#   - SVE        -> sve

import common

# -----------------------------------------------------------------------------
# Helpers


def neon_typ(typ):
    prefix = {'i': 'int', 'u': 'uint', 'f': 'float'}
    return '{}{}x{}_t'.format(prefix[typ[0]], typ[1:], 128 // int(typ[1:]))

# Returns the 64 bits vector associated to a data type (eg:float32x2 for float32_t)


def half_neon_typ(typ):
    prefix = {'i': 'int', 'u': 'uint', 'f': 'float'}
    return '{}{}x{}_t'.format(prefix[typ[0]], typ[1:], 64 // int(typ[1:]))


def sve_typ(typ):
    prefix = {'i': 'svint', 'u': 'svuint', 'f': 'svfloat'}
    return '{}{}_t'.format(prefix[typ[0]], typ[1:])


def suf(typ):
    if typ[0] == 'i':
        return 's{}'.format(typ[1:])
    else:
        return typ


neon = ['neon128', 'aarch64']
fixed_sized_sve = ['sve128', 'sve256', 'sve512', 'sve1024', 'sve2048']
sve = ['sve'] + fixed_sized_sve
fmtspec = {}

def convert_from_predicate(opts, op):
    if opts.sve_emulate_bool:
        return '''svsel({op},
                    svdup_n_u{typnbits}_x({svtrue}, (u{typnbits})~0),
                    svdup_n_u{typnbits}_x({svtrue}, 0))'''. \
                            format(op=op, **fmtspec)
    else:
        return op

def convert_to_predicate(opts, op):
    if opts.sve_emulate_bool:
        # TODO: the casts are a workaround to avoid a bug in gcc trunk for sve
        # it needs to be deleted when the bug is corrected
        return '''svcmpeq({svtrue},
                          (svuint{typnbits}_t){op},
                          svdup_n_u{typnbits}_x({svtrue}, (u{typnbits})~0))'''. \
                            format(op=op, **fmtspec)
    else:
        return op

# -----------------------------------------------------------------------------
# Implementation of mandatory functions for this module


def get_simd_exts():
    return ['neon128', 'aarch64', 'sve', 'sve128', 'sve256', 'sve512',
            'sve1024', 'sve2048']


def emulate_fp16(simd_ext):
    if not simd_ext in get_simd_exts():
        raise ValueError('Unknown SIMD extension "{}"'.format(simd_ext))
    if simd_ext in sve:
        return False
    else:
        return True


def get_type(opts, simd_ext, typ):
    if simd_ext in neon:
        if typ == 'f64':
            if simd_ext == 'neon128':
                return 'struct { double v0; double v1; }'
            else:
                return neon_typ('f64')
        elif typ == 'f16':
            return \
            '''
            # ifdef NSIMD_FP16
              float16x8_t
            # else
              struct { float32x4_t v0; float32x4_t v1; }
            # endif
            '''
        else:
            return neon_typ(typ)
    elif simd_ext == 'sve':
        return sve_typ(typ)
    elif simd_ext in fixed_sized_sve:
        return '{} __attribute__ ((vector_size({})))'. \
               format(typ, int(simd_ext[3:]) // 8)
    else:
        raise ValueError('Unknown SIMD extension "{}"'.format(simd_ext))


def get_logical_type(opts, simd_ext, typ):
    if typ not in common.types:
        raise ValueError('Unknown type "{}"'.format(typ))
    if simd_ext not in get_simd_exts():
        raise ValueError('Unknown SIMD extension "{}"'.format(simd_ext))

    if typ in common.ftypes + common.itypes:
        typ2 = 'u{}'.format(typ[1:]);
    else:
        typ2 = typ

    if simd_ext == 'neon128':
        if typ == 'f16':
            return \
            '''
            # ifdef NSIMD_FP16
              uint16x8_t
            # else
              struct { uint32x4_t v0; uint32x4_t v1; }
            # endif
            '''
        elif typ == 'f64':
            return 'struct { u64 v0; u64 v1; }'
        else:
            return get_type(opts, simd_ext, typ2)
    if simd_ext == 'aarch64':
        if typ == 'f16':
            return get_logical_type(opts, 'neon128', 'f16')
        else:
            return get_type(opts, simd_ext, typ2)
    elif simd_ext in sve:
        if opts.sve_emulate_bool:
            return get_type(opts, simd_ext, 'u'+typ[1:])
        else:
            return 'svbool_t'


def get_nb_registers(simd_ext):
    if simd_ext in neon:
        return '16'
    elif simd_ext in sve:
        return '32'
    else:
        raise ValueError('Unknown SIMD extension "{}"'.format(simd_ext))


def get_SoA_type(simd_ext, typ, deg):
    if simd_ext != 'sve':
        raise ValueError('Unknown SIMD extension "{}"'.format(simd_ext))
    return '{}x{}_t'.format(sve_typ(typ)[0:-2], deg)


def has_compatible_SoA_types(simd_ext):
    if simd_ext in neon + fixed_sized_sve:
        return False
    elif simd_ext == 'sve':
        return True
    else:
        raise ValueError('Unknown SIMD extension "{}"'.format(simd_ext))

# -----------------------------------------------------------------------------


def get_additional_include(func, platform, simd_ext):
    ret = '''#include <nsimd/cpu/cpu/{}.h>
             '''.format(func)
    if simd_ext in sve:
        ret += '''#include <nsimd/arm/aarch64/{}.h>
                  '''.format(func)
    if func in ['load2u', 'load3u', 'load4u', 'load2a', 'load3a', 'load4a']:
        deg = func[4]
        ret += '''#if NSIMD_CXX > 0
                  extern "C" {{
                  # endif

                  NSIMD_INLINE nsimd_{simd_ext}_vu16x{deg}
                  nsimd_{func}_{simd_ext}_u16(const u16*);

                  # if NSIMD_CXX > 0
                  }} // extern "C"
                  # endif

                  '''.format(func=func, deg=deg, simd_ext=simd_ext)
    if simd_ext == 'neon128' and func == 'notl':
        ret += '''#include <nsimd/arm/neon128/notb.h>
                  '''
    if simd_ext in neon and func == 'ne':
        ret += '''#include <nsimd/arm/{simd_ext}/eq.h>
                  # include <nsimd/arm/{simd_ext}/notl.h>
                  '''.format(simd_ext=simd_ext)
    if simd_ext in neon and func in ['fms', 'fnms']:
        ret += '''#include <nsimd/arm/{simd_ext}/ne.h>
                  #include <nsimd/arm/{simd_ext}/fma.h>
                  #include <nsimd/arm/{simd_ext}/fnma.h>
                  '''.format(simd_ext=simd_ext)
    if func == 'shra':
        ret += '''#include <nsimd/arm/{simd_ext}/shr.h>
        '''.format(simd_ext=simd_ext)   

    if func in ['loadlu', 'loadla']:
        ret += '''#include <nsimd/arm/{simd_ext}/eq.h>
                  # include <nsimd/arm/{simd_ext}/set1.h>
                  # include <nsimd/arm/{simd_ext}/{load}.h>
                  # include <nsimd/arm/{simd_ext}/notl.h>
                  '''.format(load='load' + func[5], simd_ext=simd_ext)
    if func in ['storelu', 'storela']:
        ret += '''#include <nsimd/arm/{simd_ext}/if_else1.h>
                  # include <nsimd/arm/{simd_ext}/set1.h>
                  # include <nsimd/arm/{simd_ext}/{store}.h>
                  '''.format(store='store' + func[6], simd_ext=simd_ext)
    if func == 'to_logical':
        ret += '''#include <nsimd/arm/{simd_ext}/reinterpret.h>
                  #include <nsimd/arm/{simd_ext}/ne.h>
                  ''' .format(simd_ext=simd_ext)
    if func == 'zip':
        ret += '''#include <nsimd/arm/{simd_ext}/ziplo.h>
                  #include <nsimd/arm/{simd_ext}/ziphi.h>
                  '''.format(simd_ext=simd_ext)
    if func == 'unzip':
        ret += '''#include <nsimd/arm/{simd_ext}/unziplo.h>
                  #include <nsimd/arm/{simd_ext}/unziphi.h>
                  '''.format(simd_ext=simd_ext)
    if func == 'adds':
        ret += '''#include <nsimd/arm/{simd_ext}/add.h>
                  '''.format(simd_ext=simd_ext)
    if func == 'subs':
        ret += '''#include <nsimd/arm/{simd_ext}/sub.h>
                  '''.format(simd_ext=simd_ext)
    return ret

# -----------------------------------------------------------------------------
# Emulators

def emulate_op1(op, simd_ext, typ):
    if simd_ext in neon:
        le = 128 // int(typ[1:]);
        return '''int i;
                  {typ} buf[{le}];
                  vst1q_{suf}(buf, {in0});
                  for (i=0; i < {le}; i += nsimd_len_cpu_{typ}()) {{
                    nsimd_storeu_cpu_{typ}( & buf[i], nsimd_{op}_cpu_{typ}(
                      nsimd_loadu_cpu_{typ}(&buf[i])));}}
                  return vld1q_{suf}(buf); '''. \
                  format(op=op, le=le, **fmtspec)
    if simd_ext in sve:
        le = 2048 // int(typ[1:]);
        return '''int i;
                  {typ} buf[{le}];
                  svst1_{suf}({svtrue}, buf, {in0});
                  for (i=0; i < simd_len_{simd_ext}_{typ}();
                       i += nsimd_len_cpu_{typ}()) {{
                    nsimd_storeu_cpu_{typ}( & buf[i], nsimd_{op}_cpu_{typ}(
                      nsimd_loadu_cpu_{typ}(&buf[i])));}}
                  return svld1_{suf}({svtrue}, buf); '''. \
                  format(op=op, le=le, **fmtspec)

def emulate_op2(op, simd_ext, typ):
    if simd_ext in neon:
        le = 128 // int(typ[1:]);
        return '''int i;
                  {typ} buf0[{le}], buf1[{le}];
                  vst1q_{suf}(buf0, {in0});
                  vst1q_{suf}(buf1, {in1});
                  for (i=0; i < {le}; i++) {{
                    buf0[i] = ({typ})(buf0[i] {op} buf1[i]);}}
                  return vld1q_{suf}(buf0); '''. \
                  format(op=op, le=le, **fmtspec)
    if simd_ext in sve:
        le = 2048 // int(typ[1:]);
        return '''int i;
                  {typ} buf0[{le}], buf1[{le}];
                  svst1_{suf}({svtrue}, buf0, {in0});
                  svst1_{suf}({svtrue}, buf1, {in1});
                  for (i=0; i < nsimd_len_{simd_ext}_{typ}(); i++) {{
                    buf0[i] = ({typ})(buf0[i] {op} buf1[i]);}}
                  return svld1_{suf}({svtrue}, buf0); '''. \
                  format(op=op, le=le, **fmtspec)

def emulate_lop2_neon(opts, op, simd_ext, typ):
    le = 128 // int(typ[1:]);
    ltyp = get_logical_type(opts, simd_ext, typ)
    lsuf = suf(ltyp)
    return '''int i;
              {ltyp} buf0[{le}], buf1[{le}];
              vst1q_{lsuf}(buf0, {in0});
              vst1q_{lsuf}(buf1, {in1});
              for (i = 0; i < {le}; i++) {{
                buf0[i] = buf0[i] {op} buf1[i] ? ({ltyp})-1 : 0;
              }}
              return vld1q_{lsuf}(buf0);'''. \
              format(op=op, le=le, ltyp=ltyp, lsuf=lsuf, **fmtspec)

def emulate_op3_neon(op, simd_ext, typ):
    le = 128 // int(typ[1:]);
    return '''int i;
              {typ} buf0[{le}], buf1[{le}], buf2[{le}];
              vst1q_{suf}(buf0, {in0});
              vst1q_{suf}(buf1, {in1});
              vst1q_{suf}(buf2, {in2});
              for (i = 0; i < {le}; i += nsimd_len_cpu_{typ}()) {{
                nsimd_storeu_cpu_{typ}(&buf0[i], nsimd_{op}_cpu_{typ}(
                  nsimd_loadu_cpu_{typ}(&buf0[i]),
                  nsimd_loadu_cpu_{typ}(&buf1[i]),
                  nsimd_loadu_cpu_{typ}(&buf2[i])));
              }}
              return vld1q_{suf}(buf0);'''.format(op=op, le=le, **fmtspec)

def emulate_f64_neon(simd_ext, op, params):
    fmtspec2 = fmtspec.copy()
    fmtspec2['op'] = op
    fmtspec2['buf_ret_decl'] = 'nsimd_cpu_{}f64 buf_ret;'. \
                               format('v' if params[0] == 'v' else 'vl')
    fmtspec2['buf_decl'] = '\n'.join(['nsimd_cpu_{}f64 buf{};'. \
                           format('v' if p[1] == 'v' else 'vl', p[0]) \
                           for p in common.enum(params[1:])])
    fmtspec2['bufs'] = ','.join(['buf{}'.format(i) \
                                 for i in range(0, len(params) - 1)])
    fmtspec2['ret_decl'] = 'nsimd_{}_{}f64 ret;'. \
                           format(simd_ext, 'v' if params[0] == 'v' else 'vl')
    if common.CPU_NBITS == 64:
        buf_set0 = '\n'.join('buf{i}.v0 = {ini}.v0;'. \
                             format(i=i, ini=fmtspec['in{}'.format(i)]) \
                             for i in range(0, len(params) - 1))
        buf_set1 = '\n'.join('buf{i}.v0 = {ini}.v1;'. \
                             format(i=i, ini=fmtspec['in{}'.format(i)]) \
                             for i in range(0, len(params) - 1))
        return '''{buf_ret_decl}
                  {buf_decl}
                  {ret_decl}
                  {buf_set0}
                  buf_ret = nsimd_{op}_cpu_f64({bufs});
                  ret.v0 = buf_ret.v0;
                  {buf_set1}
                  buf_ret = nsimd_{op}_cpu_f64({bufs});
                  ret.v1 = buf_ret.v0;
                  return ret;'''. \
                  format(buf_set0=buf_set0, buf_set1=buf_set1, **fmtspec2)
    else:
        buf_set = '\n'.join('''buf{i}.v0 = {ini}.v0;
                               buf{i}.v1 = {ini}.v1;'''. \
                               format(i=i, ini=fmtspec['in{}'.format(i)]) \
                               for i in range(0, arity))
        return '''{buf_ret_decl}
                  {buf_decl}
                  {ret_decl}
                  {buf_set}
                  buf_ret = nsimd_{op}_cpu_f64({bufs});
                  ret.v0 = buf_ret.v0;
                  ret.v1 = buf_ret.v1;
                  return ret;'''.format(buf_set=buf_set, **fmtspec2)

# -----------------------------------------------------------------------------

def f16f64(simd_ext, typ, op, armop, arity, forced_intrinsics = ''):
    fmtspec2 = fmtspec.copy()
    tmpl = ', '.join(['{{in{}}}.v{{{{i}}}}'.format(i).format(**fmtspec) \
                      for i in range(0, arity)])
    fmtspec2['args1'] = tmpl.format(i='0')
    fmtspec2['args2'] = tmpl.format(i='1')
    fmtspec2['armop'] = armop
    fmtspec2['op'] = op
    if simd_ext in neon and typ == 'f16':
        if forced_intrinsics != '':
            fmtspec2['intrinsics'] = forced_intrinsics
        else:
            temp = ', '.join(['{{in{}}}'.format(i).format(**fmtspec) \
                              for i in range(0, arity)])
            fmtspec2['intrinsics'] = 'return v{}q_f16({});'.format(armop, temp)
        return '''#ifdef NSIMD_FP16
                    {intrinsics}
                  # else
                    nsimd_{simd_ext}_vf16 ret;
                    ret.v0 = nsimd_{op}_{simd_ext}_f32({args1});
                    ret.v1 = nsimd_{op}_{simd_ext}_f32({args2});
                    return ret;
                  # endif'''.format(**fmtspec2)
    elif simd_ext == 'neon128' and typ == 'f64':
        return emulate_f64_neon(simd_ext, op, ['v'] * (arity + 1))
    return ''

# -----------------------------------------------------------------------------
# Get SoA types

def get_soa_typ(opts, simd_ext, typ, deg):
    ntyp = get_type(opts, simd_ext, typ) if typ != 'f16' else 'float16x8_t'
    return '{}x{}_t'.format(ntyp[:-2], deg)

# -----------------------------------------------------------------------------

# Loads of degree 1, 2, 3 and 4

def load1234(opts, simd_ext, typ, deg):
    if simd_ext in neon:
        if deg == 1:
            normal = 'return vld{deg}q_{suf}({in0});'. \
                     format(deg=deg, **fmtspec)
            if typ == 'f16':
                return \
                '''#ifdef NSIMD_FP16
                     {normal}
                   # else
                     /* Note that we can do much better but is it useful? */
                     nsimd_{simd_ext}_vf16 ret;
                     f32 buf[4];
                     buf[0] = nsimd_u16_to_f32(*(u16*){in0});
                     buf[1] = nsimd_u16_to_f32(*((u16*){in0} + 1));
                     buf[2] = nsimd_u16_to_f32(*((u16*){in0} + 2));
                     buf[3] = nsimd_u16_to_f32(*((u16*){in0} + 3));
                     ret.v0 = vld1q_f32(buf);
                     buf[0] = nsimd_u16_to_f32(*((u16*){in0} + 4));
                     buf[1] = nsimd_u16_to_f32(*((u16*){in0} + 5));
                     buf[2] = nsimd_u16_to_f32(*((u16*){in0} + 6));
                     buf[3] = nsimd_u16_to_f32(*((u16*){in0} + 7));
                     ret.v1 = vld1q_f32(buf);
                     return ret;
                   # endif'''.format(normal=normal, **fmtspec)
            elif typ == 'f64' and simd_ext == 'neon128':
                return \
                '''nsimd_neon128_vf64 ret;
                   ret.v0 = *{in0};
                   ret.v1 = *({in0} + 1);
                   return ret;'''.format(**fmtspec)
            else:
                return normal
        else:
            normal = \
            '''nsimd_{simd_ext}_v{typ}x{deg} ret;
               {soa_typ} buf = vld{deg}q_{suf}({in0});
               {assignment}
               return ret;'''. \
               format(deg=deg, soa_typ=get_soa_typ(opts, simd_ext, typ, deg),
                      assignment='\n'.join(['ret.v{i} = buf.val[{i}];'. \
                      format(i=i) for i in range(0, deg)]), **fmtspec)
            if typ == 'f16':
                assignment = \
                '''vst1q_u16(buf, temp.val[{{i}}]);
                   ret.v{{i}} = nsimd_loadu_{simd_ext}_f16((f16 *)buf);'''. \
                   format(**fmtspec)
                return \
                '''{soa_typ} temp = vld{deg}q_u16((u16 *){in0});
                   u16 buf[8];
                   nsimd_{simd_ext}_vf16x{deg} ret;
                   {assignment}
                   return ret;'''. \
                   format(deg=deg, assignment='\n'.join([assignment. \
                          format(i=i) for i in range(0, deg)]),
                          soa_typ=get_soa_typ(opts, simd_ext, 'u16', deg), **fmtspec)
            elif typ in 'f64' and simd_ext == 'neon128':
                return \
                'nsimd_neon128_vf64x{} ret;\n'.format(deg) + \
                '\n'.join(['ret.v{i}.v0 = *({in0} + {i});'. \
                           format(i=i, **fmtspec) for i in range(0, deg)]) + \
                '\n'.join(['ret.v{i}.v1 = *({in0} + {ipd});'. \
                           format(i=i, ipd=i + deg, **fmtspec) \
                           for i in range(0, deg)]) + \
                '\nreturn ret;\n'
            elif typ in ['i64', 'u64'] and simd_ext == 'neon128':
                return \
                '''nsimd_neon128_v{typ}x{deg} ret;
                   {typ} buf[2];'''.format(deg=deg, **fmtspec) + \
                '\n'.join(['''buf[0] = *({in0} + {i});
                              buf[1] = *({in0} + {ipd});
                              ret.v{i} = vld1q_{suf}(buf);'''. \
                              format(i=i, ipd=i + deg, **fmtspec) \
                              for i in range(0, deg)]) + \
                '\nreturn ret;\n'
            else:
                return normal
    elif simd_ext == 'sve' or (simd_ext in fixed_sized_sve and deg == 1):
        return 'return svld{deg}_{suf}({svtrue}, {in0});'. \
               format(deg=deg, **fmtspec)
    else:
        return \
        '''nsimd_{simd_ext}_v{typ}x{deg} ret;
           {sve_typ} buf = svld{deg}_{suf}({svtrue}, {in0});
           {assignment}
           return ret;'''.format(assignment=\
           '\n'.join(['ret.v{i} = svget{deg}_{suf}(buf, {i});'. \
                      format(i=i, deg=deg, **fmtspec) for i in range(deg)]),
                      sve_typ=get_SoA_type('sve', typ, deg), deg=deg,
                      **fmtspec)

# -----------------------------------------------------------------------------
# Stores of degree 1, 2, 3 and 4

def store1234(opts, simd_ext, typ, deg):
    if simd_ext in neon:
        if deg == 1:
            normal = 'vst{deg}q_{suf}({in0}, {in1});'. \
                     format(deg=deg, **fmtspec)
            if typ == 'f16':
                return \
                '''#ifdef NSIMD_FP16
                     {normal}
                   # else
                     f32 buf[4];
                     vst1q_f32(buf, {in1}.v0);
                     *((u16*){in0}    ) = nsimd_f32_to_u16(buf[0]);
                     *((u16*){in0} + 1) = nsimd_f32_to_u16(buf[1]);
                     *((u16*){in0} + 2) = nsimd_f32_to_u16(buf[2]);
                     *((u16*){in0} + 3) = nsimd_f32_to_u16(buf[3]);
                     vst1q_f32(buf, {in1}.v1);
                     *((u16*){in0} + 4) = nsimd_f32_to_u16(buf[0]);
                     *((u16*){in0} + 5) = nsimd_f32_to_u16(buf[1]);
                     *((u16*){in0} + 6) = nsimd_f32_to_u16(buf[2]);
                     *((u16*){in0} + 7) = nsimd_f32_to_u16(buf[3]);
                   # endif'''.format(normal=normal, **fmtspec)
            elif typ == 'f64' and simd_ext == 'neon128':
                return \
                '''*{in0} = {in1}.v0;
                   *({in0} + 1) = {in1}.v1;'''.format(**fmtspec)
            else:
                return normal
        else:
            normal = \
            '''{soa_typ} buf;
               {assignment}
               vst{deg}q_{suf}({in0}, buf);'''. \
               format(deg=deg, assignment='\n'.join([
                      'buf.val[{{}}] = {{in{}}};'.format(i). \
                      format(i - 1, **fmtspec) for i in range(1, deg + 1)]),
                      soa_typ=get_soa_typ(opts, simd_ext, typ, deg), **fmtspec)
            if typ == 'f16':
                assignment = \
                '''nsimd_storeu_{{simd_ext}}_f16((f16 *)buf, {{in{}}});
                   temp.val[{{}}] = vld1q_u16(buf);'''
                return \
                '''#ifdef NSIMD_FP16
                     {normal}
                   # else
                     {soa_typ} temp;
                     u16 buf[8];
                     {assignment}
                     vst{deg}q_u16((u16 *){in0}, temp);
                   # endif'''. \
                   format(assignment='\n'.join([assignment.format(i). \
                          format(i - 1, **fmtspec) for i in range(1, deg + 1)]),
                          deg=deg, normal=normal,
                          soa_typ=get_soa_typ(opts, simd_ext, 'u16', deg), **fmtspec)
            elif typ == 'f64' and simd_ext == 'neon128':
                return \
                '\n'.join(['*({{in0}} + {}) = {{in{}}}.v0;'. \
                           format(i - 1, i).format(**fmtspec) \
                           for i in range(1, deg + 1)]) + '\n' + \
                '\n'.join(['*({{in0}} + {}) = {{in{}}}.v1;'. \
                           format(i + deg - 1, i).format(**fmtspec) \
                           for i in range(1, deg + 1)])
            elif typ in ['i64', 'u64'] and simd_ext == 'neon128':
                return \
                '{typ} buf[{biglen}];'.format(biglen=2 * deg, **fmtspec) + \
                '\n'.join(['vst1q_{{suf}}(buf + {im1x2}, {{in{i}}});'. \
                           format(im1x2=2 * (i - 1), i=i).format(**fmtspec) \
                           for i in range(1, deg + 1)]) + \
                '\n'.join(['''*({in0} + {i}) = buf[{ix2}];
                              *({in0} + {ipd}) = buf[{ix2p1}];'''. \
                              format(i=i, ipd=i + deg, ix2=i * 2,
                                     ix2p1=2 * i + 1, **fmtspec) \
                              for i in range(0, deg)])
            else:
                return normal
    else:
        if deg == 1:
            return 'svst{deg}_{suf}({svtrue}, {in0}, {in1});'. \
                   format(deg=deg, **fmtspec)
        if simd_ext == 'sve':
            fill_soa_typ = '\n'.join(['tmp.v{im1} = {{in{i}}};'. \
                  format(im1=i - 1, i=i).format(**fmtspec) \
                  for i in range(1, deg + 1)])
        else:
            fill_soa_typ = \
            '\n'.join(['tmp = svset{{deg}}_{{suf}}(tmp, {im1}, {{in{i}}});'. \
            format(im1=i - 1, i=i).format(deg=deg, **fmtspec) \
            for i in range(1, deg + 1)])
        return \
        '''{soa_typ} tmp;
           {fill_soa_typ}
           svst{deg}_{suf}({svtrue}, {in0}, tmp);'''. \
           format(soa_typ=get_SoA_type('sve', typ, deg), deg=deg,
                  fill_soa_typ=fill_soa_typ, **fmtspec)

# -----------------------------------------------------------------------------
# Length

def len1(simd_ext, typ):
    if simd_ext in neon:
        return 'return {};'.format(128 // int(typ[1:]))
    elif simd_ext == 'sve':
        return 'return (int)svcntp_b{typnbits}({svtrue}, {svtrue});'. \
               format(**fmtspec)
    elif simd_ext in fixed_sized_sve:
        return 'return {};'.format(int(simd_ext[3:]) // int(typ[1:]))

# -----------------------------------------------------------------------------
# Add/sub

def addsub(op, simd_ext, typ):
    ret = f16f64(simd_ext, typ, op, op, 2)
    if ret != '':
        return ret
    if simd_ext in neon:
        return 'return v{op}q_{suf}({in0}, {in1});'. \
               format(op=op, **fmtspec)
    else:
        return 'return sv{op}_{suf}_z({svtrue}, {in0}, {in1});'. \
               format(op=op, **fmtspec)

# -----------------------------------------------------------------------------
# Multiplication

def mul2(simd_ext, typ):
    ret = f16f64(simd_ext, typ, 'mul', 'mul', 2)
    if ret != '':
        return ret
    elif simd_ext in neon and typ in ['i64', 'u64']:
        return emulate_op2('*', simd_ext, typ)
    else:
        if simd_ext in neon:
            return 'return vmulq_{suf}({in0}, {in1});'.format(**fmtspec)
        else:
            return 'return svmul_{suf}_z({svtrue}, {in0}, {in1});'. \
                   format(**fmtspec)

# -----------------------------------------------------------------------------
# Division

def div2(simd_ext, typ):
    if simd_ext == 'aarch64' and typ in ['f32', 'f64']:
        return 'return vdivq_{suf}({in0}, {in1});'.format(**fmtspec)
    elif simd_ext in sve and \
         typ in ['f16', 'f32', 'f64', 'i32', 'u32', 'i64', 'u64']:
        return 'return svdiv_{suf}_z({svtrue}, {in0}, {in1});'. \
               format(**fmtspec)
    else:
        ret = f16f64(simd_ext, typ, 'div', 'div', 2)
        if ret != '':
            return ret
    return emulate_op2('/', simd_ext, typ)

# -----------------------------------------------------------------------------
# Binary operators: and, or, xor, andnot

def binop2(op, simd_ext, typ):
    armop = {'orb': 'orr', 'xorb': 'eor', 'andb': 'and', 'andnotb': 'bic'}
    if typ in common.iutypes:
        if simd_ext in neon:
            return 'return v{armop}q_{suf}({in0}, {in1});'. \
                   format(armop=armop[op], **fmtspec)
        else:
            return 'return sv{armop}_{suf}_z({svtrue}, {in0}, {in1});'. \
                   format(armop=armop[op], **fmtspec)
    # From here only float types
    if typ == 'f16':
        intrinsics = \
        '''return vreinterpretq_f16_u16(v{armop}q_u16(vreinterpretq_u16_f16(
                    {in0}), vreinterpretq_u16_f16({in1})));'''. \
                    format(armop=armop[op], **fmtspec)
    else:
        intrinsics = ''
    ret = f16f64(simd_ext, typ, op, armop[op], 2, intrinsics)
    if ret != '':
        return ret
    if simd_ext in neon:
        return \
        '''return vreinterpretq_f{typnbits}_u{typnbits}(v{armop}q_u{typnbits}(
                    vreinterpretq_u{typnbits}_f{typnbits}({in0}),
                      vreinterpretq_u{typnbits}_f{typnbits}({in1})));'''. \
                      format(armop=armop[op], **fmtspec)
    else:
        return \
        '''return svreinterpret_f{typnbits}_u{typnbits}(
                    sv{armop}_u{typnbits}_z({svtrue},
                      svreinterpret_u{typnbits}_f{typnbits}({in0}),
                      svreinterpret_u{typnbits}_f{typnbits}({in1})));'''. \
                      format(armop=armop[op], **fmtspec)

# -----------------------------------------------------------------------------
# Binary not

def not1(simd_ext, typ):
    if typ in common.iutypes:
        if simd_ext in neon:
            if typ in ['i8', 'u8', 'i16', 'u16', 'i32', 'u32']:
                return 'return vmvnq_{suf}({in0});'.format(**fmtspec)
            else:
                return \
                '''return vreinterpretq_{suf}_u32(vmvnq_u32(
                            vreinterpretq_u32_{suf}({in0})));'''. \
                            format(**fmtspec)
        if simd_ext in sve:
            return 'return svnot_{suf}_z({svtrue}, {in0});'.format(**fmtspec)
    # From here only float types
    if typ == 'f16':
        intrinsics = \
        '''return vreinterpretq_f16_u16(vmvnq_u16(vreinterpretq_u16_f16(
                    {in0})));'''.format(**fmtspec)
    else:
        intrinsics = ''
    ret = f16f64(simd_ext, typ, 'notb', 'mvn', 1, intrinsics)
    if ret != '':
        return ret
    if simd_ext in neon:
        return \
        '''return vreinterpretq_{suf}_u32(vmvnq_u32(
                    vreinterpretq_u32_{suf}({in0})));'''. \
                    format(**fmtspec)
    else:
        return \
        '''return svreinterpret_{suf}_u{typnbits}(svnot_u{typnbits}_z(
                    {svtrue}, svreinterpret_u{typnbits}_{suf}({in0})));'''. \
                    format(**fmtspec)

# -----------------------------------------------------------------------------
# Logical operators: and, or, xor, andnot

def lop2(opts, op, simd_ext, typ):
    armop = {'orl': 'orr', 'xorl': 'eor', 'andl': 'and', 'andnotl': 'bic'}
    if simd_ext in neon:
        if typ == 'f16':
            return \
            '''#ifdef NSIMD_FP16
                 return v{armop}q_u16({in0}, {in1});
               # else
                 nsimd_{simd_ext}_vlf16 ret;
                 ret.v0 = v{armop}q_u32({in0}.v0, {in1}.v0);
                 ret.v1 = v{armop}q_u32({in0}.v1, {in1}.v1);
                 return ret;
               # endif'''.format(armop=armop[op], **fmtspec)
        elif simd_ext == 'neon128' and typ == 'f64':
            if op == 'andnotl':
                return '''nsimd_{simd_ext}_vlf64 ret;
                          ret.v0 = {in0}.v0 & (~{in1}.v0);
                          ret.v1 = {in0}.v1 & (~{in1}.v1);
                          return ret;'''.format(**fmtspec)
            else:
                cpuop = {'orl': '|', 'xorl': '^', 'andl': '&'}
                return '''nsimd_{simd_ext}_vlf64 ret;
                          ret.v0 = {in0}.v0 {cpuop} {in1}.v0;
                          ret.v1 = {in0}.v1 {cpuop} {in1}.v1;
                          return ret;'''.format(cpuop=cpuop[op], **fmtspec)
        else:
            return 'return v{armop}q_u{typnbits}({in0}, {in1});'. \
                   format(armop=armop[op], **fmtspec)
    else:
        if opts.sve_emulate_bool:
            # TODO: the casts are a workaround to avoid a bug in gcc trunk for sve
            # it needs to be deleted when the bug is corrected
            return \
            '''return sv{armop}_z({svtrue},
                                  (svuint{typnbits}_t){in0},
                                  (svuint{typnbits}_t){in1});'''. \
            format(armop=armop[op], **fmtspec)
        else:
            return '''return sv{armop}_z({svtrue}, {in0}, {in1});'''. \
            format(armop=armop[op], **fmtspec)

# -----------------------------------------------------------------------------
# Logical not

def lnot1(opts, simd_ext, typ):
    if simd_ext in neon:
        if typ == 'f16':
            return \
            '''#ifdef NSIMD_FP16
                 return vmvnq_u16({in0});
               # else
                 nsimd_{simd_ext}_vlf16 ret;
                 ret.v0 = vmvnq_u32({in0}.v0);
                 ret.v1 = vmvnq_u32({in0}.v1);
                 return ret;
               # endif'''.format(**fmtspec)
        elif simd_ext == 'neon128' and typ == 'f64':
            return '''nsimd_neon128_vlf64 ret;
                      ret.v0 = ~{in0}.v0;
                      ret.v1 = ~{in0}.v1;
                      return ret;'''.format(**fmtspec)
        elif typ in ['i64', 'u64', 'f64']:
            return '''return vreinterpretq_u{typnbits}_u32(vmvnq_u32(
                               vreinterpretq_u32_u{typnbits}({in0})));'''. \
                               format(**fmtspec)
        else:
            return 'return vmvnq_u{typnbits}({in0});'.format(**fmtspec)
    elif simd_ext in sve:
        if opts.sve_emulate_bool:
            # TODO: the cast is a workaround to avoid a bug in gcc trunk for sve
            # it needs to be deleted when the bug is corrected
            return 'return svnot_x({svtrue}, (svuint{typnbits}_t){in0});'.format(**fmtspec)
        else:
            return 'return svnot_z({svtrue}, {in0});'.format(**fmtspec)

# -----------------------------------------------------------------------------
# Square root

def sqrt1(simd_ext, typ):
    if simd_ext == 'neon128':
        if typ in 'f16':
            return '''nsimd_neon128_vf16 ret;
                      ret.v0 = nsimd_sqrt_neon128_f32({in0}.v0);
                      ret.v1 = nsimd_sqrt_neon128_f32({in0}.v1);
                      return ret;'''.format(**fmtspec)
        elif typ == 'f64':
            return f16f64('neon128', 'f64', 'sqrt', 'sqrt', 1)
        else:
            return emulate_op1('sqrt', simd_ext, typ)
    elif simd_ext == 'aarch64':
        if typ == 'f16':
            return f16f64('aarch64', 'f16', 'sqrt', 'sqrt', 1)
        else:
            return 'return vsqrtq_{suf}({in0});'.format(**fmtspec)
    else:
        return 'return svsqrt_{suf}_z({svtrue}, {in0});'.format(**fmtspec)

# -----------------------------------------------------------------------------
# Shifts

def shl_shr(op, simd_ext, typ):
    if simd_ext in neon:
        sign = '-' if op == 'shr' else ''
        lr = 'r' if op == 'shr' else 'l'
        if typ in common.utypes:
            return '''return vsh{lr}q_n_{suf}({in0}, {in1});'''.\
                format(**fmtspec, sign=sign, lr=lr)
        else:
<<<<<<< HEAD

=======
>>>>>>> eb54dd9a
            return '''return vreinterpretq_s{typnbits}_u{typnbits}(
                                vsh{lr}q_n_u{typnbits}(vreinterpretq_u{typnbits}_s{typnbits}({in0}),
                                {in1}));'''.format(**fmtspec, lr=lr)
    else:
       armop = 'lsl' if op == 'shl' else 'lsr'
       if op == 'shr' and typ in common.itypes:
           return \
               '''return svreinterpret_{suf}_{suf2}(sv{armop}_{suf2}_z({svtrue},
               svreinterpret_{suf2}_{suf}({in0}),
               svdup_n_u{typnbits}((u{typnbits}){in1})));'''. \
                   format(suf2=common.bitfield_type[typ], armop=armop, **fmtspec)
       else:
           return '''return sv{armop}_{suf}_x({svtrue}, {in0},
           svdup_n_u{typnbits}((u{typnbits}){in1}));'''. \
               format(armop=armop, **fmtspec)

def shra(simd_ext, typ):
    if typ in common.utypes:
        return '''return nsimd_shr_{simd_ext}_{typ}({in0}, {in1});'''. \
                format(**fmtspec)

    if simd_ext in neon:
        return  '''return vshlq_{suf}(
        {in0}, vdupq_n_s{typnbits}((i{typnbits})-{in1}));'''.\
            format(**fmtspec)
    elif simd_ext in sve:
        if typ[0] == 'i':
            return '''return svasr_n_{suf}_x({svtrue}, {in0},
                (u{typnbits}){in1});'''.\
                format(**fmtspec)
        elif typ[0] == 'u':
            return 'return svlsl_n_{suf}_x({svtrue}, {in0}, (u64){in1});'.\
                format(**fmtspec)

# -----------------------------------------------------------------------------
# Set1

def set1(simd_ext, typ):
    if simd_ext in neon:
        if typ == 'f16':
            return '''#ifdef NSIMD_FP16
                        return vdupq_n_f16({in0});
                      # else
                        nsimd_{simd_ext}_vf16 ret;
                        f32 f = nsimd_f16_to_f32({in0});
                        ret.v0 = nsimd_set1_{simd_ext}_f32(f);
                        ret.v1 = nsimd_set1_{simd_ext}_f32(f);
                        return ret;
                      # endif'''.format(**fmtspec)
        elif simd_ext == 'neon128' and typ == 'f64':
            return '''nsimd_neon128_vf64 ret;
                      ret.v0 = {in0};
                      ret.v1 = {in0};
                      return ret;'''.format(**fmtspec)
        else:
            return 'return vdupq_n_{suf}({in0});'.format(**fmtspec)
    else:
        return 'return svdup_n_{suf}({in0});'.format(**fmtspec)

# -----------------------------------------------------------------------------
# Comparison operators: ==, <, <=, >, >=

def cmp2(opts, op, simd_ext, typ):
    binop = {'eq': '==', 'lt': '<', 'le': '<=', 'gt': '>', 'ge': '>='}
    armop = {'eq': 'eq', 'lt': 'lt', 'le': 'le', 'gt': 'gt', 'ge': 'ge'}
    if simd_ext in neon:
        emul_f16 = '''nsimd_{simd_ext}_vlf16 ret;
                      ret.v0 = nsimd_{op}_{simd_ext}_f32({in0}.v0, {in1}.v0);
                      ret.v1 = nsimd_{op}_{simd_ext}_f32({in0}.v1, {in1}.v1);
                      return ret;'''.format(op=op, **fmtspec)
        normal = 'return vc{armop}q_{suf}({in0}, {in1});'. \
                 format(armop=armop[op], **fmtspec)
        if typ == 'f16':
            if simd_ext == 'neon128':
                return emul_f16
            else:
                return \
                '''#ifdef NSIMD_FP16
                     {}
                   # else
                     {}
                   # endif'''.format(normal, emul_f16)
        if simd_ext == 'neon128' and typ == 'f64':
            return '''nsimd_{simd_ext}_vl{typ} ret;
                      ret.v0 = {in0}.v0 {op} {in1}.v0 ? (u64)-1 : 0;
                      ret.v1 = {in0}.v1 {op} {in1}.v1 ? (u64)-1 : 0;
                      return ret;'''.format(op=binop[op], **fmtspec)
        elif simd_ext == 'neon128' and typ in ['i64', 'u64']:
            return '''{typ} buf0[2], buf1[2];
                      u64 ret[2];
                      vst1q_{suf}(buf0, {in0});
                      vst1q_{suf}(buf1, {in1});
                      ret[0] = buf0[0] {op} buf1[0] ? (u64)-1 : 0;
                      ret[1] = buf0[1] {op} buf1[1] ? (u64)-1 : 0;
                      return vld1q_u64(ret);'''. \
                      format(op=binop[op], **fmtspec)
        else:
            return normal
    elif simd_ext in sve:
        if opts.sve_emulate_bool:
            # TODO: the casts are a workaround to avoid a bug in gcc trunk for sve
            # it needs to be deleted when the bug is corrected
            comp = 'svcmp{op}_{suf}({svtrue}, ({svetyp}){in0}, ({svetyp}){in1})'. \
                format(op=armop[op], **fmtspec)
            return 'return {};'.format(convert_from_predicate(opts, comp))
        else:
            return 'return svcmp{op}_{suf}({svtrue}, {in0}, {in1});'. \
                    format(op=armop[op], **fmtspec)

# -----------------------------------------------------------------------------
# Not equal

def neq2(opts, simd_ext, typ):
    if simd_ext in neon:
        return '''return nsimd_notl_{simd_ext}_{typ}(
                      nsimd_eq_{simd_ext}_{typ}({in0}, {in1}));'''. \
                      format(**fmtspec)
    elif simd_ext in sve:
        comp='svcmpne_{suf}({svtrue}, {in0}, {in1})'. \
                format(**fmtspec)
        return 'return {};'.format(convert_from_predicate(opts, comp))


# -----------------------------------------------------------------------------
# If_else

def if_else3(opts, simd_ext, typ):
    if simd_ext in neon:
        intrinsic = 'return vbslq_{suf}({in0}, {in1}, {in2});'. \
                    format(**fmtspec)
        if typ == 'f16':
            return \
            '''#ifdef NSIMD_FP16
                 {intrinsic}
               # else
                 nsimd_{simd_ext}_vf16 ret;
                 ret.v0 = nsimd_if_else1_{simd_ext}_f32(
                            {in0}.v0, {in1}.v0, {in2}.v0);
                 ret.v1 = nsimd_if_else1_{simd_ext}_f32(
                            {in0}.v1, {in1}.v1, {in2}.v1);
                 return ret;
               # endif'''.format(intrinsic=intrinsic, **fmtspec)
        elif simd_ext == 'neon128' and typ == 'f64':
            return '''nsimd_neon128_vf64 ret;
                      ret.v0 = {in0}.v0 != 0u ? {in1}.v0 : {in2}.v0;
                      ret.v1 = {in0}.v1 != 0u ? {in1}.v1 : {in2}.v1;
                      return ret;'''.format(**fmtspec)
        else:
            return intrinsic
    elif simd_ext in sve:
        if opts.sve_emulate_bool:
            # TODO: the casts are a workaround to avoid a bug in gcc trunk for sve
            # it needs to be deleted when the bug is corrected
            return 'return svsel_{suf}({cond}, ({svetyp}){in1}, ({svetyp}){in2});' \
                    .format(cond=convert_to_predicate(opts,
                                '{in0}'.format(**fmtspec)),
                            **fmtspec)
        else:
            return 'return svsel_{suf}({in0}, {in1}, {in2});' \
                    .format(**fmtspec)

# -----------------------------------------------------------------------------
# Minimum and maximum

def minmax2(op, simd_ext, typ):
    ret = f16f64(simd_ext, typ, op, op, 2)
    if ret != '':
        return ret
    if simd_ext in neon:
        if typ in ['i64', 'u64']:
            binop = '<' if op == 'min' else '>'
            return '''{typ} buf0[2], buf1[2];
                      vst1q_{suf}(buf0, {in0});
                      vst1q_{suf}(buf1, {in1});
                      buf0[0] = buf0[0] {binop} buf1[0] ? buf0[0] : buf1[0];
                      buf0[1] = buf0[1] {binop} buf1[1] ? buf0[1] : buf1[1];
                      return vld1q_{suf}(buf0);'''. \
                      format(binop=binop, **fmtspec)
        else:
            return 'return v{op}q_{suf}({in0}, {in1});'. \
                   format(op=op, **fmtspec)
    else:
        return 'return sv{op}_{suf}_z({svtrue}, {in0}, {in1});'. \
               format(op=op, **fmtspec)

# -----------------------------------------------------------------------------
# Abs

def abs1(simd_ext, typ):
    if typ in common.utypes:
        return 'return {in0};'.format(**fmtspec)
    elif simd_ext in neon:
        if typ == 'f16':
            return f16f64(simd_ext, 'f16', 'abs', 'abs', 1)
        elif (typ in ['i8', 'i16', 'i32', 'f32']) or \
             (simd_ext == 'aarch64' and typ in ['i64', 'f64']):
            return 'return vabsq_{suf}({in0});'.format(**fmtspec)
        elif typ == 'i64':
            return emulate_op1('abs', 'neon128', 'i64')
        else:
            return f16f64(simd_ext, 'f64', 'abs', 'abs', 1)
    else:
        return 'return svabs_{suf}_z({svtrue}, {in0});'. \
               format(**fmtspec)

# -----------------------------------------------------------------------------
# Round, trunc, ceil and round_to_even

def round1(op, simd_ext, typ):
    if typ in common.iutypes:
        return 'return {in0};'.format(**fmtspec)
    armop = {'floor': 'rndm', 'ceil': 'rndp', 'trunc': 'rnd',
             'round_to_even': 'rndn'}
    if simd_ext == 'neon128':
        ret = f16f64('neon128', typ, op, 'v{armop}q_{suf}'. \
                     format(armop=armop, **fmtspec), 1)
        if ret != '':
            return ret
        return emulate_op1(op, 'neon128', typ);
    elif simd_ext == 'aarch64':
        if typ == 'f16':
            return f16f64('aarch64', 'f16', op, armop[op], 1)
        else:
            return 'return v{armop}q_{suf}({in0});'. \
                   format(armop=armop[op], **fmtspec)
    else:
        armop = {'floor': 'rintm', 'ceil': 'rintp', 'trunc': 'rintz',
                 'round_to_even': 'rintn'}
        return 'return sv{armop}_{suf}_z({svtrue}, {in0});'. \
               format(armop=armop[op], **fmtspec)

# -----------------------------------------------------------------------------
# FMA and FNMA

def fmafnma3(op, simd_ext, typ):
    if typ in common.ftypes and simd_ext == 'aarch64':
        armop = {'fma': 'fma', 'fnma': 'fms'}
    else:
        armop = {'fma': 'mla', 'fnma': 'mls'}
    if simd_ext in neon:
        normal = 'return v{armop}q_{suf}({in2}, {in1}, {in0});'. \
                 format(armop=armop[op], **fmtspec)
        emul = emulate_op3_neon(op, simd_ext, typ)
        if typ == 'f16':
            using_f32 = \
            '''nsimd_{simd_ext}_vf16 ret;
               ret.v0 = nsimd_{op}_{simd_ext}_f32({in0}.v0, {in1}.v0, {in2}.v0);
               ret.v1 = nsimd_{op}_{simd_ext}_f32({in0}.v1, {in1}.v1, {in2}.v1);
               return ret;'''.format(op=op, **fmtspec)
            if simd_ext == 'aarch64':
                return \
                '''#ifdef NSIMD_FP16
                     {}
                   # else
                     {}
                   # endif'''.format(emul, using_f32)
            else:
                return using_f32
        elif simd_ext == 'neon128' and typ == 'f64':
            return emulate_f64_neon('neon128', op, ['v'] * 4)
        elif simd_ext == 'aarch64' and typ == 'f64':
            return normal
        elif typ in ['i64', 'u64']:
            return emul
        else:
            return normal
    else:
        return 'return sv{armop}_{suf}_z({svtrue}, {in2}, {in1}, {in0});'. \
               format(armop=armop[op], **fmtspec)

# -----------------------------------------------------------------------------
# FMS and FNMS

def fmsfnms3(op, simd_ext, typ):
    emul = \
    '''return nsimd_neg_{simd_ext}_{typ}(nsimd_{op2}_{simd_ext}_{typ}(
                  {in0}, {in1}, {in2}));'''. \
                  format(op2='fma' if op == 'fnms' else 'fnma', **fmtspec)
    if simd_ext in neon:
        return emul
    else:
        if typ in common.iutypes:
            return emul
        else:
            armop = {'fnms': 'nmla', 'fms': 'nmls'}
            return 'return sv{armop}_{suf}_z({svtrue}, {in2}, {in1}, {in0});'. \
                   format(armop=armop[op], **fmtspec)

# -----------------------------------------------------------------------------
# Neg

def neg1(simd_ext, typ):
    if simd_ext in neon:
        normal = 'return vnegq_{suf}({in0});'.format(**fmtspec)
        if typ == 'f16':
            return f16f64(simd_ext, 'f16', 'neg', 'neg', 1)
        elif typ in ['i8', 'i16', 'i32', 'f32']:
            return normal
        elif typ in ['u8', 'u16', 'u32']:
            return \
            '''return vreinterpretq_{suf}_s{typnbits}(
                        vnegq_s{typnbits}(
                          vreinterpretq_s{typnbits}_{suf}({in0})));'''. \
                          format(**fmtspec)
        elif simd_ext == 'neon128' and typ in ['i64', 'u64']:
            return emulate_op1('neg', simd_ext, typ)
        elif simd_ext == 'neon128' and typ == 'f64':
            return \
            '''nsimd_neon128_vf64 ret;
               ret.v0 = -{in0}.v0;
               ret.v1 = -{in0}.v1;
               return ret;'''.format(**fmtspec)
        elif simd_ext == 'aarch64' and typ in ['f64', 'i64']:
            return normal
        elif simd_ext == 'aarch64' and typ == 'u64':
            return \
            '''return vreinterpretq_u64_s64(vnegq_s64(
                          vreinterpretq_s64_u64({in0})));'''. \
                          format(**fmtspec)
    else:
        if typ in common.utypes:
            return \
            '''return svreinterpret_{suf}_s{typnbits}(
                        svneg_s{typnbits}_z({svtrue},
                          svreinterpret_s{typnbits}_{suf}({in0})));'''. \
                          format(**fmtspec)
        else:
            return 'return svneg_{suf}_z({svtrue}, {in0});'.format(**fmtspec)

# -----------------------------------------------------------------------------
# Reciprocals

def recs1(op, simd_ext, typ):
    cte = '({typ})1'.format(**fmtspec) if typ != 'f16' \
          else 'nsimd_f32_to_f16(1.0f)'
    if op in ['rec', 'rec11']:
        return \
        '''return nsimd_div_{simd_ext}_{typ}(
                      nsimd_set1_{simd_ext}_{typ}({cte}), {in0});'''. \
                      format(cte=cte, **fmtspec)
    elif op == 'rsqrt11':
        return \
        '''return nsimd_div_{simd_ext}_{typ}(
                      nsimd_set1_{simd_ext}_{typ}({cte}),
                      nsimd_sqrt_{simd_ext}_{typ}({in0}));'''. \
                      format(cte=cte, **fmtspec)
    elif op in ['rec8', 'rsqrt8']:
        armop = 'recpe' if op == 'rec8' else 'rsqrte'
        if simd_ext in sve:
            return 'return sv{armop}_{suf}({in0});'. \
            format(armop=armop, **fmtspec)
        else:
            ret = f16f64(simd_ext, typ, op, armop, 1)
            if ret != '':
                return ret
            return 'return v{armop}q_{suf}({in0});'. \
            format(armop=armop, **fmtspec)

# Rec11 and rsqrt11
# According to http://infocenter.arm.com/help/topic/com.arm.doc.faqs/ka14282.html
# reciprocal estimates only work when inputs is restrained in some small
# interval so we comment these for now and return full-precision reciprocals.

# def rec11rsqrt11(op, simd_ext, typ):
#    armop = {'rec11': 'recpe', 'rsqrt11': 'rsqrte'}
#    if simd_ext in neon:
#        ret = f16f64(simd_ext, typ, op, armop[op], 1)
#        if ret != '':
#            return ret
#        return 'return v{armop}q_{suf}({in0});'. \
#               format(armop=armop[op], **fmtspec)
#    else:
#        return 'return sv{armop}_{suf}({in0});'. \
#               format(armop=armop[op], **fmtspec)

# -----------------------------------------------------------------------------
# Load of logicals

def loadl(aligned, simd_ext, typ):
    return \
    '''/* This can surely be improved but it is not our priority. */
       return nsimd_notl_{simd_ext}_{typ}(nsimd_eq_{simd_ext}_{typ}(
                nsimd_load{align}_{simd_ext}_{typ}(
                  {in0}), nsimd_set1_{simd_ext}_{typ}({zero})));'''. \
       format(align='a' if aligned else 'u',
              zero = 'nsimd_f32_to_f16(0.0f)' if typ == 'f16'
              else '({})0'.format(typ), **fmtspec)

# -----------------------------------------------------------------------------
# Store of logicals

def storel(aligned, simd_ext, typ):
    return \
    '''/* This can surely be improved but it is not our priority. */
       nsimd_store{align}_{simd_ext}_{typ}({in0},
         nsimd_if_else1_{simd_ext}_{typ}({in1},
           nsimd_set1_{simd_ext}_{typ}({one}),
           nsimd_set1_{simd_ext}_{typ}({zero})));'''. \
       format(align = 'a' if aligned else 'u',
              one = 'nsimd_f32_to_f16(1.0f)' if typ == 'f16'
              else '({})1'.format(typ),
              zero = 'nsimd_f32_to_f16(0.0f)' if typ == 'f16'
              else '({})0'.format(typ), **fmtspec)

# -----------------------------------------------------------------------------
# All and any

def allany1(opts, op, simd_ext, typ):
    binop = '&&' if  op == 'all' else '||'
    if simd_ext == 'neon128':
        if typ == 'f16':
            return \
            '''return nsimd_{op}_neon128_f32({in0}.v0) {binop}
                      nsimd_{op}_neon128_f32({in0}.v1);'''. \
                      format(op=op, binop=binop, **fmtspec)
        elif typ == 'f64':
            return 'return {in0}.v0 {binop} {in0}.v1;'. \
                   format(binop=binop, **fmtspec)
        else:
            return 'return ' + \
            binop.join(['vgetq_lane_u{typnbits}({in0}, {i})'. \
                        format(i=i, **fmtspec) \
                        for i in range(0, 128 // int(fmtspec['typnbits']))]) + \
                        ';'
    elif simd_ext == 'aarch64':
        armop = {'all': 'min', 'any': 'max'}
        normal = 'return v{armop}vq_u{typnbits}({in0}) != 0;'. \
                 format(armop=armop[op], **fmtspec)
        if typ == 'f16':
            return \
            '''#ifdef NSIMD_FP16
                 {normal}
               # else
                 return nsimd_{op}_aarch64_f32({in0}.v0) {binop}
                        nsimd_{op}_aarch64_f32({in0}.v1);
               # endif'''.format(normal=normal, op=op, binop=binop, **fmtspec)
        elif typ in ['i64', 'u64', 'f64']:
            return \
            'return v{armop}vq_u32(vreinterpretq_u32_u64({in0})) != 0;'. \
            format(armop=armop[op], **fmtspec)
        else:
            return normal
    elif simd_ext in sve:
        if op == 'any':
            operand= convert_to_predicate(opts, '{in0}'.format(**fmtspec))
            return '''return svptest_any({svtrue}, {operand});'''. \
                    format(operand=operand, **fmtspec)
        else:
            operand='svnot_z({svtrue}, {op})'. \
            format(op=convert_to_predicate(opts, '{in0}'.format(**fmtspec)),
                   **fmtspec)

            return '''return !svptest_any({svtrue}, {operand});'''. \
                    format(operand=operand, **fmtspec)

# -----------------------------------------------------------------------------
# nbtrue

def nbtrue1(opts, simd_ext, typ):
    if simd_ext == 'neon128':
        if typ == 'f16':
            return \
            '''return nsimd_nbtrue_neon128_f32({in0}.v0) +
                      nsimd_nbtrue_neon128_f32({in0}.v1);'''. \
                      format(**fmtspec)
        elif typ == 'f64':
            return 'return -(int)((i64){in0}.v0 + (i64){in0}.v1);'. \
                   format(**fmtspec)
        else:
            return \
            '''nsimd_neon128_vi{typnbits} temp =
                   vreinterpretq_s{typnbits}_u{typnbits}({in0});
               return -(int)('''.format(**fmtspec) + \
            '+'.join(['vgetq_lane_s{typnbits}(temp, {i})'. \
                      format(i=i, **fmtspec) \
                      for i in range(0, 128 // int(fmtspec['typnbits']))]) + \
                      ');'
    elif simd_ext == 'aarch64':
        normal = \
        '''return -(int)vaddvq_s{typnbits}(
                          vreinterpretq_s{typnbits}_u{typnbits}({in0}));'''. \
                     format(**fmtspec)
        if typ == 'f16':
            return \
            '''#ifdef NSIMD_FP16
                 {normal}
               # else
                 return nsimd_nbtrue_aarch64_f32({in0}.v0) +
                        nsimd_nbtrue_aarch64_f32({in0}.v1);
               # endif'''.format(normal=normal, **fmtspec)
        elif typ in ['i64', 'u64', 'f64']:
            return \
            '''return -(vaddvq_s32(vreinterpretq_s32_u64({in0})) >> 1);'''. \
                         format(**fmtspec)
        else:
            return normal
    elif simd_ext in sve:
        return 'return (int)svcntp_b{typnbits}({svtrue}, {op});'. \
               format(op=convert_to_predicate(opts, '{in0}'.format(**fmtspec)),
                      **fmtspec)

# -----------------------------------------------------------------------------
# Reinterpret logical

def reinterpretl1(simd_ext, from_typ, to_typ):
    if from_typ == to_typ or simd_ext in sve:
        return 'return {in0};'.format(**fmtspec)
    to_f16_with_f32 = \
    '''nsimd_{simd_ext}_vlf16 ret;
       u32 buf[4];
       buf[0] = (vgetq_lane_u16({in0}, 0) ? (u32)-1 : 0);
       buf[1] = (vgetq_lane_u16({in0}, 1) ? (u32)-1 : 0);
       buf[2] = (vgetq_lane_u16({in0}, 2) ? (u32)-1 : 0);
       buf[3] = (vgetq_lane_u16({in0}, 3) ? (u32)-1 : 0);
       ret.v0 = vld1q_u32(buf);
       buf[0] = (vgetq_lane_u16({in0}, 4) ? (u32)-1 : 0);
       buf[1] = (vgetq_lane_u16({in0}, 5) ? (u32)-1 : 0);
       buf[2] = (vgetq_lane_u16({in0}, 6) ? (u32)-1 : 0);
       buf[3] = (vgetq_lane_u16({in0}, 7) ? (u32)-1 : 0);
       ret.v1 = vld1q_u32(buf);
       return ret;'''.format(**fmtspec)
    from_f16_with_f32 = \
    '''u16 buf[8];
       buf[0] = (vgetq_lane_u32({in0}.v0, 0) ? (u16)-1 : 0);
       buf[1] = (vgetq_lane_u32({in0}.v0, 1) ? (u16)-1 : 0);
       buf[2] = (vgetq_lane_u32({in0}.v0, 2) ? (u16)-1 : 0);
       buf[3] = (vgetq_lane_u32({in0}.v0, 3) ? (u16)-1 : 0);
       buf[4] = (vgetq_lane_u32({in0}.v1, 0) ? (u16)-1 : 0);
       buf[5] = (vgetq_lane_u32({in0}.v1, 1) ? (u16)-1 : 0);
       buf[6] = (vgetq_lane_u32({in0}.v1, 2) ? (u16)-1 : 0);
       buf[7] = (vgetq_lane_u32({in0}.v1, 3) ? (u16)-1 : 0);
       return vld1q_u16(buf);'''.format(**fmtspec)
    if simd_ext == 'neon128':
        if to_typ == 'f16':
            return to_f16_with_f32
        elif from_typ == 'f16':
            return from_f16_with_f32
        elif to_typ == 'f64':
            return '''nsimd_neon128_vlf64 ret;
                      ret.v0 = vgetq_lane_u64({in0}, 0);
                      ret.v1 = vgetq_lane_u64({in0}, 1);
                      return ret;'''.format(**fmtspec)
        elif from_typ == 'f64':
            return '''u64 buf[2];
                      buf[0] = {in0}.v0;
                      buf[1] = {in0}.v1;
                      return vld1q_u64(buf);'''.format(**fmtspec)
        else:
            return 'return {in0};'.format(**fmtspec)
    elif simd_ext == 'aarch64':
        if to_typ == 'f16':
            return '''#ifdef NSIMD_FP16
                        return {in0};
                      # else
                        {using_f32}
                      # endif'''.format(using_f32=to_f16_with_f32, **fmtspec)
        elif from_typ == 'f16':
            return '''#ifdef NSIMD_FP16
                        return {in0};
                      # else
                        {using_f32}
                      # endif'''.format(using_f32=from_f16_with_f32, **fmtspec)
        else:
            return 'return {in0};'.format(**fmtspec)

# -----------------------------------------------------------------------------
# Convert

def convert1(simd_ext, from_typ, to_typ):
    fmtspec2 = fmtspec.copy()
    fmtspec2['to_suf'] = suf(to_typ)
    fmtspec2['from_suf'] = suf(from_typ)
    if from_typ == to_typ:
        return 'return {in0};'.format(**fmtspec)
    if from_typ in common.iutypes and to_typ in common.iutypes:
        if simd_ext in neon:
            return 'return vreinterpretq_{to_suf}_{from_suf}({in0});'. \
                   format(**fmtspec2)
        else:
            return 'return svreinterpret_{to_suf}_{from_suf}({in0});'. \
                   format(**fmtspec2)
    if simd_ext in sve:
        return 'return svcvt_{to_suf}_{from_suf}_z({svtrue}, {in0});'. \
               format(**fmtspec2)
    to_f16_with_f32 = \
    '''nsimd_{simd_ext}_vf16 ret;
       f32 buf[4];
       buf[0] = (f32)vgetq_lane_{from_suf}({in0}, 0);
       buf[1] = (f32)vgetq_lane_{from_suf}({in0}, 1);
       buf[2] = (f32)vgetq_lane_{from_suf}({in0}, 2);
       buf[3] = (f32)vgetq_lane_{from_suf}({in0}, 3);
       ret.v0 = vld1q_f32(buf);
       buf[0] = (f32)vgetq_lane_{from_suf}({in0}, 4);
       buf[1] = (f32)vgetq_lane_{from_suf}({in0}, 5);
       buf[2] = (f32)vgetq_lane_{from_suf}({in0}, 6);
       buf[3] = (f32)vgetq_lane_{from_suf}({in0}, 7);
       ret.v1 = vld1q_f32(buf);
       return ret;'''.format(**fmtspec2)
    from_f16_with_f32 = \
    '''{to_typ} buf[8];
       buf[0] = ({to_typ})vgetq_lane_f32({in0}.v0, 0);
       buf[1] = ({to_typ})vgetq_lane_f32({in0}.v0, 1);
       buf[2] = ({to_typ})vgetq_lane_f32({in0}.v0, 2);
       buf[3] = ({to_typ})vgetq_lane_f32({in0}.v0, 3);
       buf[4] = ({to_typ})vgetq_lane_f32({in0}.v1, 0);
       buf[5] = ({to_typ})vgetq_lane_f32({in0}.v1, 1);
       buf[6] = ({to_typ})vgetq_lane_f32({in0}.v1, 2);
       buf[7] = ({to_typ})vgetq_lane_f32({in0}.v1, 3);
       return vld1q_{to_suf}(buf);'''.format(**fmtspec2)
    if simd_ext == 'neon128':
        if to_typ == 'f16':
            return to_f16_with_f32
        elif from_typ == 'f16':
            return from_f16_with_f32
        elif to_typ == 'f64':
            return '''nsimd_neon128_vf64 ret;
                      ret.v0 = (f64)vgetq_lane_{from_suf}({in0}, 0);
                      ret.v1 = (f64)vgetq_lane_{from_suf}({in0}, 1);
                      return ret;'''.format(**fmtspec2)
        elif from_typ == 'f64':
            return '''{to_typ} buf[2];
                      buf[0] = ({to_typ}){in0}.v0;
                      buf[1] = ({to_typ}){in0}.v1;
                      return vld1q_{to_suf}(buf);'''.format(**fmtspec2)
        else:
            return 'return vcvtq_{to_suf}_{from_suf}({in0});'. \
                   format(**fmtspec2)
    elif simd_ext == 'aarch64':
        if to_typ == 'f16':
            return '''#ifdef NSIMD_FP16
                        return vcvtq_{to_suf}_{from_suf}({in0});
                      # else
                        {using_f32}
                      # endif'''.format(using_f32=to_f16_with_f32, **fmtspec2)
        elif from_typ == 'f16':
            return '''#ifdef NSIMD_FP16
                        return vcvtq_{to_suf}_{from_suf}({in0});
                      # else
                        {using_f32}
                      # endif'''.format(using_f32=from_f16_with_f32, **fmtspec2)
        else:
            return 'return vcvtq_{to_suf}_{from_suf}({in0});'. \
                   format(**fmtspec2)

# -----------------------------------------------------------------------------
# Reinterpret

def reinterpret1(simd_ext, from_typ, to_typ):
    fmtspec2 = fmtspec.copy()
    fmtspec2['to_suf'] = suf(to_typ)
    fmtspec2['from_suf'] = suf(from_typ)
    if from_typ == to_typ:
        return 'return {in0};'.format(**fmtspec)
    if simd_ext in sve:
        return 'return svreinterpret_{to_suf}_{from_suf}({in0});'. \
               format(**fmtspec2)
    to_f16_with_f32 = \
    '''nsimd_{simd_ext}_vf16 ret;
       f32 buf[4];
       buf[0] = nsimd_u16_to_f32((u16)vgetq_lane_{from_suf}({in0}, 0));
       buf[1] = nsimd_u16_to_f32((u16)vgetq_lane_{from_suf}({in0}, 1));
       buf[2] = nsimd_u16_to_f32((u16)vgetq_lane_{from_suf}({in0}, 2));
       buf[3] = nsimd_u16_to_f32((u16)vgetq_lane_{from_suf}({in0}, 3));
       ret.v0 = vld1q_f32(buf);
       buf[0] = nsimd_u16_to_f32((u16)vgetq_lane_{from_suf}({in0}, 4));
       buf[1] = nsimd_u16_to_f32((u16)vgetq_lane_{from_suf}({in0}, 5));
       buf[2] = nsimd_u16_to_f32((u16)vgetq_lane_{from_suf}({in0}, 6));
       buf[3] = nsimd_u16_to_f32((u16)vgetq_lane_{from_suf}({in0}, 7));
       ret.v1 = vld1q_f32(buf);
       return ret;'''.format(**fmtspec2)
    from_f16_with_f32 = \
    '''{to_typ} buf[8];
       buf[0] = ({to_typ})nsimd_f32_to_u16(vgetq_lane_f32({in0}.v0, 0));
       buf[1] = ({to_typ})nsimd_f32_to_u16(vgetq_lane_f32({in0}.v0, 1));
       buf[2] = ({to_typ})nsimd_f32_to_u16(vgetq_lane_f32({in0}.v0, 2));
       buf[3] = ({to_typ})nsimd_f32_to_u16(vgetq_lane_f32({in0}.v0, 3));
       buf[4] = ({to_typ})nsimd_f32_to_u16(vgetq_lane_f32({in0}.v1, 0));
       buf[5] = ({to_typ})nsimd_f32_to_u16(vgetq_lane_f32({in0}.v1, 1));
       buf[6] = ({to_typ})nsimd_f32_to_u16(vgetq_lane_f32({in0}.v1, 2));
       buf[7] = ({to_typ})nsimd_f32_to_u16(vgetq_lane_f32({in0}.v1, 3));
       return vld1q_{to_suf}(buf);'''.format(**fmtspec2)
    if simd_ext == 'neon128':
        if to_typ == 'f16':
            return to_f16_with_f32
        elif from_typ == 'f16':
            return from_f16_with_f32
        elif to_typ == 'f64':
            return '''nsimd_neon128_vf64 ret;
                      union {{ f64 to; {from_typ} from; }} buf;
                      buf.from = vgetq_lane_{from_suf}({in0}, 0);
                      ret.v0 = buf.to;
                      buf.from = vgetq_lane_{from_suf}({in0}, 1);
                      ret.v1 = buf.to;
                      return ret;'''.format(**fmtspec2)
        elif from_typ == 'f64':
            return '''union {{ f64 from; {to_typ} to; }} buf_;
                      {to_typ} buf[2];
                      buf_.from = {in0}.v0;
                      buf[0] = buf_.to;
                      buf_.from = {in0}.v1;
                      buf[1] = buf_.to;
                      return vld1q_{to_suf}(buf);'''.format(**fmtspec2)
        else:
            return 'return vreinterpretq_{to_suf}_{from_suf}({in0});'. \
                   format(**fmtspec2)
    elif simd_ext == 'aarch64':
        if to_typ == 'f16':
            return '''#ifdef NSIMD_FP16
                        return vreinterpretq_{to_suf}_{from_suf}({in0});
                      # else
                        {using_f32}
                      # endif'''.format(using_f32=to_f16_with_f32, **fmtspec2)
        elif from_typ == 'f16':
            return '''#ifdef NSIMD_FP16
                        return vreinterpretq_{to_suf}_{from_suf}({in0});
                      # else
                        {using_f32}
                      # endif'''.format(using_f32=from_f16_with_f32, **fmtspec2)
        else:
            return 'return vreinterpretq_{to_suf}_{from_suf}({in0});'. \
                   format(**fmtspec2)

# -----------------------------------------------------------------------------
# reverse

def reverse1(simd_ext, typ):
    armtyp = suf(typ)
    if simd_ext in sve:
        return '''return svrev_{suf}( {in0} );'''.format(**fmtspec)
    elif simd_ext == 'neon128' and typ == 'f64':
        return '''nsimd_neon128_vf64 ret;
                  ret.v0 = {in0}.v1;
                  ret.v1 = {in0}.v0;
                  return ret;'''.format(**fmtspec)
    elif typ in [ 'i64', 'u64', 'f64' ]:
        return '''return vcombine_{armtyp}(vget_high_{armtyp}({in0}),
                                           vget_low_{armtyp}({in0}));'''. \
                                           format(armtyp=armtyp, **fmtspec)
    elif typ == 'f16':
        return '''nsimd_{simd_ext}_vf16 ret;
                  ret.v0 = nsimd_reverse_{simd_ext}_f32(a0.v1);
                  ret.v1 = nsimd_reverse_{simd_ext}_f32(a0.v0);
                  return ret;'''.format(**fmtspec)
    else:
        return '''{in0} = vrev64q_{armtyp}({in0});
                  return vcombine_{armtyp}(vget_high_{armtyp}({in0}),
                                           vget_low_{armtyp}({in0}));'''. \
                                           format(armtyp=armtyp, **fmtspec)

# -----------------------------------------------------------------------------
# Horizontal sum

def addv(simd_ext, typ):

    if simd_ext == 'neon128':
        if typ == 'f64':
            return 'return ({typ})({in0}.v0 + {in0}.v1);'.format(**fmtspec)
        elif typ == 'f16':
            return \
            '''#ifdef NSIMD_FP16
                 {t} tmp = vadd_{suf}(vget_low_{suf}({in0}),
                                      vget_high_{suf}({in0}));
                 tmp = vadd_{suf}(tmp, vext_{suf}(tmp, tmp, 4));
                 tmp = vadd_{suf}(tmp, vext_{suf}(tmp, tmp, 1));
                 return vget_lane_{suf}(tmp, 0);
               # else
                 float32x2_t tmp0 = vadd_f32(vget_low_f32({in0}.v0),
                                             vget_high_f32({in0}.v0));
                 tmp0 = vadd_f32(tmp0, vext_f32(tmp0, tmp0, 1));
                 float32x2_t tmp1 = vadd_f32(vget_low_f32({in0}.v1),
                                             vget_high_f32({in0}.v1));
                 tmp1 = vadd_f32(tmp1, vext_f32(tmp1, tmp1, 1));
                 return nsimd_f32_to_f16(vget_lane_f32(tmp0, 0) +
                                         vget_lane_f32(tmp1, 0));
               # endif''' .format(t=half_neon_typ(typ), **fmtspec)
        elif typ == 'f32':
            return \
            '''{t} tmp = vadd_{suf}(vget_low_{suf}({in0}),
                                    vget_high_{suf}({in0}));
               tmp = vadd_{suf}(tmp, vext_{suf}(tmp, tmp, 1));
               return vget_lane_{suf}(tmp, 0);'''. \
               format(t=half_neon_typ(typ), **fmtspec)
        elif typ[0] in ['i', 'u']:
            le = 128 // int(typ[1:]);
            return \
            '''{typ} res = ({typ})0;
               {typ} buf[{le}];
               vst1q_{suf}(buf, {in0});
               for (int i = 0; i < {le}; i++) {{
                 res += buf[i];
               }}
               return res;'''. \
               format(le=le, **fmtspec)
    elif simd_ext == 'aarch64':
        if typ == 'f16':
            return \
            '''#ifdef NSIMD_FP16
                 {t} tmp = vadd_{suf}(vget_low_{suf}({in0}),
                                      vget_high_{suf}({in0}));
                 tmp = vadd_{suf}(tmp, vext_{suf}(tmp, tmp, 4));
                 tmp = vadd_{suf}(tmp, vext_{suf}(tmp, tmp, 1));
                 return vget_lane_{suf}(tmp, 0);
               # else
                 float32x2_t tmp0 = vadd_f32(vget_low_f32({in0}.v0),
                                             vget_high_f32({in0}.v0));
                 tmp0 = vadd_f32(tmp0, vext_f32(tmp0, tmp0, 1));
                 float32x2_t tmp1 = vadd_f32(vget_low_f32({in0}.v1),
                                             vget_high_f32({in0}.v1));
                 tmp1 = vadd_f32(tmp1, vext_f32(tmp1, tmp1, 1));
                 return nsimd_f32_to_f16(vget_lane_f32(tmp0, 0) +
                                         vget_lane_f32(tmp1, 0));
               # endif
                    ''' .format(t=half_neon_typ(typ), **fmtspec)
        elif typ in ['f32', 'f64']:
            return 'return vaddvq_{suf}({in0});'.format(**fmtspec)
    elif simd_ext in sve:
        return 'return svaddv_{suf}({svtrue}, {in0});' .format(**fmtspec)

# -----------------------------------------------------------------------------
# Up convert

def upcvt1(simd_ext, from_typ, to_typ):
    # For integer upcast, due to 2's complement representation
    # _s : signed   -> bigger signed
    # _s : signed   -> bigger unsigned
    # _u : unsigned -> bigger signed
    # _u : unsigned -> bigger unsigned
    if simd_ext in neon:
        if from_typ == 'f16' and to_typ == 'f32':
            return \
            '''#ifdef NSIMD_FP16
                 nsimd_{simd_ext}_vf32x2 ret;
                 ret.v0 = vcvt_f32_f16(vget_low_{suf}({in0}));
                 ret.v1 = vcvt_f32_f16(vget_high_{suf}({in0}));
                 return ret;
               # else
                 nsimd_{simd_ext}_vf32x2 ret;
                 ret.v0 = {in0}.v0;
                 ret.v1 = {in0}.v1;
                 return ret;
               # endif'''.format(**fmtspec)
        elif from_typ == 'f32' and to_typ == 'f64':
            if simd_ext == 'neon128':
                return \
                '''nsimd_neon128_vf64x2 ret;
                   f32 buf[4];
                   vst1q_f32(buf, {in0});
                   ret.v0.v0 = (f64)buf[0];
                   ret.v0.v1 = (f64)buf[1];
                   ret.v1.v0 = (f64)buf[2];
                   ret.v1.v1 = (f64)buf[3];
                   return ret;'''.format(**fmtspec)
            else:
                return \
                '''nsimd_aarch64_vf64x2 ret;
                   ret.v0 = vcvt_f64_f32(vget_low_{suf}({in0}));
                   ret.v1 = vcvt_f64_f32(vget_high_{suf}({in0}));
                   return ret;'''.format(**fmtspec)
        elif (from_typ in common.itypes and to_typ in common.itypes) or \
             (from_typ in common.utypes and to_typ in common.utypes):
            return '''nsimd_{simd_ext}_v{to_typ}x2 ret;
                      ret.v0 = vmovl_{suf}(vget_low_{suf}({in0}));
                      ret.v1 = vmovl_{suf}(vget_high_{suf}({in0}));
                      return ret;'''.format(**fmtspec)
        elif (from_typ in common.itypes and to_typ in common.utypes) or \
             (from_typ in common.utypes and to_typ in common.itypes):
            return '''nsimd_{simd_ext}_v{to_typ}x2 ret;
                      ret.v0 = vreinterpretq_{suf_to_typ}_{suf_int_typ}(
                                 vmovl_{suf}(vget_low_{suf}({in0})));
                      ret.v1 = vreinterpretq_{suf_to_typ}_{suf_int_typ}(
                                 vmovl_{suf}(vget_high_{suf}({in0})));
                      return ret;'''. \
                      format(suf_to_typ=suf(to_typ),
                             suf_int_typ=suf(from_typ[0] + to_typ[1:]),
                             **fmtspec)
        else:
            return \
            '''nsimd_{simd_ext}_v{to_typ}x2 ret;
               nsimd_{simd_ext}_v{int_typ}x2 tmp;
               tmp = nsimd_upcvt_{simd_ext}_{int_typ}_{from_typ}({in0});
               ret.v0 = nsimd_cvt_{simd_ext}_{to_typ}_{int_typ}(tmp.v0);
               ret.v1 = nsimd_cvt_{simd_ext}_{to_typ}_{int_typ}(tmp.v1);
               return ret;'''. \
               format(int_typ=from_typ[0] + to_typ[1:], **fmtspec)

    # Getting here means that we deal with SVE
    if (from_typ in common.itypes and to_typ in common.itypes) or \
       (from_typ in common.utypes and to_typ in common.utypes):
        return '''nsimd_{simd_ext}_v{to_typ}x2 ret;
                  ret.v0 = svunpklo_{suf_to_typ}({in0});
                  ret.v1 = svunpkhi_{suf_to_typ}({in0});
                  return ret;'''.format(suf_to_typ=suf(to_typ), **fmtspec)
    elif (from_typ in common.itypes and to_typ in common.utypes) or \
         (from_typ in common.utypes and to_typ in common.itypes):
        return \
        '''nsimd_{simd_ext}_v{to_typ}x2 ret;
           ret.v0 = svreinterpret_{suf_to_typ}_{suf_int_typ}(
                      svunpklo_{suf_int_typ}({in0}));
           ret.v1 = svreinterpret_{suf_to_typ}_{suf_int_typ}(
                      svunpkhi_{suf_int_typ}({in0}));
           return ret;'''. \
           format(suf_to_typ=suf(to_typ),
                  suf_int_typ=suf(from_typ[0] + to_typ[1:]), **fmtspec)
    elif from_typ in common.iutypes and to_typ in common.ftypes:
        return \
        '''nsimd_{simd_ext}_v{to_typ}x2 ret;
           ret.v0 = svcvt_{suf_to_typ}_{suf_int_typ}_z(
                      {svtrue}, svunpklo_{suf_int_typ}({in0}));
           ret.v1 = svcvt_{suf_to_typ}_{suf_int_typ}_z(
                      {svtrue}, svunpkhi_{suf_int_typ}({in0}));
           return ret;'''. \
           format(suf_to_typ=suf(to_typ),
                  suf_int_typ=suf(from_typ[0] + to_typ[1:]), **fmtspec)
    else:
        return \
        '''nsimd_{simd_ext}_v{to_typ}x2 ret;
           ret.v0 = svcvt_{suf_to_typ}_{suf}_z({svtrue}, svzip1_{suf}(
                      {in0}, {in0}));
           ret.v1 = svcvt_{suf_to_typ}_{suf}_z({svtrue}, svzip2_{suf}(
                      {in0}, {in0}));
           return ret;'''.format(suf_to_typ=suf(to_typ), **fmtspec)

# -----------------------------------------------------------------------------
# Down convert

def downcvt1(simd_ext, from_typ, to_typ):
    if simd_ext in neon:
        if from_typ == 'f64' and to_typ == 'f32':
            if simd_ext == 'neon128':
                return '''f32 buf[4];
                          buf[0] = (f32){in0}.v0;
                          buf[1] = (f32){in0}.v1;
                          buf[2] = (f32){in1}.v0;
                          buf[3] = (f32){in1}.v1;
                          return vld1q_f32(buf);'''.format(**fmtspec)
            else:
                return '''return vcombine_f32(vcvt_f32_f64({in0}),
                                              vcvt_f32_f64({in1}));'''. \
                                              format(**fmtspec)
        elif from_typ == 'f32' and to_typ == 'f16':
            return '''#ifdef NSIMD_FP16
                        return vcombine_f16(vcvt_f16_f32({in0}),
                                            vcvt_f16_f32({in1}));
                      # else
                        nsimd_{simd_ext}_vf16 ret;
                        ret.v0 = {in0};
                        ret.v1 = {in1};
                        return ret;
                      # endif'''.format(**fmtspec)
        elif (from_typ in common.itypes and to_typ in common.itypes) or \
             (from_typ in common.utypes and to_typ in common.utypes):
            return '''return vcombine_{suf_to_typ}(vmovn_{suf}({in0}),
                               vmovn_{suf}({in1}));'''. \
                               format(suf_to_typ=suf(to_typ), **fmtspec)
        elif (from_typ in common.itypes and to_typ in common.itypes) or \
             (from_typ in common.utypes and to_typ in common.utypes):
            return '''return vreinterpretq_{suf_to_typ}(
                               vcombine_{suf_to_typ}(vmovn_{suf}({in0}),
                                 vmovn_{suf}({in1}));'''. \
                                 format(suf_to_typ=suf(to_typ), **fmtspec)
        else:
            return \
            '''return nsimd_downcvt_{simd_ext}_{to_typ}_{int_typ}(
                        nsimd_cvt_{simd_ext}_{int_typ}_{from_typ}({in0}),
                        nsimd_cvt_{simd_ext}_{int_typ}_{from_typ}({in1}));'''.\
                        format(int_typ=to_typ[0] + from_typ[1:], **fmtspec)

    # Getting here means that we deal with SVE
    if from_typ in common.iutypes and to_typ in common.iutypes:
        return '''return svuzp1_{suf_to_typ}(
                           svreinterpret_{suf_to_typ}_{suf}({in0}),
                           svreinterpret_{suf_to_typ}_{suf}({in1}));'''. \
                           format(suf_to_typ=suf(to_typ), **fmtspec)
    elif from_typ in common.ftypes and to_typ in common.iutypes:
        return \
        '''return svuzp1_{suf_to_typ}(svreinterpret_{suf_to_typ}_{suf_int_typ}(
                    svcvt_{suf_int_typ}_{suf}_z({svtrue}, {in0})),
                      svreinterpret_{suf_to_typ}_{suf_int_typ}(
                        svcvt_{suf_int_typ}_{suf}_z({svtrue}, {in1})));'''. \
                        format(suf_to_typ=suf(to_typ),
                               suf_int_typ=suf(to_typ[0] + from_typ[1:]),
                               **fmtspec)
    else:
        return \
        '''return svuzp1_{suf_to_typ}(svcvt_{suf_to_typ}_{suf}_z(
                    {svtrue}, {in0}), svcvt_{suf_to_typ}_{suf}_z(
                      {svtrue}, {in1}));'''. \
                    format(suf_to_typ=suf(to_typ), **fmtspec)

# -----------------------------------------------------------------------------
# adds

def adds(simd_ext, from_typ):
    if from_typ in common.ftypes:
        return 'return nsimd_add_{simd_ext}_{from_typ}({in0}, {in1});'.format(**fmtspec)

    if simd_ext in neon:
        return 'return vqaddq_{suf}({in0}, {in1});'. \
               format(**fmtspec)
    else:
        return 'return svqadd_{suf}({in0}, {in1});'. \
               format(**fmtspec)

# -----------------------------------------------------------------------------
# subs

def subs(simd_ext, from_typ):
    if from_typ in common.ftypes:
        return 'return nsimd_sub_{simd_ext}_{from_typ}({in0}, {in1});'.format(**fmtspec)

    elif simd_ext in neon:
        return 'return vqsubq_{suf}({in0}, {in1});'.format(**fmtspec)

    else:
        return 'return svqsub_{suf}({in0}, {in1});'.format(**fmtspec)

# -----------------------------------------------------------------------------
# to_mask

def to_mask1(opts, simd_ext, typ):
    if typ in common.itypes + common.ftypes:
        normal = 'return vreinterpretq_{suf}_u{typnbits}({in0});'. \
                 format(**fmtspec)
    else:
        normal = 'return {in0};'.format(**fmtspec)
    emulate_f16 = '''nsimd_{simd_ext}_vf16 ret;
                     ret.v0 = nsimd_to_mask_{simd_ext}_f32({in0}.v0);
                     ret.v1 = nsimd_to_mask_{simd_ext}_f32({in0}.v1);
                     return ret;'''.format(**fmtspec)
    if simd_ext == 'neon128' and typ == 'f16':
        return emulate_f16
    elif simd_ext == 'neon128' and typ == 'f64':
        return '''nsimd_neon128_vf64 ret;
                  ret.v0 = {in0}.v0;
                  ret.v1 = {in0}.v1;
                  return ret;'''.format(**fmtspec)
    elif simd_ext == 'aarch64' and typ == 'f16':
        return '''#ifdef NSIMD_FP16
                    {normal}
                  # else
                    {emulate_f16}
                  # endif'''.format(normal=normal, emulate_f16=emulate_f16)
    elif simd_ext in sve:
        if opts.sve_emulate_bool:
            return 'return svreinterpret_{suf}_u{typnbits}({in0});'. \
                    format(**fmtspec)
        else:
           utyp = 'u{}'.format(fmtspec['typnbits'])
           return '''return svreinterpret_{suf}_{utyp}(svsel_{utyp}(
                          {in0}, svdup_n_{utyp}(({utyp})-1),
                          svdup_n_{utyp}(({utyp})0)));'''. \
               format(utyp=utyp, **fmtspec)

    else:
        return normal

# -----------------------------------------------------------------------------
# to_logical

def to_logical1(opts, simd_ext, typ):
    if typ in common.iutypes:
        return '''return nsimd_ne_{simd_ext}_{typ}({in0},
                           nsimd_set1_{simd_ext}_{typ}(({typ})0));'''. \
                           format(**fmtspec)
    normal_fp = \
    '''return nsimd_reinterpretl_{simd_ext}_{suf}_{utyp}(
                nsimd_ne_{simd_ext}_{utyp}(
                  nsimd_reinterpret_{simd_ext}_{utyp}_{typ}(
                    {in0}), nsimd_set1_{simd_ext}_{utyp}(({utyp})0)));'''. \
                    format(utyp='u{}'.format(fmtspec['typnbits']), **fmtspec)
    if typ in ['f32', 'f64'] or (typ == 'f16' and simd_ext in sve):
        return normal_fp
    emulate_fp16 = \
    '''nsimd_{simd_ext}_vlf16 ret;
       ret.v0 = nsimd_to_logical_{simd_ext}_f32({in0}.v0);
       ret.v1 = nsimd_to_logical_{simd_ext}_f32({in0}.v1);
       return ret;'''.format(**fmtspec)
    if simd_ext == 'aarch64':
        return '''#ifdef NSIMD_FP16
                    {normal_fp}
                  # else
                    {emulate_fp16}
                  # endif'''.format(normal_fp=normal_fp,
                                   emulate_fp16=emulate_fp16)
    elif simd_ext == 'neon128':
        return emulate_fp16

# -----------------------------------------------------------------------------
# unpack functions

def zip_unzip_half(func, simd_ext, typ):
    if simd_ext == 'aarch64' or simd_ext in sve:
        if typ =='f16' and simd_ext == 'aarch64':
            if func in ['zip1', 'zip2']:
                return '''\
                # ifdef NSIMD_FP16
                return {s}v{op}{q}_{suf}({in0}, {in1});
                # else
                nsimd_{simd_ext}_v{typ} ret;
                ret.v0 = {s}vzip1{q}_f32({in0}.v{i}, {in1}.v{i});
                ret.v1 = {s}vzip2{q}_f32({in0}.v{i}, {in1}.v{i});
                return ret;
                # endif
                '''.format(op=func,
                           i = '0' if func in ['zip1', 'uzp1'] else '1',
                           s = 's' if simd_ext in sve else '',
                           q = '' if simd_ext in sve else 'q', **fmtspec)
            else:
                return '''\
                # ifdef NSIMD_FP16
                return {s}v{op}{q}_{suf}({in0}, {in1});
                # else
                nsimd_{simd_ext}_v{typ} ret;
                ret.v0 = {s}v{func}{q}_f32({in0}.v0, {in0}.v1);
                ret.v1 = {s}v{func}{q}_f32({in1}.v0, {in1}.v1);
                return ret;
                # endif
                '''. format(op=func, func=func,
                            s = 's' if simd_ext in sve else '',
                            q = '' if simd_ext in sve else 'q', **fmtspec)
        else:
            return 'return {s}v{op}{q}_{suf}({in0}, {in1});'. \
                format(op=func, s = 's' if simd_ext in sve else '',
                       q = '' if simd_ext in sve else 'q', **fmtspec)
    elif simd_ext == 'neon128':
        armop = {'zip1': 'zipq', 'zip2': 'zipq', 'uzp1': 'uzpq',
                 'uzp2': 'uzpq'}
        prefix = { 'i': 'int', 'u': 'uint', 'f': 'float' }
        neon_typ = '{}{}x{}x2_t'. \
            format(prefix[typ[0]], typ[1:], 128 // int(typ[1:]))
        if typ == 'f16':
            if func in ['zip1', 'zip2']:
                return '''\
                nsimd_{simd_ext}_v{typ} ret;
                float32x4x2_t tmp = v{op}_f32({in0}.v{i}, {in1}.v{i});
                ret.v0 = tmp.val[0];
                ret.v1 = tmp.val[1];
                return ret;
                '''.format(i = '0' if func == 'zip1' else '1',
                           op=armop[func], **fmtspec)
            else:
                return '''\
                nsimd_{simd_ext}_v{typ} ret;
                float32x4x2_t tmp0 = vuzpq_f32({in0}.v0, {in0}.v1);
                float32x4x2_t tmp1 = vuzpq_f32({in1}.v0, {in1}.v1);
                ret.v0 = tmp0.val[{i}];
                ret.v1 = tmp1.val[{i}];
                return ret;
                '''.format(i = '0' if func == 'uzp1' else '1', **fmtspec)
        elif typ in ['i64', 'u64']:
            return '''\
            {typ} buf0[2], buf1[2];
            {typ} ret[2];
            vst1q_{suf}(buf0, {in0});
            vst1q_{suf}(buf1, {in1});
            ret[0] = buf0[{i}];
            ret[1] = buf1[{i}];
            return vld1q_{suf}(ret);'''. \
                format(**fmtspec, i= '0' if func in ['zip1', 'uzp1'] else '1')
        elif  typ == 'f64' :
            return '''\
            nsimd_{simd_ext}_v{typ} ret;
            ret.v0 = {in0}.v{i};
            ret.v1 = {in1}.v{i};
            return ret;'''. \
                format(**fmtspec, i= '0' if func in ['zip1', 'uzp1'] else '1')
        else :
            return '''\
            {neon_typ} res;
            res = v{op}_{suf}({in0}, {in1});
            return res.val[{i}];'''. \
                format(neon_typ=neon_typ, op=armop[func], **fmtspec,
                       i = '0' if func in ['zip1', 'uzp1'] else '1')

def zip_unzip(func, simd_ext, typ):
    lo_hi = '''\
    nsimd_{simd_ext}_v{typ}x2 ret;
    ret.v0 = nsimd_{func}lo_{simd_ext}_{typ}({in0}, {in1});
    ret.v1 = nsimd_{func}hi_{simd_ext}_{typ}({in0}, {in1});
    return ret;
    '''.format(func='zip' if func == 'zip' else 'unzip', **fmtspec)
    if simd_ext == 'aarch64' or simd_ext in sve:
        content = '''\
        nsimd_{simd_ext}_v{typ}x2 ret;
        ret.v0 = {s}v{func}1{q}_{suf}({in0}, {in1});
        ret.v1 = {s}v{func}2{q}_{suf}({in0}, {in1});
        return ret;'''.format(s = 's' if simd_ext in sve else '',
                              q = '' if simd_ext in sve else 'q',
                              func=func, **fmtspec)
        if typ == 'f16':
            return '''\
            #ifdef NSIMD_FP16
            {c}
            #else
            {default}
            #endif'''.\
                format(c=content, default=lo_hi, s = 's' if simd_ext in sve else '',
                       **fmtspec)
        else:
            return content
    else:
       prefix = { 'i': 'int', 'u': 'uint', 'f': 'float' }
       neon_typ = '{}{}x{}x2_t'.\
               format(prefix[typ[0]], typ[1:], 128 // int(typ[1:]))
       content = '''\
       nsimd_{simd_ext}_v{typ}x2 ret;
       {neon_typ} tmp = v{func}q_{suf}({in0}, {in1});
       ret.v0 = tmp.val[0];
       ret.v1 = tmp.val[1];
       return ret;'''\
           .format(func=func, neon_typ=neon_typ, **fmtspec)
       if typ in ['u64', 'i64', 'f64']:
           return lo_hi
       elif typ == 'f16':
           return '''\
           #ifdef NSIMD_FP16
           {content}
           #else
           {default}
           #endif'''.\
               format(content=content, default=lo_hi,
                      f='zip' if func == 'zip' else 'unzip', **fmtspec)
       else:
           return content

# -----------------------------------------------------------------------------
# get_impl function

def get_impl(opts, func, simd_ext, from_typ, to_typ):
    global fmtspec

    simd_ext2 = simd_ext if not simd_ext in fixed_sized_sve else 'sve'

    fmtspec = {
      'simd_ext': simd_ext,
      'simd_ext2': simd_ext2,
      'typ': from_typ,
      'styp': get_type(opts, simd_ext2, from_typ),
      'from_typ': from_typ,
      'to_typ': to_typ,
      'suf': suf(from_typ),
      'in0': common.in0,
      'in1': common.in1,
      'in2': common.in2,
      'in3': common.in3,
      'in4': common.in4,
      'in5': common.in5,
      'typnbits': from_typ[1:],
      'svtrue': 'svptrue_b{}()'.format(from_typ[1:]),
      'svetyp': sve_typ(from_typ),
    }

    impls = {
        'loada': lambda: load1234(opts, simd_ext, from_typ, 1),
        'load2a': lambda: load1234(opts, simd_ext, from_typ, 2),
        'load3a': lambda: load1234(opts, simd_ext, from_typ, 3),
        'load4a': lambda: load1234(opts, simd_ext, from_typ, 4),
        'loadu': lambda: load1234(opts, simd_ext, from_typ, 1),
        'load2u': lambda: load1234(opts, simd_ext, from_typ, 2),
        'load3u': lambda: load1234(opts, simd_ext, from_typ, 3),
        'load4u': lambda: load1234(opts, simd_ext, from_typ, 4),
        'storea': lambda: store1234(opts, simd_ext, from_typ, 1),
        'store2a': lambda: store1234(opts, simd_ext, from_typ, 2),
        'store3a': lambda: store1234(opts, simd_ext, from_typ, 3),
        'store4a': lambda: store1234(opts, simd_ext, from_typ, 4),
        'storeu': lambda: store1234(opts, simd_ext, from_typ, 1),
        'store2u': lambda: store1234(opts, simd_ext, from_typ, 2),
        'store3u': lambda: store1234(opts, simd_ext, from_typ, 3),
        'store4u': lambda: store1234(opts, simd_ext, from_typ, 4),
        'andb': lambda: binop2("andb", simd_ext2, from_typ),
        'xorb': lambda: binop2("xorb", simd_ext2, from_typ),
        'orb': lambda: binop2("orb", simd_ext2, from_typ),
        'andl': lambda: lop2(opts, "andl", simd_ext2, from_typ),
        'xorl': lambda: lop2(opts, "xorl", simd_ext2, from_typ),
        'orl': lambda: lop2(opts, "orl", simd_ext2, from_typ),
        'notb': lambda: not1(simd_ext2, from_typ),
        'notl': lambda: lnot1(opts, simd_ext2, from_typ),
        'andnotb': lambda: binop2("andnotb", simd_ext2, from_typ),
        'andnotl': lambda: lop2(opts, "andnotl", simd_ext2, from_typ),
        'add': lambda: addsub("add", simd_ext2, from_typ),
        'sub': lambda: addsub("sub", simd_ext2, from_typ),
        'adds': lambda: adds(simd_ext2, from_typ),
        'subs': lambda: subs(simd_ext2, from_typ),
        'div': lambda: div2(simd_ext2, from_typ),
        'sqrt': lambda: sqrt1(simd_ext2, from_typ),
        'len': lambda: len1(simd_ext, from_typ),
        'mul': lambda: mul2(simd_ext2, from_typ),
        'shl': lambda: shl_shr("shl", simd_ext2, from_typ),
        'shr': lambda: shl_shr("shr", simd_ext2, from_typ),
        'shra': lambda: shra(simd_ext2, from_typ),
        'set1': lambda: set1(simd_ext2, from_typ),
        'eq': lambda: cmp2(opts, "eq", simd_ext2, from_typ),
        'lt': lambda: cmp2(opts, "lt", simd_ext2, from_typ),
        'le': lambda: cmp2(opts, "le", simd_ext2, from_typ),
        'gt': lambda: cmp2(opts, "gt", simd_ext2, from_typ),
        'ge': lambda: cmp2(opts, "ge", simd_ext2, from_typ),
        'ne': lambda: neq2(opts, simd_ext2, from_typ),
        'if_else1': lambda: if_else3(opts, simd_ext2, from_typ),
        'min': lambda: minmax2("min", simd_ext2, from_typ),
        'max': lambda: minmax2("max", simd_ext2, from_typ),
        'loadla': lambda: loadl(True, simd_ext2, from_typ),
        'loadlu': lambda: loadl(False, simd_ext2, from_typ),
        'storela': lambda: storel(True, simd_ext2, from_typ),
        'storelu': lambda: storel(False, simd_ext2, from_typ),
        'abs': lambda: abs1(simd_ext2, from_typ),
        'fma': lambda: fmafnma3("fma", simd_ext2, from_typ),
        'fnma': lambda: fmafnma3("fnma", simd_ext2, from_typ),
        'fms': lambda: fmsfnms3("fms", simd_ext2, from_typ),
        'fnms': lambda: fmsfnms3("fnms", simd_ext2, from_typ),
        'ceil': lambda: round1("ceil", simd_ext2, from_typ),
        'floor': lambda: round1("floor", simd_ext2, from_typ),
        'trunc': lambda: round1("trunc", simd_ext2, from_typ),
        'round_to_even': lambda: round1("round_to_even", simd_ext2, from_typ),
        'all': lambda: allany1(opts, "all", simd_ext2, from_typ),
        'any': lambda: allany1(opts, "any", simd_ext2, from_typ),
        'reinterpret': lambda: reinterpret1(simd_ext2, from_typ, to_typ),
        'reinterpretl': lambda: reinterpretl1(simd_ext2, from_typ, to_typ),
        'cvt': lambda: convert1(simd_ext2, from_typ, to_typ),
        'rec11': lambda: recs1("rec11", simd_ext2, from_typ),
        'rec8': lambda: recs1("rec8", simd_ext2, from_typ),
        'rsqrt11': lambda: recs1("rsqrt11", simd_ext2, from_typ),
        'rsqrt8': lambda: recs1("rsqrt8", simd_ext2, from_typ),
        'rec': lambda: recs1("rec", simd_ext2, from_typ),
        'neg': lambda: neg1(simd_ext2, from_typ),
        'nbtrue': lambda: nbtrue1(opts, simd_ext2, from_typ),
        'reverse': lambda: reverse1(simd_ext2, from_typ),
        'addv': lambda: addv(simd_ext2, from_typ),
        'upcvt': lambda: upcvt1(simd_ext2, from_typ, to_typ),
        'downcvt': lambda: downcvt1(simd_ext2, from_typ, to_typ),
        'to_logical': lambda: to_logical1(opts, simd_ext2, from_typ),
        'to_mask': lambda: to_mask1(opts, simd_ext2, from_typ),
        'ziplo': lambda: zip_unzip_half("zip1", simd_ext2, from_typ),
        'ziphi': lambda: zip_unzip_half("zip2", simd_ext2, from_typ),
        'unziplo': lambda: zip_unzip_half("uzp1", simd_ext2, from_typ),
        'unziphi': lambda: zip_unzip_half("uzp2", simd_ext2, from_typ),
        'zip' : lambda: zip_unzip("zip", simd_ext2, from_typ),
        'unzip' : lambda: zip_unzip("uzp", simd_ext2, from_typ)
    }
    if simd_ext not in get_simd_exts():
        raise ValueError('Unknown SIMD extension "{}"'.format(simd_ext))
    if not from_typ in common.types:
        raise ValueError('Unknown type "{}"'.format(from_typ))
    if not func in impls:
        return common.NOT_IMPLEMENTED
    else:
        return impls[func]()<|MERGE_RESOLUTION|>--- conflicted
+++ resolved
@@ -233,7 +233,7 @@
                   '''.format(simd_ext=simd_ext)
     if func == 'shra':
         ret += '''#include <nsimd/arm/{simd_ext}/shr.h>
-        '''.format(simd_ext=simd_ext)   
+        '''.format(simd_ext=simd_ext)
 
     if func in ['loadlu', 'loadla']:
         ret += '''#include <nsimd/arm/{simd_ext}/eq.h>
@@ -858,21 +858,20 @@
             return '''return vsh{lr}q_n_{suf}({in0}, {in1});'''.\
                 format(**fmtspec, sign=sign, lr=lr)
         else:
-<<<<<<< HEAD
-
-=======
->>>>>>> eb54dd9a
             return '''return vreinterpretq_s{typnbits}_u{typnbits}(
-                                vsh{lr}q_n_u{typnbits}(vreinterpretq_u{typnbits}_s{typnbits}({in0}),
-                                {in1}));'''.format(**fmtspec, lr=lr)
+                                vsh{lr}q_n_u{typnbits}(
+                                  vreinterpretq_u{typnbits}_s{typnbits}(
+                                    {in0}), {in1}));'''. \
+                                    format(**fmtspec, lr=lr)
     else:
        armop = 'lsl' if op == 'shl' else 'lsr'
        if op == 'shr' and typ in common.itypes:
            return \
-               '''return svreinterpret_{suf}_{suf2}(sv{armop}_{suf2}_z({svtrue},
-               svreinterpret_{suf2}_{suf}({in0}),
-               svdup_n_u{typnbits}((u{typnbits}){in1})));'''. \
-                   format(suf2=common.bitfield_type[typ], armop=armop, **fmtspec)
+           '''return svreinterpret_{suf}_{suf2}(sv{armop}_{suf2}_z({svtrue},
+                       svreinterpret_{suf2}_{suf}({in0}), svdup_n_u{typnbits}(
+                         (u{typnbits}){in1})));'''. \
+                         format(suf2=common.bitfield_type[typ], armop=armop,
+                                **fmtspec)
        else:
            return '''return sv{armop}_{suf}_x({svtrue}, {in0},
            svdup_n_u{typnbits}((u{typnbits}){in1}));'''. \
