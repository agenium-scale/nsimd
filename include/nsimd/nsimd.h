/*

Copyright (c) 2020 Agenium Scale

Permission is hereby granted, free of charge, to any person obtaining a copy
of this software and associated documentation files (the "Software"), to deal
in the Software without restriction, including without limitation the rights
to use, copy, modify, merge, publish, distribute, sublicense, and/or sell
copies of the Software, and to permit persons to whom the Software is
furnished to do so, subject to the following conditions:

The above copyright notice and this permission notice shall be included in all
copies or substantial portions of the Software.

THE SOFTWARE IS PROVIDED "AS IS", WITHOUT WARRANTY OF ANY KIND, EXPRESS OR
IMPLIED, INCLUDING BUT NOT LIMITED TO THE WARRANTIES OF MERCHANTABILITY,
FITNESS FOR A PARTICULAR PURPOSE AND NONINFRINGEMENT. IN NO EVENT SHALL THE
AUTHORS OR COPYRIGHT HOLDERS BE LIABLE FOR ANY CLAIM, DAMAGES OR OTHER
LIABILITY, WHETHER IN AN ACTION OF CONTRACT, TORT OR OTHERWISE, ARISING FROM,
OUT OF OR IN CONNECTION WITH THE SOFTWARE OR THE USE OR OTHER DEALINGS IN THE
SOFTWARE.

*/

#ifndef NSIMD_H
#define NSIMD_H

/* clang-format off */

/* ------------------------------------------------------------------------- */
/* Compiler detection (order matters https://stackoverflow.com/a/28166605)   */

#if defined(_MSC_VER)
  #define NSIMD_IS_MSVC
#elif defined(__HIPCC__)
  #define NSIMD_IS_HIPCC
#elif defined(__INTEL_CLANG_COMPILER) || defined(__INTEL_LLVM_COMPILER)
  #define NSIMD_IS_DPCPP
#elif defined(__NVCC__) || defined(__CUDACC__)
  #define NSIMD_IS_NVCC
#elif defined(__INTEL_COMPILER)
  #define NSIMD_IS_ICC
#elif defined(__clang__)
  #define NSIMD_IS_CLANG
#elif defined(__GNUC__) || defined(__GNUG__)
  #define NSIMD_IS_GCC
#endif

/* ------------------------------------------------------------------------- */
/* C standard detection */

#ifdef NSIMD_IS_MSVC
  #define NSIMD_C 1999
#else
  #ifdef __STDC_VERSION__
    #if __STDC_VERSION__ == 199901L
      #define NSIMD_C 1999
    #elif __STDC_VERSION__ >= 201112L
      #define NSIMD_C 2011
    #else
      #define NSIMD_C 1989
    #endif
  #else
    #define NSIMD_C 1989
  #endif
#endif

/* ------------------------------------------------------------------------- */
/* C++ standard detection */

#ifdef NSIMD_IS_MSVC
  #define NSIMD__cplusplus _MSVC_LANG
#else
  #ifdef __cplusplus
    #define NSIMD__cplusplus __cplusplus
  #else
    #define NSIMD__cplusplus 0
  #endif
#endif

#if NSIMD__cplusplus > 0 && NSIMD__cplusplus < 201103L
  #define NSIMD_CXX 1998
#elif NSIMD__cplusplus >= 201103L && NSIMD__cplusplus < 201402L
  #define NSIMD_CXX 2011
#elif NSIMD__cplusplus >= 201402L && NSIMD__cplusplus < 201703L
  #define NSIMD_CXX 2014
#elif NSIMD__cplusplus == 201703L
  #define NSIMD_CXX 2017
#elif NSIMD__cplusplus >= 201704L
  #define NSIMD_CXX 2020
#else
  #define NSIMD_CXX 0
#endif

#if NSIMD_CXX >= 2020
  #include <concepts>
#endif

/* ------------------------------------------------------------------------- */
/* Use of long long for GCC even in C89 and C++98. Note that for some reason */
/* the use of the __extension__ keyword does not prevent warning so we deal  */
/* with them now. We keep the __extension__ keyword in case.                 */

#if NSIMD_CXX < 2011 && NSIMD_C < 1999
  #define NSIMD_LONGLONG_IS_EXTENSION
#endif

#ifdef NSIMD_LONGLONG_IS_EXTENSION
  #if defined(NSIMD_IS_GCC)
    #pragma GCC diagnostic push
    #pragma GCC diagnostic ignored "-Wlong-long"
  #elif defined(NSIMD_IS_CLANG)
    #pragma clang diagnostic push
    #pragma clang diagnostic ignored "-Wlong-long"
  #endif
#endif

typedef long long nsimd_longlong;
typedef unsigned long long nsimd_ulonglong;

#if NSIMD_CXX > 0
namespace nsimd {
  typedef long long longlong;
  typedef unsigned long long ulonglong;
} // namespace nsimd
#endif

#ifdef NSIMD_LONGLONG_IS_EXTENSION
  #if defined(NSIMD_IS_GCC)
    #pragma GCC diagnostic pop
  #elif defined(NSIMD_IS_CLANG)
    #pragma clang diagnostic pop
  #endif
#endif

/* ------------------------------------------------------------------------- */
/* Register size detection */

#if defined(__x86_64) || defined(__x86_64__) || defined(__amd64__) ||         \
    defined(__amd64) || defined(_M_AMD64) || defined(__aarch64__) ||          \
    defined(_M_ARM64) || defined(__PPC64__)
  #define NSIMD_WORD_SIZE 64
#else
  #define NSIMD_WORD_SIZE 32
#endif

/* ------------------------------------------------------------------------- */
/* Architecture detection */

#if defined(i386) || defined(__i386__) || defined(__i486__) ||                \
    defined(__i586__) || defined(__i686__) || defined(__i386) ||              \
    defined(_M_IX86) || defined(_X86_) || defined(__THW_INTEL__) ||           \
    defined(__I86__) || defined(__INTEL__) || defined(__x86_64) ||            \
    defined(__x86_64__) || defined(__amd64__) || defined(__amd64) ||          \
    defined(_M_X64)
  #define NSIMD_X86
#elif defined(__arm__) || defined(__arm64) || defined(__thumb__) ||           \
    defined(__TARGET_ARCH_ARM) || defined(__TARGET_ARCH_THUMB) ||             \
    defined(_M_ARM) || defined(_M_ARM64) || defined(__arch64__)
  #define NSIMD_ARM
#elif defined(__ppc__) || defined(__powerpc__) || defined(__PPC__)
  #define NSIMD_POWERPC
#else
  #define NSIMD_CPU
#endif

/* ------------------------------------------------------------------------- */
/* Microsoft DLL specifics */

#ifdef NSIMD_IS_MSVC
  #define NSIMD_DLLEXPORT __declspec(dllexport)
  #define NSIMD_DLLIMPORT __declspec(dllimport)
#else
  #define NSIMD_DLLEXPORT
  #define NSIMD_DLLIMPORT extern
#endif

/* ------------------------------------------------------------------------- */
/* DLL specifics when inside/outside the library */

#ifdef NSIMD_INSIDE
  #define NSIMD_DLLSPEC NSIMD_DLLEXPORT
#else
  #define NSIMD_DLLSPEC NSIMD_DLLIMPORT
#endif

/* ------------------------------------------------------------------------- */
/* inline in nsimd is ONLY useful for linkage */

#if NSIMD_CXX > 0 || NSIMD_C > 1989
  #if NSIMD_C > 0 && defined(NSIMD_IS_MSVC)
    #define NSIMD_INLINE static __inline
  #else
    #define NSIMD_INLINE static inline
  #endif
#else
  #if defined(NSIMD_IS_GCC) || defined(NSIMD_IS_CLANG)
    #define NSIMD_INLINE __extension__ __inline__
  #else
    #define NSIMD_INLINE
  #endif
#endif

/* ------------------------------------------------------------------------- */
/* Pre-processor */

#define NSIMD_PP_CAT_2_e(a, b) a##b
#define NSIMD_PP_CAT_2(a, b) NSIMD_PP_CAT_2_e(a, b)

#define NSIMD_PP_CAT_3_e(a, b, c) a##b##c
#define NSIMD_PP_CAT_3(a, b, c) NSIMD_PP_CAT_3_e(a, b, c)

#define NSIMD_PP_CAT_4_e(a, b, c, d) a##b##c##d
#define NSIMD_PP_CAT_4(a, b, c, d) NSIMD_PP_CAT_4_e(a, b, c, d)

#define NSIMD_PP_CAT_5_e(a, b, c, d, e) a##b##c##d##e
#define NSIMD_PP_CAT_5(a, b, c, d, e) NSIMD_PP_CAT_5_e(a, b, c, d, e)

#define NSIMD_PP_CAT_6_e(a, b, c, d, e, f) a##b##c##d##e##f
#define NSIMD_PP_CAT_6(a, b, c, d, e, f) NSIMD_PP_CAT_6_e(a, b, c, d, e, f)

#define NSIMD_PP_EXPAND_e(a) a
#define NSIMD_PP_EXPAND(a) NSIMD_PP_EXPAND_e(a)

/* ------------------------------------------------------------------------- */
/* Detect architecture/SIMD */

/* Intel */

#if defined(SSE2) && !defined(NSIMD_SSE2)
  #define NSIMD_SSE2
#endif

#if defined(SSE42) && !defined(NSIMD_SSE42)
  #define NSIMD_SSE42
#endif

#if defined(AVX) && !defined(NSIMD_AVX)
  #define NSIMD_AVX
#endif

#if defined(AVX2) && !defined(NSIMD_AVX2)
  #define NSIMD_AVX2
#endif

#if defined(AVX512_KNL) && !defined(NSIMD_AVX512_KNL)
  #define NSIMD_AVX512_KNL
#endif

#if defined(AVX512_SKYLAKE) && !defined(NSIMD_AVX512_SKYLAKE)
  #define NSIMD_AVX512_SKYLAKE
#endif

#if defined(FP16) && !defined(NSIMD_FP16)
  #define NSIMD_FP16
#endif

#if defined(FMA) && !defined(NSIMD_FMA)
  #define NSIMD_FMA
#endif

/* ARM */

#if defined(NEON128) && !defined(NSIMD_NEON128)
  #define NSIMD_NEON128
#endif

#if defined(AARCH64) && !defined(NSIMD_AARCH64)
  #define NSIMD_AARCH64
#endif

#if defined(SVE) && !defined(NSIMD_SVE)
  #define NSIMD_SVE
  #define NSIMD_SVE_FAMILY
#endif

#if defined(SVE128) && !defined(NSIMD_SVE128)
  #define NSIMD_SVE128
  #define NSIMD_SVE_FAMILY
#endif

#if defined(SVE256) && !defined(NSIMD_SVE256)
  #define NSIMD_SVE256
  #define NSIMD_SVE_FAMILY
#endif

#if defined(SVE512) && !defined(NSIMD_SVE512)
  #define NSIMD_SVE512
  #define NSIMD_SVE_FAMILY
#endif

#if defined(SVE1024) && !defined(NSIMD_SVE1024)
  #define NSIMD_SVE1024
  #define NSIMD_SVE_FAMILY
#endif

#if defined(SVE2048) && !defined(NSIMD_SVE2048)
  #define NSIMD_SVE2048
  #define NSIMD_SVE_FAMILY
#endif

/* PPC */

#if (defined(POWER8) || defined(ALTIVEC)) && !defined(NSIMD_POWER8)
#define NSIMD_POWER8
#endif

#if defined(POWER7) && !defined(NSIMD_POWER7)
#define NSIMD_POWER7
#endif

/* CUDA */

#if defined(CUDA) && !defined(NSIMD_CUDA)
  #define NSIMD_CUDA
#endif

#if defined(NSIMD_CUDA) && (defined(NSIMD_IS_NVCC) || defined(NSIMD_IS_HIPCC))
  #define NSIMD_CUDA_COMPILING_FOR_DEVICE
#endif

/* ROCm */

#if defined(ROCM) && !defined(NSIMD_ROCM)
  #define NSIMD_ROCM
#endif

#if defined(NSIMD_ROCM) && defined(NSIMD_IS_HIPCC)
  #define NSIMD_ROCM_COMPILING_FOR_DEVICE
#endif

<<<<<<< HEAD
/* SYCL */

#if defined(SYCL) && !defined(NSIMD_SYCL)
  #define NSIMD_SYCL
#endif

#if defined(NSIMD_SYCL)
  #define NSIMD_SYCL_COMPILING_FOR_DEVICE
=======
/* oneAPI */

#if defined(ONEAPI) && !defined(NSIMD_ONEAPI)
  #define NSIMD_ONEAPI
#endif

#if defined(NSIMD_ONEAPI) && defined(NSIMD_IS_DPCPP)
  #define NSIMD_ONEAPI_COMPILING_FOR_DEVICE
>>>>>>> f7d75d92
#endif

/* ------------------------------------------------------------------------- */
/* Set NSIMD_SIMD and NSIMD_PLATFORM macro, include the correct header. */

#if defined(NSIMD_SSE2)

  #define NSIMD_PLATFORM x86
  #define NSIMD_SIMD sse2
  #include <emmintrin.h>
  #if defined(NSIMD_FMA) || defined(NSIMD_FP16)
    #include <immintrin.h>
  #endif
  /* For some reason MSVC <= 2015 has intrinsics defined in another header */
  #ifdef NSIMD_IS_MSVC
    #include <intrin.h>
  #endif

  #if NSIMD_CXX > 0
    namespace nsimd {
      struct cpu {};
      struct sse2 {};
      #if NSIMD_CXX >= 2020
        template <typename T>
        concept simd_ext_c = std::is_same_v<T, nsimd::cpu> ||
                             std::is_same_v<T, nsimd::sse2>;
        #define NSIMD_LIST_SIMD_EXT cpu, sse2
      #endif
    } // namespace nsimd
  #endif

#elif defined(NSIMD_SSE42)

  #define NSIMD_PLATFORM x86
  #define NSIMD_SIMD sse42
  #include <nmmintrin.h>
  #if defined(NSIMD_FMA) || defined(NSIMD_FP16)
    #include <immintrin.h>
  #endif
  /* For some reason MSVC <= 2015 has intrinsics defined in another header */
  #ifdef NSIMD_IS_MSVC
    #include <intrin.h>
  #endif

  #if NSIMD_CXX > 0
    namespace nsimd {
      struct cpu {};
      struct sse2 {};
      struct sse42 {};
      #if NSIMD_CXX >= 2020
        template <typename T>
        concept simd_ext_c = std::is_same_v<T, nsimd::cpu> ||
                             std::is_same_v<T, nsimd::sse2> ||
                             std::is_same_v<T, nsimd::sse42>;
        #define NSIMD_LIST_SIMD_EXT cpu, sse2, sse42
      #endif
    } // namespace nsimd
  #endif

#elif defined(NSIMD_AVX)

  #define NSIMD_PLATFORM x86
  #define NSIMD_SIMD avx
  #include <immintrin.h>
  /* For some reason MSVC <= 2015 has intrinsics defined in another header */
  #ifdef NSIMD_IS_MSVC
    #include <intrin.h>
  #endif

  #if NSIMD_CXX > 0
    namespace nsimd {
      struct cpu {};
      struct sse2 {};
      struct sse42 {};
      struct avx {};
      #if NSIMD_CXX >= 2020
        template <typename T>
        concept simd_ext_c = std::is_same_v<T, nsimd::cpu> ||
                             std::is_same_v<T, nsimd::sse2> ||
                             std::is_same_v<T, nsimd::sse42> ||
                             std::is_same_v<T, nsimd::avx>;
        #define NSIMD_LIST_SIMD_EXT cpu, sse2, sse42, avx
      #endif
    } // namespace nsimd
  #endif

#elif defined(NSIMD_AVX2)

  #define NSIMD_PLATFORM x86
  #define NSIMD_SIMD avx2
  #include <immintrin.h>
  /* For some reason MSVC <= 2015 has intrinsics defined in another header */
  #ifdef NSIMD_IS_MSVC
    #include <intrin.h>
  #endif

  #if NSIMD_CXX > 0
    namespace nsimd {
      struct cpu {};
      struct sse2 {};
      struct sse42 {};
      struct avx {};
      struct avx2 {};
      #if NSIMD_CXX >= 2020
        template <typename T>
        concept simd_ext_c = std::is_same_v<T, nsimd::cpu> ||
                             std::is_same_v<T, nsimd::sse2> ||
                             std::is_same_v<T, nsimd::sse42> ||
                             std::is_same_v<T, nsimd::avx> ||
                             std::is_same_v<T, nsimd::avx2>;
        #define NSIMD_LIST_SIMD_EXT cpu, sse2, sse42, avx, avx2
      #endif
    } // namespace nsimd
  #endif

#elif defined(NSIMD_AVX512_KNL)

  #define NSIMD_PLATFORM x86
  #define NSIMD_SIMD avx512_knl
  #include <immintrin.h>

  #if NSIMD_CXX > 0
    namespace nsimd {
      struct cpu {};
      struct sse2 {};
      struct sse42 {};
      struct avx {};
      struct avx2 {};
      struct avx512_knl {};
      #if NSIMD_CXX >= 2020
        template <typename T>
        concept simd_ext_c = std::is_same_v<T, nsimd::cpu> ||
                             std::is_same_v<T, nsimd::sse2> ||
                             std::is_same_v<T, nsimd::sse42> ||
                             std::is_same_v<T, nsimd::avx> ||
                             std::is_same_v<T, nsimd::avx2> ||
                             std::is_same_v<T, nsimd::avx512_knl>;
        #define NSIMD_LIST_SIMD_EXT cpu, sse2, sse42, avx, avx2, avx512_knl
      #endif
    } // namespace nsimd
  #endif

#elif defined(NSIMD_AVX512_SKYLAKE)

  #define NSIMD_PLATFORM x86
  #define NSIMD_SIMD avx512_skylake
  #include <immintrin.h>

  #if NSIMD_CXX > 0
    namespace nsimd {
      struct cpu {};
      struct sse2 {};
      struct sse42 {};
      struct avx {};
      struct avx2 {};
      struct avx512_skylake {};
      #if NSIMD_CXX >= 2020
        template <typename T>
        concept simd_ext_c = std::is_same_v<T, nsimd::cpu> ||
                             std::is_same_v<T, nsimd::sse2> ||
                             std::is_same_v<T, nsimd::sse42> ||
                             std::is_same_v<T, nsimd::avx> ||
                             std::is_same_v<T, nsimd::avx2> ||
                             std::is_same_v<T, nsimd::avx512_skylake>;
        #define NSIMD_LIST_SIMD_EXT cpu, sse2, sse42, avx, avx2, avx512_skylake
      #endif
    } // namespace nsimd
  #endif

#elif defined(NSIMD_NEON128)

  #define NSIMD_PLATFORM arm
  #define NSIMD_SIMD neon128
  #include <arm_neon.h>

  #if NSIMD_CXX > 0
    namespace nsimd {
      struct cpu {};
      struct neon128 {};
      #if NSIMD_CXX >= 2020
        template <typename T>
        concept simd_ext_c = std::is_same_v<T, nsimd::cpu> ||
                             std::is_same_v<T, nsimd::neon128>;
        #define NSIMD_LIST_SIMD_EXT cpu, neon128
      #endif
    } // namespace nsimd
  #endif

#elif defined(NSIMD_AARCH64)

  #define NSIMD_PLATFORM arm
  #define NSIMD_SIMD aarch64
  #include <arm_neon.h>

  #if NSIMD_CXX > 0
    namespace nsimd {
      struct cpu {};
      struct aarch64 {};
      #if NSIMD_CXX >= 2020
        template <typename T>
        concept simd_ext_c = std::is_same_v<T, nsimd::cpu> ||
                             std::is_same_v<T, nsimd::aarch64>;
        #define NSIMD_LIST_SIMD_EXT cpu, aarch64
      #endif
    } // namespace nsimd
  #endif

#elif defined(NSIMD_SVE)

  #define NSIMD_PLATFORM arm
  #define NSIMD_SIMD sve
  #include <arm_neon.h>
  #include <arm_sve.h>

  #if NSIMD_CXX > 0
    namespace nsimd {
      struct cpu {};
      struct aarch64 {};
      struct sve {};
      #if NSIMD_CXX >= 2020
        template <typename T>
        concept simd_ext_c = std::is_same_v<T, nsimd::cpu> ||
                             std::is_same_v<T, nsimd::aarch64> ||
                             std::is_same_v<T, nsimd::sve>;
        #define NSIMD_LIST_SIMD_EXT cpu, aarch64, sve
      #endif
    } // namespace nsimd
  #endif

#elif defined(NSIMD_SVE128)

  #define NSIMD_PLATFORM arm
  #define NSIMD_SIMD sve128
  #include <arm_neon.h>
  #include <arm_sve.h>

  #if NSIMD_CXX > 0
    namespace nsimd {
      struct cpu {};
      struct aarch64 {};
      struct sve128 {};
      #if NSIMD_CXX >= 2020
        template <typename T>
        concept simd_ext_c = std::is_same_v<T, nsimd::cpu> ||
                             std::is_same_v<T, nsimd::aarch64> ||
                             std::is_same_v<T, nsimd::sve128>;
        #define NSIMD_LIST_SIMD_EXT cpu, aarch64, sve128
      #endif
    } // namespace nsimd
  #endif

#elif defined(NSIMD_SVE256)

  #define NSIMD_PLATFORM arm
  #define NSIMD_SIMD sve256
  #include <arm_neon.h>
  #include <arm_sve.h>

  #if NSIMD_CXX > 0
    namespace nsimd {
      struct cpu {};
      struct aarch64 {};
      struct sve256 {};
      #if NSIMD_CXX >= 2020
        template <typename T>
        concept simd_ext_c = std::is_same_v<T, nsimd::cpu> ||
                             std::is_same_v<T, nsimd::aarch64> ||
                             std::is_same_v<T, nsimd::sve256>;
        #define NSIMD_LIST_SIMD_EXT cpu, aarch64, sve256
      #endif
    } // namespace nsimd
  #endif

#elif defined(NSIMD_SVE512)

  #define NSIMD_PLATFORM arm
  #define NSIMD_SIMD sve512
  #include <arm_neon.h>
  #include <arm_sve.h>

  #if NSIMD_CXX > 0
    namespace nsimd {
      struct cpu {};
      struct aarch64 {};
      struct sve512 {};
      #if NSIMD_CXX >= 2020
        template <typename T>
        concept simd_ext_c = std::is_same_v<T, nsimd::cpu> ||
                             std::is_same_v<T, nsimd::aarch64> ||
                             std::is_same_v<T, nsimd::sve512>;
        #define NSIMD_LIST_SIMD_EXT cpu, aarch64, sve512
      #endif
    } // namespace nsimd
  #endif

#elif defined(NSIMD_SVE1024)

  #define NSIMD_PLATFORM arm
  #define NSIMD_SIMD sve1024
  #include <arm_neon.h>
  #include <arm_sve.h>

  #if NSIMD_CXX > 0
    namespace nsimd {
      struct cpu {};
      struct aarch64 {};
      struct sve1024 {};
      #if NSIMD_CXX >= 2020
        template <typename T>
        concept simd_ext_c = std::is_same_v<T, nsimd::cpu> ||
                             std::is_same_v<T, nsimd::aarch64> ||
                             std::is_same_v<T, nsimd::sve1024>;
        #define NSIMD_LIST_SIMD_EXT cpu, aarch64, sve1024
      #endif
    } // namespace nsimd
  #endif

#elif defined(NSIMD_SVE2048)

  #define NSIMD_PLATFORM arm
  #define NSIMD_SIMD sve2048
  #include <arm_neon.h>
  #include <arm_sve.h>

  #if NSIMD_CXX > 0
    namespace nsimd {
      struct cpu {};
      struct aarch64 {};
      struct sve2048 {};
      #if NSIMD_CXX >= 2020
        template <typename T>
        concept simd_ext_c = std::is_same_v<T, nsimd::cpu> ||
                             std::is_same_v<T, nsimd::aarch64> ||
                             std::is_same_v<T, nsimd::sve2048>;
        #define NSIMD_LIST_SIMD_EXT cpu, aarch64, sve2048
      #endif
    } // namespace nsimd
  #endif

#elif defined(NSIMD_POWER7)

  #define NSIMD_PLATFORM ppc
  #define NSIMD_SIMD power7

  #ifdef NSIMD_IS_CLANG
  // New version of clang are spamming useless warning comming from their
  // altivec.h file
    #pragma clang diagnostic ignored "-Wc11-extensions"
    #pragma clang diagnostic ignored "-Wc++11-long-long"
  #endif

  #include <altivec.h>

  #ifdef bool
    #undef bool
  #endif
  #ifdef pixel
    #undef pixel
  #endif
  #ifdef vector
    #undef vector
  #endif

  #if NSIMD_CXX > 0
    namespace nsimd {
      struct cpu {};
      struct power7 {};
      #if NSIMD_CXX >= 2020
        template <typename T>
        concept simd_ext_c = std::is_same_v<T, nsimd::cpu> ||
                             std::is_same_v<T, nsimd::power7>;
        #define NSIMD_LIST_SIMD_EXT cpu, power7
      #endif
    } // namespace nsimd
  #endif

#else

  #ifdef NSIMD_CUDA_COMPILING_FOR_DEVICE
    #include <cuda_fp16.h>
  #endif

  #ifdef NSIMD_ROCM_COMPILING_FOR_DEVICE
    #include <hip/hip_fp16.h>
    #include <hip/hip_runtime.h>
  #endif

  #ifdef NSIMD_ONEAPI_COMPILING_FOR_DEVICE
    #include <CL/sycl.hpp>
  #endif

  #define NSIMD_SIMD cpu
  #define NSIMD_PLATFORM cpu

  #if NSIMD_CXX > 0
    namespace nsimd {
      struct cpu {};
      #if NSIMD_CXX >= 2020
        template <typename T>
        concept simd_ext_c = std::is_same_v<T, nsimd::cpu>;
        #define NSIMD_LIST_SIMD_EXT cpu
      #endif
    } // namespace nsimd
  #endif

#endif

#if NSIMD_CXX >= 2020
  #define NSIMD_CONCEPT_SIMD_EXT nsimd::simd_ext_c
#else
  #define NSIMD_CONCEPT_SIMD_EXT typename
#endif

// ----------------------------------------------------------------------------
// For ARM SVE we need a special struct

#ifdef NSIMD_SVE
  #define NSIMD_STRUCT __sizeless_struct
#else
  #define NSIMD_STRUCT struct
#endif

/* ------------------------------------------------------------------------- */
/* Shorter typedefs for integers and their limits */

#if NSIMD_CXX > 0
  #include <climits>
#else
  #include <limits.h>
#endif

#ifdef NSIMD_IS_MSVC
  typedef unsigned __int8  u8;
  typedef signed   __int8  i8;
  typedef unsigned __int16 u16;
  typedef signed   __int16 i16;
  typedef unsigned __int32 u32;
  typedef signed   __int32 i32;
  typedef unsigned __int64 u64;
  typedef signed   __int64 i64;
#else
  typedef unsigned char  u8;
  typedef signed   char  i8;
  typedef unsigned short u16;
  typedef signed   short i16;
  typedef unsigned int   u32;
  typedef signed   int   i32;
  #if NSIMD_WORD_SIZE == 64
    typedef unsigned long u64;
    typedef signed long   i64;
  #else
    #if defined(NSIMD_IS_GCC) || defined(NSIMD_IS_CLANG)
      __extension__ typedef nsimd_ulonglong u64;
      __extension__ typedef nsimd_longlong i64;
    #else
      typedef unsigned long long u64;
      typedef signed long long   i64;
    #endif
  #endif
#endif

#define NSIMD_U8_MIN ((u8)0)
#define NSIMD_U8_MAX UCHAR_MAX
#define NSIMD_I8_MIN SCHAR_MIN
#define NSIMD_I8_MAX SCHAR_MAX
#define NSIMD_U16_MIN ((u16)0)
#define NSIMD_U16_MAX USHRT_MAX
#define NSIMD_I16_MIN SHRT_MIN
#define NSIMD_I16_MAX SHRT_MAX
#define NSIMD_U32_MIN ((u32)0)
#define NSIMD_U32_MAX UINT_MAX
#define NSIMD_I32_MIN INT_MIN
#define NSIMD_I32_MAX INT_MAX

#ifdef NSIMD_IS_MSVC
  #define NSIMD_U64_MIN ((u64)0)
  #define NSIMD_U64_MAX ULLONG_MAX
  #define NSIMD_I64_MIN LLONG_MIN
  #define NSIMD_I64_MAX LLONG_MAX
#else
  #if NSIMD_WORD_SIZE == 64
    #define NSIMD_U64_MIN ((u64)0)
    #define NSIMD_U64_MAX ULONG_MAX
    #define NSIMD_I64_MIN LONG_MIN
    #define NSIMD_I64_MAX LONG_MAX
  #else
    #define NSIMD_U64_MIN ((u64)0)
    #define NSIMD_U64_MAX (~((u64)0))
    #define NSIMD_I64_MIN ((i64)1 << 63)
    #define NSIMD_I64_MAX (~((i64)1 << 63))
  #endif
#endif

/* ------------------------------------------------------------------------- */
/* Shorter typedefs for floatting point types */

#if ((defined(NSIMD_NEON128) || defined(NSIMD_AARCH64)) &&                    \
     defined(NSIMD_FP16)) || defined(NSIMD_SVE_FAMILY)
  #define NSIMD_NATIVE_FP16
#endif

#ifdef NSIMD_NATIVE_FP16
  typedef __fp16 f16;
#elif defined(NSIMD_CUDA_COMPILING_FOR_DEVICE) || \
      defined(NSIMD_ROCM_COMPILING_FOR_DEVICE)
  typedef __half f16;
#elif defined(NSIMD_ONEAPI_COMPILING_FOR_DEVICE)
  typedef half f16;
#else
  typedef struct { u16 u; } f16;
#endif

typedef float  f32;
typedef double f64;

/* ------------------------------------------------------------------------- */
/* Native register size (for now only 32 and 64 bits) types */

#if NSIMD_WORD_SIZE == 64
  typedef i64 nsimd_nat;
#else
  typedef i32 nsimd_nat;
#endif

#if NSIMD_CXX > 0
namespace nsimd {
typedef nsimd_nat nat;
} // namespace nsimd
#endif

/* ------------------------------------------------------------------------- */
/* C++ traits for base types */

#if NSIMD_CXX > 0

namespace nsimd {

// Some C++20 concepts first

#if NSIMD_CXX >= 2020
  template <typename T> concept simd_value_type_c =
      std::is_same_v<T, u8> || std::is_same_v<T, i8> ||
      std::is_same_v<T, u16> || std::is_same_v<T, i16> ||
      std::is_same_v<T, u32> || std::is_same_v<T, i32> ||
      std::is_same_v<T, u64> || std::is_same_v<T, i64> ||
      std::is_same_v<T, f16> || std::is_same_v<T, f32> ||
      std::is_same_v<T, f64>;
  #define NSIMD_CONCEPT_VALUE_TYPE nsimd::simd_value_type_c

  template <typename T> concept simd_value_type_or_bool_c =
      simd_value_type<T> || std::is_same_v<T, bool>;
  #define NSIMD_CONCEPT_VALUE_TYPE_OR_BOOL nsimd::simd_value_type_or_bool_c

  // We need our own sizeof because of f16 which can be 4 bytes (i.e. a
  // float) on systems where there is no support for native f16's.
  template <typename T> struct sizeof_t { const size_t value = sizeof(T); };
  template <> struct sizeof_t<f16> { const size_t value = 2; };

  template <typename T> const sizeof_v = sizeof_t<T>::value;

  #define NSIMD_REQUIRES(cond) requires(cond)
#else
  #define NSIMD_CONCEPT_VALUE_TYPE typename
  #define NSIMD_CONCEPT_VALUE_TYPE_OR_BOOL typename
  #define NSIMD_REQUIRES(cond)
#endif

template <NSIMD_CONCEPT_VALUE_TYPE T> struct traits {};

// 8-bits

template <> struct traits<i8> {
  typedef i8 itype;
  typedef u8 utype;
};

template <> struct traits<u8> {
  typedef i8 itype;
  typedef u8 utype;
};

// 16-bits

template <> struct traits<i16> {
  typedef i16 itype;
  typedef u16 utype;
  typedef f16 ftype;
};

template <> struct traits<u16> {
  typedef i16 itype;
  typedef u16 utype;
  typedef f16 ftype;
};

template <> struct traits<f16> {
  typedef i16 itype;
  typedef u16 utype;
  typedef f16 ftype;
};

// 32-bits

template <> struct traits<i32> {
  typedef i32 itype;
  typedef u32 utype;
  typedef f32 ftype;
};

template <> struct traits<u32> {
  typedef i32 itype;
  typedef u32 utype;
  typedef f32 ftype;
};

template <> struct traits<f32> {
  typedef i32 itype;
  typedef u32 utype;
  typedef f32 ftype;
};

// 64-bits

template <> struct traits<i64> {
  typedef i64 itype;
  typedef u64 utype;
  typedef f64 ftype;
};

template <> struct traits<u64> {
  typedef i64 itype;
  typedef u64 utype;
  typedef f64 ftype;
};

template <> struct traits<f64> {
  typedef i64 itype;
  typedef u64 utype;
  typedef f64 ftype;
};

} // namespace nsimd

#endif

/* ------------------------------------------------------------------------- */
/* Set if denormalized float are set to 0                                    */

#ifdef NSIMD_NEON128
  #define NSIMD_DNZ_FLUSH_TO_ZERO
#endif

/* clang-format on */

/* ------------------------------------------------------------------------- */
/* POPCNT: GCC and Clang have intrinsics */

#if defined(NSIMD_IS_GCC) || defined(NSIMD_IS_CLANG)

NSIMD_INLINE int nsimd_popcnt32_(u32 a) { return __builtin_popcount(a); }

NSIMD_INLINE int nsimd_popcnt64_(u64 a) {
#if __SIZEOF_LONG__ == 4
  return __builtin_popcountl((u32)(a & 0xFFFFFFFF)) +
         __builtin_popcountl((u32)(a >> 32));
#else
  return __builtin_popcountl(a);
#endif
}

/* ------------------------------------------------------------------------- */
/* POPCNT: MSVC has also an intrinsic for that */

#elif defined(NSIMD_IS_MSVC)

#include <intrin.h>

NSIMD_INLINE int nsimd_popcnt32_(u32 a) { return (int)__popcnt(a); }

NSIMD_INLINE int nsimd_popcnt64_(u64 a) { return (int)__popcnt64(a); }

/* ------------------------------------------------------------------------- */
/* POPCNT: Default naive implementation */

#else

NSIMD_INLINE int nsimd_popcnt32_(u32 a) {
  int i, ret = 0;
  for (i = 0; i < 32; i++) {
    ret += (int)((a >> i) & 1);
  }
  return ret;
}

NSIMD_INLINE int nsimd_popcnt64_(u64 a) {
  int i, ret = 0;
  for (i = 0; i < 64; i++) {
    ret += (int)((a >> i) & 1);
  }
  return ret;
}

#endif

/* ------------------------------------------------------------------------- */
/* Macro to automatically include function depending on detected
   platform/SIMD */

#define NSIMD_AUTO_INCLUDE(path) <nsimd/NSIMD_PLATFORM/NSIMD_SIMD/path>

/* ------------------------------------------------------------------------- */
/* Standard includes */

/* clang-format off */

#if NSIMD_CXX > 0
  #include <cerrno>
  #include <cstdlib>
#else
  #include <errno.h>
  #include <stdlib.h>
#endif

/* clang-format on */

/* ------------------------------------------------------------------------- */
/* Now includes detected SIMD types */

#if NSIMD_CXX > 0

namespace nsimd {
template <NSIMD_CONCEPT_VALUE_TYPE T, NSIMD_CONCEPT_SIMD_EXT SimdExt>
struct simd_traits {};
} // namespace nsimd

// Those are for writing shorter code
#define NSIMD_NSV(T, SIMD_EXT) typename simd_traits<T, SIMD_EXT>::simd_vector
#define NSIMD_NSVX2(T, SIMD_EXT)                                              \
  typename simd_traits<T, SIMD_EXT>::simd_vectorx2
#define NSIMD_NSVX3(T, SIMD_EXT)                                              \
  typename simd_traits<T, SIMD_EXT>::simd_vectorx3
#define NSIMD_NSVX4(T, SIMD_EXT)                                              \
  typename simd_traits<T, SIMD_EXT>::simd_vectorx4
#define NSIMD_NSVL(L, SIMD_EXT) typename simd_traits<L, SIMD_EXT>::simd_vectorl

#endif

#include NSIMD_AUTO_INCLUDE(types.h)

/* ------------------------------------------------------------------------- */
/* Macro/typedefs for SIMD infos */

#define vec(T) NSIMD_PP_CAT_4(nsimd_, NSIMD_SIMD, _v, T)
#define vecl(T) NSIMD_PP_CAT_4(nsimd_, NSIMD_SIMD, _vl, T)

#define vecx2(T) NSIMD_PP_CAT_5(nsimd_, NSIMD_SIMD, _v, T, x2)
#define vecx3(T) NSIMD_PP_CAT_5(nsimd_, NSIMD_SIMD, _v, T, x3)
#define vecx4(T) NSIMD_PP_CAT_5(nsimd_, NSIMD_SIMD, _v, T, x4)

typedef vec(i8) vi8;
typedef vec(u8) vu8;
typedef vec(i16) vi16;
typedef vec(u16) vu16;
typedef vec(i32) vi32;
typedef vec(u32) vu32;
typedef vec(i64) vi64;
typedef vec(u64) vu64;
typedef vec(f16) vf16;
typedef vec(f32) vf32;
typedef vec(f64) vf64;

typedef vecx2(i8) vi8x2;
typedef vecx2(u8) vu8x2;
typedef vecx2(i16) vi16x2;
typedef vecx2(u16) vu16x2;
typedef vecx2(i32) vi32x2;
typedef vecx2(u32) vu32x2;
typedef vecx2(i64) vi64x2;
typedef vecx2(u64) vu64x2;
typedef vecx2(f16) vf16x2;
typedef vecx2(f32) vf32x2;
typedef vecx2(f64) vf64x2;

typedef vecx3(i8) vi8x3;
typedef vecx3(u8) vu8x3;
typedef vecx3(i16) vi16x3;
typedef vecx3(u16) vu16x3;
typedef vecx3(i32) vi32x3;
typedef vecx3(u32) vu32x3;
typedef vecx3(i64) vi64x3;
typedef vecx3(u64) vu64x3;
typedef vecx3(f16) vf16x3;
typedef vecx3(f32) vf32x3;
typedef vecx3(f64) vf64x3;

typedef vecx4(i8) vi8x4;
typedef vecx4(u8) vu8x4;
typedef vecx4(i16) vi16x4;
typedef vecx4(u16) vu16x4;
typedef vecx4(i32) vi32x4;
typedef vecx4(u32) vu32x4;
typedef vecx4(i64) vi64x4;
typedef vecx4(u64) vu64x4;
typedef vecx4(f16) vf16x4;
typedef vecx4(f32) vf32x4;
typedef vecx4(f64) vf64x4;

typedef vecl(i8) vli8;
typedef vecl(u8) vlu8;
typedef vecl(i16) vli16;
typedef vecl(u16) vlu16;
typedef vecl(i32) vli32;
typedef vecl(u32) vlu32;
typedef vecl(i64) vli64;
typedef vecl(u64) vlu64;
typedef vecl(f16) vlf16;
typedef vecl(f32) vlf32;
typedef vecl(f64) vlf64;

#define vec_a(T, simd_ext) NSIMD_PP_CAT_4(nsimd_, simd_ext, _v, T)
#define vecl_a(T, simd_ext) NSIMD_PP_CAT_4(nsimd_, simd_ext, _vl, T)

#if NSIMD_CXX > 0

namespace nsimd {

/* Alignment tags */
struct aligned {};
struct unaligned {};

#if NSIMD_CXX >= 2020
template <typename T>
concept alignment_c = std::is_same_v<T, aligned> ||
                      std::is_same_v<T, unaligned>;
#define NSIMD_CONCEPT_ALIGNMENT nsimd::alignment_c
#else
#define NSIMD_CONCEPT_ALIGNMENT typename
#endif

#if NSIMD_CXX >= 2011

template <NSIMD_CONCEPT_VALUE_TYPE T>
using simd_vector = typename simd_traits<T, NSIMD_SIMD>::simd_vector;

template <NSIMD_CONCEPT_VALUE_TYPE T>
using simd_vectorl = typename simd_traits<T, NSIMD_SIMD>::simd_vectorl;

#endif

} // namespace nsimd

#endif

/* clang-format off */

#if defined(NSIMD_X86)
  #define NSIMD_MAX_ALIGNMENT 64
#elif defined(NSIMD_ARM)
#define NSIMD_MAX_ALIGNMENT 256
#elif defined(NSIMD_POWERPC)
#define NSIMD_MAX_ALIGNMENT 64
#else
  #define NSIMD_MAX_ALIGNMENT 16
#endif

/* clang-format on */

#define NSIMD_NB_REGISTERS NSIMD_PP_CAT_3(NSIMD_, NSIMD_SIMD, _NB_REGISTERS)

#define NSIMD_MAX_LEN_BIT 2048

#define NSIMD_MAX_LEN_i8 (NSIMD_MAX_LEN_BIT / 8)
#define NSIMD_MAX_LEN_u8 (NSIMD_MAX_LEN_BIT / 8)
#define NSIMD_MAX_LEN_i16 (NSIMD_MAX_LEN_BIT / 16)
#define NSIMD_MAX_LEN_u16 (NSIMD_MAX_LEN_BIT / 16)
#define NSIMD_MAX_LEN_f16 (NSIMD_MAX_LEN_BIT / 16)
#define NSIMD_MAX_LEN_i32 (NSIMD_MAX_LEN_BIT / 32)
#define NSIMD_MAX_LEN_u32 (NSIMD_MAX_LEN_BIT / 32)
#define NSIMD_MAX_LEN_f32 (NSIMD_MAX_LEN_BIT / 32)
#define NSIMD_MAX_LEN_i64 (NSIMD_MAX_LEN_BIT / 64)
#define NSIMD_MAX_LEN_u64 (NSIMD_MAX_LEN_BIT / 64)
#define NSIMD_MAX_LEN_f64 (NSIMD_MAX_LEN_BIT / 64)

#define NSIMD_MAX_LEN_e(typ) NSIMD_MAX_LEN_##typ
#define NSIMD_MAX_LEN(typ) NSIMD_MAX_LEN_e(typ)

#if NSIMD_CXX > 0
namespace nsimd {

template <NSIMD_CONCEPT_VALUE_TYPE T> struct max_len_t {};

template <> struct max_len_t<i8> {
  static const int value = NSIMD_MAX_LEN_BIT / 8;
};
template <> struct max_len_t<u8> {
  static const int value = NSIMD_MAX_LEN_BIT / 8;
};
template <> struct max_len_t<i16> {
  static const int value = NSIMD_MAX_LEN_BIT / 16;
};
template <> struct max_len_t<u16> {
  static const int value = NSIMD_MAX_LEN_BIT / 16;
};
template <> struct max_len_t<f16> {
  static const int value = NSIMD_MAX_LEN_BIT / 16;
};
template <> struct max_len_t<i32> {
  static const int value = NSIMD_MAX_LEN_BIT / 32;
};
template <> struct max_len_t<u32> {
  static const int value = NSIMD_MAX_LEN_BIT / 32;
};
template <> struct max_len_t<f32> {
  static const int value = NSIMD_MAX_LEN_BIT / 32;
};
template <> struct max_len_t<i64> {
  static const int value = NSIMD_MAX_LEN_BIT / 64;
};
template <> struct max_len_t<u64> {
  static const int value = NSIMD_MAX_LEN_BIT / 64;
};
template <> struct max_len_t<f64> {
  static const int value = NSIMD_MAX_LEN_BIT / 64;
};

#if NSIMD_CXX >= 2014
template <NSIMD_CONCEPT_VALUE_TYPE T>
constexpr int max_len = max_len_t<T>::value;
#endif

} // namespace nsimd
#endif

/* ------------------------------------------------------------------------- */
/* Memory functions */

/* clang-format off */

#if NSIMD_CXX > 0
  #include <cstddef>
  #include <new>
  #include <vector>
#endif

/* clang-format on */

/* ------------------------------------------------------------------------- */

#if NSIMD_CXX > 0
extern "C" {
#endif

NSIMD_DLLSPEC void *nsimd_aligned_alloc(nsimd_nat);
NSIMD_DLLSPEC void nsimd_aligned_free(void *);

#if NSIMD_CXX > 0
} // extern "C"
#endif

/* ------------------------------------------------------------------------- */
/* C++ templated functions */

#if NSIMD_CXX > 0
namespace nsimd {

NSIMD_DLLSPEC void *aligned_alloc(nsimd_nat);
NSIMD_DLLSPEC void aligned_free(void *);

template <NSIMD_CONCEPT_VALUE_TYPE T> T *aligned_alloc_for(nsimd_nat n) {
  return (T *)aligned_alloc(n * (nsimd_nat)sizeof(T));
}

template <NSIMD_CONCEPT_VALUE_TYPE T> void aligned_free_for(void *ptr) {
  return aligned_free((T *)ptr);
}

} // namespace nsimd
#endif

/* ------------------------------------------------------------------------- */
/* C++ <11 allocator */

#if NSIMD_CXX > 0 && NSIMD_CXX < 2011
namespace nsimd {

template <typename T> class allocator {
public:
  typedef T value_type;
  typedef value_type *pointer;
  typedef const value_type *const_pointer;
  typedef value_type &reference;
  typedef const value_type &const_reference;
  typedef std::size_t size_type;
  typedef std::ptrdiff_t difference_type;

public:
  template <typename U> struct rebind { typedef allocator<U> other; };

public:
  allocator() {}
  ~allocator() {}
  allocator(allocator const &) {}

  template <typename U> inline explicit allocator(allocator<U> const &) {}

  pointer address(reference r) { return &r; }
  const_pointer address(const_reference r) { return &r; }

  pointer allocate(size_type n) {
    return reinterpret_cast<pointer>(aligned_alloc_for<T>((nsimd_nat)n));
  }

  pointer allocate(size_type n, const void *) { return allocate(n); }

  void deallocate(pointer p, size_type) { aligned_free_for<T>(p); }

  size_type max_size() const { return size_type(-1) / sizeof(T); }

  void construct(pointer p, const T &t) { new (p) T(t); }
  void destroy(pointer p) { p->~T(); }

  bool operator==(allocator const &) { return true; }
  bool operator!=(allocator const &a) { return !operator==(a); }
};

} // namespace nsimd
#endif

/* ------------------------------------------------------------------------- */
/* C++ >=11 allocator */

#if NSIMD_CXX >= 2011
namespace nsimd {

template <NSIMD_CONCEPT_VALUE_TYPE T> struct allocator {
  using value_type = T;

  allocator() = default;

  template <typename S> allocator(allocator<S> const &) {}

  T *allocate(std::size_t n) {
    if (n > std::size_t(-1) / sizeof(T)) {
      throw std::bad_alloc();
    }
    T *ptr = aligned_alloc_for<T>((nsimd_nat)n);
    if (ptr != NULL) {
      return ptr;
    }
    throw std::bad_alloc();
  }

  void deallocate(T *ptr, std::size_t) { nsimd::aligned_free(ptr); }
};

template <class T, class S>
bool operator==(allocator<T> const &, allocator<S> const &) {
  return true;
}

template <class T, class S>
bool operator!=(allocator<T> const &, allocator<S> const &) {
  return false;
}

/* ------------------------------------------------------------------------- */
/* scoped allocator */

template <NSIMD_CONCEPT_VALUE_TYPE T> struct scoped_aligned_mem_for {
  std::vector<T, nsimd::allocator<T> > data;

  template <typename I>
#if NSIMD_CXX >= 2020
  requires std::integral<T>
#endif
  scoped_aligned_mem_for(I n) {
    data.resize(size_t(n));
  }

  const T *get() const { return &data[0]; }
  T *get() { return &data[0]; }
};

} // namespace nsimd
#endif

/* ------------------------------------------------------------------------- */
/* Conversion functions f16 <---> f32 for C */

#if NSIMD_CXX > 0
extern "C" {
#endif

NSIMD_DLLSPEC u16 nsimd_f32_to_u16(f32);
NSIMD_DLLSPEC f32 nsimd_u16_to_f32(u16);

#ifdef NSIMD_NATIVE_FP16
NSIMD_INLINE f16 nsimd_f32_to_f16(f32 a) { return (f16)a; }
NSIMD_INLINE f32 nsimd_f16_to_f32(f16 a) { return (f32)a; }
#elif defined(NSIMD_CUDA_COMPILING_FOR_DEVICE) ||                             \
      defined(NSIMD_ROCM_COMPILING_FOR_DEVICE)
inline f16 nsimd_f32_to_f16(f32 a) { return __float2half(a); }
inline f32 nsimd_f16_to_f32(f16 a) { return __half2float(a); }
#elif defined(NSIMD_ONEAPI_COMPILING_FOR_DEVICE)
inline f16 nsimd_f32_to_f16(f32 a) { return static_cast<half>(a); }
inline f32 nsimd_f16_to_f32(f16 a) { return static_cast<float>(a); }
#else
NSIMD_DLLSPEC f16 nsimd_f32_to_f16(f32);
NSIMD_DLLSPEC f32 nsimd_f16_to_f32(f16);
#endif

#if NSIMD_CXX > 0
} // extern "C"
#endif

/* ------------------------------------------------------------------------- */
/* Conversion functions f16 <---> f32 for C++ */

#if NSIMD_CXX > 0
namespace nsimd {
NSIMD_DLLSPEC u16 f32_to_u16(f32);
NSIMD_DLLSPEC f32 u16_to_f32(u16);
#ifdef NSIMD_NATIVE_FP16
NSIMD_INLINE f16 f32_to_f16(f32 a) { return (f16)a; }
NSIMD_INLINE f32 f16_to_f32(f16 a) { return (f32)a; }
#else
NSIMD_DLLSPEC f16 f32_to_f16(f32);
NSIMD_DLLSPEC f32 f16_to_f32(f16);
#endif
} // namespace nsimd
#endif

/* ------------------------------------------------------------------------- */
/* General conversion for C++ */

#if NSIMD_CXX > 0
namespace nsimd {

template <NSIMD_CONCEPT_VALUE_TYPE T, NSIMD_CONCEPT_VALUE_TYPE S>
struct to_helper {
  static T to(T, S value) { return (T)value; }
};

template <> struct to_helper<f16, f16> {
  static f16 to(f16, f16 value) { return value; }
};

template <NSIMD_CONCEPT_VALUE_TYPE S> struct to_helper<f16, S> {
  static f16 to(f16, S value) { return nsimd_f32_to_f16((f32)value); }
};

template <NSIMD_CONCEPT_VALUE_TYPE T> struct to_helper<T, f16> {
  static T to(T, f16 value) { return (T)nsimd_f16_to_f32(value); }
};

template <NSIMD_CONCEPT_VALUE_TYPE T, NSIMD_CONCEPT_VALUE_TYPE S>
T to(S value) {
  return to_helper<T, S>::to(T(), value);
}

} // namespace nsimd
#endif

/* ------------------------------------------------------------------------- */
/* SIMD-related functions */

/* clang-format off */

#if defined(NSIMD_IS_MSVC)
  /* We do not want MSVC to warn us about unary minus on an unsigned type.
     It is well defined in standards: unsigned arithmetic is done modulo
     2^n. */
  #pragma warning(push)
  #pragma warning(disable : 4146)
#elif defined(NSIMD_IS_CLANG) && NSIMD_CXX < 2011
  /* When compiling with Clang with C++98 or C++03, some Intel intrinsics are
     implemented as macros which contain long long but long long are not
     standard. To get rid of a lot of warning we push the corresponding
     warning here. */
  #pragma clang diagnostic push
  #pragma clang diagnostic ignored "-Wc++11-long-long"
#endif

#include <nsimd/functions.h>

#if defined(NSIMD_IS_MSVC)
  #pragma warning(pop)
#elif defined(NSIMD_IS_CLANG) && NSIMD_CXX < 2011
  #pragma clang diagnostic pop
#endif

/* clang-format on */

/* ------------------------------------------------------------------------- */
/* If_else cannot be auto-generated */

#define vif_else(a0, a1, a2, typel, type)                                     \
  NSIMD_PP_CAT_4(nsimd_if_else1_, NSIMD_SIMD, _, type)                        \
  (NSIMD_PP_CAT_6(nsimd_vreinterpretl_, NSIMD_SIMD, _, type, _, typel)(a0),   \
   a1, a2)

#define vif_else_e(a0, a1, a2, typel, type, simd_ext)                         \
  NSIMD_PP_CAT_4(nsimd_if_else1_, simd_ext, _, type)                          \
  (NSIMD_PP_CAT_6(nsimd_vreinterpretl_, simd_ext, _, type, _, typel)(a0), a1, \
   a2)

#if NSIMD_CXX > 0
namespace nsimd {

template <NSIMD_CONCEPT_VALUE_TYPE L, NSIMD_CONCEPT_VALUE_TYPE T>
NSIMD_REQUIRES(sizeof_v<L> == sizeof_v<T>)
NSIMD_NSV(T, NSIMD_SIMD)
if_else(NSIMD_NSVL(L, NSIMD_SIMD) a0, NSIMD_NSV(T, NSIMD_SIMD) a1,
        NSIMD_NSV(T, NSIMD_SIMD) a2, L, T) {
  return if_else1(reinterpretl(a0, L(), T(), NSIMD_SIMD()), a1, a2, T(),
                  NSIMD_SIMD());
}

template <NSIMD_CONCEPT_VALUE_TYPE L, NSIMD_CONCEPT_VALUE_TYPE T,
          NSIMD_CONCEPT_SIMD_EXT SimdExt>
NSIMD_REQUIRES(sizeof_v<L> == sizeof_v<T>)
NSIMD_NSV(T, SimdExt)
if_else(NSIMD_NSVL(L, SimdExt) a0, NSIMD_NSV(T, SimdExt) a1,
        NSIMD_NSV(T, SimdExt) a2, L, T, SimdExt) {
  return if_else1(reinterpretl(a0, L(), T(), SimdExt()), a1, a2, T(),
                  SimdExt());
}

} // namespace nsimd
#endif

/* ------------------------------------------------------------------------- */
/* Loads/stores can be parametrized/templated by the alignment */

#define NSIMD_ALIGNED a
#define NSIMD_UNALIGNED u

#define vload(a0, type, alignment)                                            \
  NSIMD_PP_CAT_6(nsimd_load, alignment, _, NSIMD_SIMD, _, type)(a0)

#define vload_e(a0, type, simd_ext, alignment)                                \
  NSIMD_PP_CAT_6(nsimd_load, alignment, _, simd_ext, _, type)(a0)

#define vload2(a0, type, alignment)                                           \
  NSIMD_PP_CAT_6(nsimd_load2, alignment, _, NSIMD_SIMD, _, type)(a0)

#define vload2_e(a0, type, simd_ext, alignment)                               \
  NSIMD_PP_CAT_6(nsimd_load2, alignment, _, simd_ext, _, type)(a0)

#define vload3(a0, type, alignment)                                           \
  NSIMD_PP_CAT_6(nsimd_load3, alignment, _, NSIMD_SIMD, _, type)(a0)

#define vload3_e(a0, type, simd_ext, alignment)                               \
  NSIMD_PP_CAT_6(nsimd_load3, alignment, _, simd_ext, _, type)(a0)

#define vload4(a0, type, alignment)                                           \
  NSIMD_PP_CAT_6(nsimd_load4, alignment, _, NSIMD_SIMD, _, type)(a0)

#define vload4_e(a0, type, simd_ext, alignment)                               \
  NSIMD_PP_CAT_6(nsimd_load4, alignment, _, simd_ext, _, type)(a0)

#define vloadl(a0, type, alignment)                                           \
  NSIMD_PP_CAT_6(nsimd_loadl, alignment_, NSIMD_SIMD, _, type)(a0)

#define vloadl_e(a0, type, simd_ext, alignment)                               \
  NSIMD_PP_CAT_6(nsimd_loadl, alignment_, simd_ext, _, type)(a0)

#define vstore(a0, a1, type, alignment)                                       \
  NSIMD_PP_CAT_6(nsimd_store, alignment, _, NSIMD_SIMD, _, type)(a0, a1)

#define vstore_e(a0, a1, type, simd_ext, alignment)                           \
  NSIMD_PP_CAT_6(nsimd_store, alignment, _, simd_ext, _, type)(a0, a1)

#define vstore2(a0, a1, a2, type, alignment)                                  \
  NSIMD_PP_CAT_4(nsimd_store2, alignment, _, NSIMD_SIMD, _, type)(a0, a1, a2)

#define vstore2_e(a0, a1, a2, type, simd_ext, alignment)                      \
  NSIMD_PP_CAT_4(nsimd_store2, alignment, _, simd_ext, _, type)(a0, a1, a2)

#define vstore3(a0, a1, a2, a3, type, alignment)                              \
  NSIMD_PP_CAT_4(nsimd_store3, alignment, _, NSIMD_SIMD, _, type)             \
  (a0, a1, a2, a3)

#define vstore3_e(a0, a1, a2, a3, type, simd_ext, alignment)                  \
  NSIMD_PP_CAT_4(nsimd_store3, alignment, _, simd_ext, _, type)(a0, a1, a2, a3)

#define vstore4(a0, a1, a2, a3, a4, type, alignment)                          \
  NSIMD_PP_CAT_4(nsimd_store3, alignment, _, NSIMD_SIMD, _, type)             \
  (a0, a1, a2, a3, a4)

#define vstore4_e(a0, a1, a2, a3, a4, type, simd_ext, alignment)              \
  NSIMD_PP_CAT_4(nsimd_store3, alignment, _, simd_ext, _, type)               \
  (a0, a1, a2, a3, a4)

#define vstorel(a0, a1, type, alignment)                                      \
  NSIMD_PP_CAT_6(nsimd_storel, alignment, _, NSIMD_SIMD, _, type)(a0, a1)

#define vstorel_e(a0, a1, type, simd_ext, alignment)                          \
  NSIMD_PP_CAT_6(nsimd_storel, alignment, _, simd_ext, _, type)(a0, a1)

#if NSIMD_CXX > 0
namespace nsimd {

template <NSIMD_CONCEPT_VALUE_TYPE T>
NSIMD_NSV(T, NSIMD_SIMD)
load(const T *ptr, T, aligned) {
  return loada(ptr, T(), NSIMD_SIMD());
}

template <NSIMD_CONCEPT_VALUE_TYPE T>
NSIMD_NSV(T, NSIMD_SIMD)
load(const T *ptr, T, unaligned) {
  return loadu(ptr, T(), NSIMD_SIMD());
}

template <NSIMD_CONCEPT_VALUE_TYPE T, NSIMD_CONCEPT_SIMD_EXT SimdExt>
NSIMD_NSV(T, SimdExt)
load(const T *ptr, T, SimdExt, aligned) {
  return loada(ptr, T(), SimdExt());
}

template <NSIMD_CONCEPT_VALUE_TYPE T, NSIMD_CONCEPT_SIMD_EXT SimdExt>
NSIMD_NSV(T, SimdExt)
load(const T *ptr, T, SimdExt, unaligned) {
  return loadu(ptr, T(), SimdExt());
}

template <NSIMD_CONCEPT_VALUE_TYPE T>
NSIMD_NSVX2(T, NSIMD_SIMD)
load2(const T *ptr, T, aligned) {
  return load2a(ptr, T(), NSIMD_SIMD());
}

template <NSIMD_CONCEPT_VALUE_TYPE T>
NSIMD_NSVX2(T, NSIMD_SIMD)
load2(const T *ptr, T, unaligned) {
  return load2u(ptr, T(), NSIMD_SIMD());
}

template <NSIMD_CONCEPT_VALUE_TYPE T, NSIMD_CONCEPT_SIMD_EXT SimdExt>
NSIMD_NSVX2(T, SimdExt)
load2(const T *ptr, T, SimdExt, aligned) {
  return load2a(ptr, T(), SimdExt());
}

template <NSIMD_CONCEPT_VALUE_TYPE T, NSIMD_CONCEPT_SIMD_EXT SimdExt>
NSIMD_NSVX2(T, SimdExt)
load2(const T *ptr, T, SimdExt, unaligned) {
  return load2u(ptr, T(), SimdExt());
}

template <NSIMD_CONCEPT_VALUE_TYPE T>
NSIMD_NSVX3(T, NSIMD_SIMD)
load3(const T *ptr, T, aligned) {
  return load3a(ptr, T(), NSIMD_SIMD());
}

template <NSIMD_CONCEPT_VALUE_TYPE T>
NSIMD_NSVX3(T, NSIMD_SIMD)
load3(const T *ptr, T, unaligned) {
  return load3u(ptr, T(), NSIMD_SIMD());
}

template <NSIMD_CONCEPT_VALUE_TYPE T, NSIMD_CONCEPT_SIMD_EXT SimdExt>
NSIMD_NSVX3(T, SimdExt)
load3(const T *ptr, T, SimdExt, aligned) {
  return load3a(ptr, T(), SimdExt());
}

template <NSIMD_CONCEPT_VALUE_TYPE T, NSIMD_CONCEPT_SIMD_EXT SimdExt>
NSIMD_NSVX3(T, SimdExt)
load3(const T *ptr, T, SimdExt, unaligned) {
  return load3u(ptr, T(), SimdExt());
}

template <NSIMD_CONCEPT_VALUE_TYPE T>
NSIMD_NSVX4(T, NSIMD_SIMD)
load4(const T *ptr, T, aligned) {
  return load4a(ptr, T(), NSIMD_SIMD());
}

template <NSIMD_CONCEPT_VALUE_TYPE T>
NSIMD_NSVX4(T, NSIMD_SIMD)
load4(const T *ptr, T, unaligned) {
  return load4u(ptr, T(), NSIMD_SIMD());
}

template <NSIMD_CONCEPT_VALUE_TYPE T, NSIMD_CONCEPT_SIMD_EXT SimdExt>
NSIMD_NSVX4(T, SimdExt)
load4(const T *ptr, T, SimdExt, aligned) {
  return load4a(ptr, T(), SimdExt());
}

template <NSIMD_CONCEPT_VALUE_TYPE T, NSIMD_CONCEPT_SIMD_EXT SimdExt>
NSIMD_NSVX4(T, SimdExt)
load4(const T *ptr, T, SimdExt, unaligned) {
  return load4u(ptr, T(), SimdExt());
}

template <NSIMD_CONCEPT_VALUE_TYPE T>
NSIMD_NSVL(T, NSIMD_SIMD)
loadlu(const T *ptr, T, aligned) {
  return loadla(ptr, T(), NSIMD_SIMD());
}

template <NSIMD_CONCEPT_VALUE_TYPE T>
NSIMD_NSVL(T, NSIMD_SIMD)
loadlu(const T *ptr, T, unaligned) {
  return loadlu(ptr, T(), NSIMD_SIMD());
}

template <NSIMD_CONCEPT_VALUE_TYPE T, NSIMD_CONCEPT_SIMD_EXT SimdExt>
NSIMD_NSVL(T, NSIMD_SIMD)
loadlu(const T *ptr, T, SimdExt, aligned) {
  return loadla(ptr, T(), SimdExt());
}

template <NSIMD_CONCEPT_VALUE_TYPE T, NSIMD_CONCEPT_SIMD_EXT SimdExt>
NSIMD_NSVL(T, NSIMD_SIMD)
loadlu(const T *ptr, T, SimdExt, unaligned) {
  return loadlu(ptr, T(), SimdExt());
}

template <NSIMD_CONCEPT_VALUE_TYPE T>
void store(T *ptr, NSIMD_NSV(T, NSIMD_SIMD) a1, T, aligned) {
  storea(ptr, a1, T(), NSIMD_SIMD());
}

template <NSIMD_CONCEPT_VALUE_TYPE T>
void store(T *ptr, NSIMD_NSV(T, NSIMD_SIMD) a1, T, unaligned) {
  storeu(ptr, a1, T(), NSIMD_SIMD());
}

template <NSIMD_CONCEPT_VALUE_TYPE T, NSIMD_CONCEPT_SIMD_EXT SimdExt>
void store(T *ptr, NSIMD_NSV(T, SimdExt) a1, T, SimdExt, aligned) {
  storea(ptr, a1, T(), SimdExt());
}

template <NSIMD_CONCEPT_VALUE_TYPE T, NSIMD_CONCEPT_SIMD_EXT SimdExt>
void store(T *ptr, NSIMD_NSV(T, SimdExt) a1, T, SimdExt, unaligned) {
  storeu(ptr, a1, T(), SimdExt());
}

template <NSIMD_CONCEPT_VALUE_TYPE T>
void store2(T *ptr, NSIMD_NSV(T, NSIMD_SIMD) a1, NSIMD_NSV(T, NSIMD_SIMD) a2,
            T, aligned) {
  store2a(ptr, a1, a2, T(), NSIMD_SIMD());
}

template <NSIMD_CONCEPT_VALUE_TYPE T>
void store2(T *ptr, NSIMD_NSV(T, NSIMD_SIMD) a1, NSIMD_NSV(T, NSIMD_SIMD) a2,
            T, unaligned) {
  store2u(ptr, a1, a2, T(), NSIMD_SIMD());
}

template <NSIMD_CONCEPT_VALUE_TYPE T, NSIMD_CONCEPT_SIMD_EXT SimdExt>
void store2(T *ptr, NSIMD_NSV(T, SimdExt) a1, NSIMD_NSV(T, SimdExt) a2, T,
            SimdExt, aligned) {
  store2a(ptr, a1, a2, T(), SimdExt());
}

template <NSIMD_CONCEPT_VALUE_TYPE T, NSIMD_CONCEPT_SIMD_EXT SimdExt>
void store2(T *ptr, NSIMD_NSV(T, SimdExt) a1, NSIMD_NSV(T, SimdExt) a2, T,
            SimdExt, unaligned) {
  store2u(ptr, a1, a2, T(), SimdExt());
}

template <NSIMD_CONCEPT_VALUE_TYPE T>
void store3(T *ptr, NSIMD_NSV(T, NSIMD_SIMD) a1, NSIMD_NSV(T, NSIMD_SIMD) a2,
            NSIMD_NSV(T, NSIMD_SIMD) a3, T, aligned) {
  store3a(ptr, a1, a2, a3, T(), NSIMD_SIMD());
}

template <NSIMD_CONCEPT_VALUE_TYPE T>
void store3(T *ptr, NSIMD_NSV(T, NSIMD_SIMD) a1, NSIMD_NSV(T, NSIMD_SIMD) a2,
            NSIMD_NSV(T, NSIMD_SIMD) a3, T, unaligned) {
  store3u(ptr, a1, a2, a3, T(), NSIMD_SIMD());
}

template <NSIMD_CONCEPT_VALUE_TYPE T, NSIMD_CONCEPT_SIMD_EXT SimdExt>
void store3(T *ptr, NSIMD_NSV(T, SimdExt) a1, NSIMD_NSV(T, SimdExt) a2,
            NSIMD_NSV(T, SimdExt) a3, T, SimdExt, aligned) {
  store3a(ptr, a1, a2, a3, T(), SimdExt());
}

template <NSIMD_CONCEPT_VALUE_TYPE T, NSIMD_CONCEPT_SIMD_EXT SimdExt>
void store3(T *ptr, NSIMD_NSV(T, SimdExt) a1, NSIMD_NSV(T, SimdExt) a2,
            NSIMD_NSV(T, SimdExt) a3, T, SimdExt, unaligned) {
  store3u(ptr, a1, a2, a3, T(), SimdExt());
}

template <NSIMD_CONCEPT_VALUE_TYPE T>
void store4(T *ptr, NSIMD_NSV(T, NSIMD_SIMD) a1, NSIMD_NSV(T, NSIMD_SIMD) a2,
            NSIMD_NSV(T, NSIMD_SIMD) a3, NSIMD_NSV(T, NSIMD_SIMD) a4, T,
            aligned) {
  store4a(ptr, a1, a2, a3, a4, T(), NSIMD_SIMD());
}

template <NSIMD_CONCEPT_VALUE_TYPE T>
void store4(T *ptr, NSIMD_NSV(T, NSIMD_SIMD) a1, NSIMD_NSV(T, NSIMD_SIMD) a2,
            NSIMD_NSV(T, NSIMD_SIMD) a3, NSIMD_NSV(T, NSIMD_SIMD) a4, T,
            unaligned) {
  store4u(ptr, a1, a2, a3, a4, T(), NSIMD_SIMD());
}

template <NSIMD_CONCEPT_VALUE_TYPE T, NSIMD_CONCEPT_SIMD_EXT SimdExt>
void store4(T *ptr, NSIMD_NSV(T, SimdExt) a1, NSIMD_NSV(T, SimdExt) a2,
            NSIMD_NSV(T, SimdExt) a3, NSIMD_NSV(T, SimdExt) a4, T, SimdExt,
            aligned) {
  store4a(ptr, a1, a2, a3, a4, T(), SimdExt());
}

template <NSIMD_CONCEPT_VALUE_TYPE T, NSIMD_CONCEPT_SIMD_EXT SimdExt>
void store4(T *ptr, NSIMD_NSV(T, SimdExt) a1, NSIMD_NSV(T, SimdExt) a2,
            NSIMD_NSV(T, SimdExt) a3, NSIMD_NSV(T, SimdExt) a4, T, SimdExt,
            unaligned) {
  store4u(ptr, a1, a2, a3, a4, T(), SimdExt());
}

template <NSIMD_CONCEPT_VALUE_TYPE T>
void storel(T *ptr, NSIMD_NSV(T, NSIMD_SIMD) a1, T, aligned) {
  storela(ptr, a1, T(), NSIMD_SIMD());
}

template <NSIMD_CONCEPT_VALUE_TYPE T>
void storel(T *ptr, NSIMD_NSV(T, NSIMD_SIMD) a1, T, unaligned) {
  storelu(ptr, a1, T(), NSIMD_SIMD());
}

template <NSIMD_CONCEPT_VALUE_TYPE T, NSIMD_CONCEPT_SIMD_EXT SimdExt>
void storel(T *ptr, NSIMD_NSV(T, SimdExt) a1, T, SimdExt, aligned) {
  storela(ptr, a1, T(), SimdExt());
}

template <NSIMD_CONCEPT_VALUE_TYPE T, NSIMD_CONCEPT_SIMD_EXT SimdExt>
void storel(T *ptr, NSIMD_NSV(T, SimdExt) a1, T, SimdExt, unaligned) {
  storelu(ptr, a1, T(), SimdExt());
}

} // namespace nsimd
#endif

/* ------------------------------------------------------------------------- */
/* Scalar utilisties */

#include <nsimd/scalar_utilities.h>

/* ------------------------------------------------------------------------- */

#endif<|MERGE_RESOLUTION|>--- conflicted
+++ resolved
@@ -329,7 +329,6 @@
   #define NSIMD_ROCM_COMPILING_FOR_DEVICE
 #endif
 
-<<<<<<< HEAD
 /* SYCL */
 
 #if defined(SYCL) && !defined(NSIMD_SYCL)
@@ -338,16 +337,7 @@
 
 #if defined(NSIMD_SYCL)
   #define NSIMD_SYCL_COMPILING_FOR_DEVICE
-=======
-/* oneAPI */
-
-#if defined(ONEAPI) && !defined(NSIMD_ONEAPI)
-  #define NSIMD_ONEAPI
-#endif
-
-#if defined(NSIMD_ONEAPI) && defined(NSIMD_IS_DPCPP)
-  #define NSIMD_ONEAPI_COMPILING_FOR_DEVICE
->>>>>>> f7d75d92
+
 #endif
 
 /* ------------------------------------------------------------------------- */
