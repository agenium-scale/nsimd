# Copyright (c) 2019 Agenium Scale
#
# Permission is hereby granted, free of charge, to any person obtaining a copy
# of this software and associated documentation files (the "Software"), to deal
# in the Software without restriction, including without limitation the rights
# to use, copy, modify, merge, publish, distribute, sublicense, and/or sell
# copies of the Software, and to permit persons to whom the Software is
# furnished to do so, subject to the following conditions:
#
# The above copyright notice and this permission notice shall be included in all
# copies or substantial portions of the Software.
#
# THE SOFTWARE IS PROVIDED "AS IS", WITHOUT WARRANTY OF ANY KIND, EXPRESS OR
# IMPLIED, INCLUDING BUT NOT LIMITED TO THE WARRANTIES OF MERCHANTABILITY,
# FITNESS FOR A PARTICULAR PURPOSE AND NONINFRINGEMENT. IN NO EVENT SHALL THE
# AUTHORS OR COPYRIGHT HOLDERS BE LIABLE FOR ANY CLAIM, DAMAGES OR OTHER
# LIABILITY, WHETHER IN AN ACTION OF CONTRACT, TORT OR OTHERWISE, ARISING FROM,
# OUT OF OR IN CONNECTION WITH THE SOFTWARE OR THE USE OR OTHER DEALINGS IN THE
# SOFTWARE.

# This file gives the implementation of platform x86, i.e. Intel/AMD SIMD.
# Reading this file is NOT straightforward. X86 SIMD extensions is a mess.
# This script nonetheless tries to be as readable as possible. It implements
# SSE2, SSE42, AVX, AVX2, AVX512 as found on KNLs and AVX512 as found on Xeon
# Skylakes.

import common
import x86_load_store_deg234 as ldst234

# -----------------------------------------------------------------------------
# Helpers

sse = ['sse2', 'sse42']
avx = ['avx', 'avx2']
avx512 = ['avx512_knl', 'avx512_skylake']

# -----------------------------------------------------------------------------
# Implementation of mandatory functions for this module

def get_simd_exts():
    return ['sse2', 'sse42', 'avx', 'avx2', 'avx512_knl', 'avx512_skylake']

def emulate_fp16(simd_ext):
    if not simd_ext in get_simd_exts():
        raise ValueError('Unknown SIMD extension "{}"'.format(simd_ext))
    return True

def get_type(simd_ext, typ):
    # Number of bits
    if simd_ext in sse:
        bits = '128'
    elif simd_ext in avx:
        bits = '256'
    elif simd_ext in avx512:
        bits = '512'
    else:
        raise ValueError('Unknown SIMD extension "{}"'.format(simd_ext))
    # Suffix
    if typ == 'f16':
        return 'struct {{__m{} v0; __m{} v1; }}'.format(bits, bits)
    elif typ == 'f32':
        return '__m{}'.format(bits)
    elif typ == 'f64':
        return '__m{}d'.format(bits)
    elif typ in common.iutypes:
        return '__m{}i'.format(bits)
    else:
        raise ValueError('Unknown type "{}"'.format(typ))

def get_logical_type(simd_ext, typ):
    if typ not in common.types:
        raise ValueError('Unknown type "{}"'.format(typ))
    if simd_ext in sse + avx:
        return get_type(simd_ext, typ)
    elif simd_ext in avx512:
        if typ == 'f16':
            return 'struct { __mmask16 v0; __mmask16 v1; }'
        return '__mmask{}'.format(512 // common.bitsize(typ))
    else:
        raise ValueError('Unknown SIMD extension "{}"'.format(simd_ext))

def get_nb_registers(simd_ext):
    if simd_ext in sse + avx:
        return '16'
    elif simd_ext in avx512:
        return '32'
    else:
        raise ValueError('Unknown SIMD extension "{}"'.format(simd_ext))

def has_compatible_SoA_types(simd_ext):
    if simd_ext not in sse + avx + avx512:
        raise ValueError('Unknown SIMD extension "{}"'.format(simd_ext))
    else:
        return False

def get_additional_include(func, platform, simd_ext):
    ret = ''
    if simd_ext == 'sse2':
        ret += '''#include <nsimd/cpu/cpu/{}.h>
                  '''.format(func)
    elif simd_ext == 'sse42':
        ret += '''#include <nsimd/x86/sse2/{}.h>
                  '''.format(func)
    elif simd_ext == 'avx':
        ret += '''#include <nsimd/x86/sse42/{}.h>
                  '''.format(func)
    elif simd_ext == 'avx2':
        ret += '''#include <nsimd/x86/avx/{}.h>
                  '''.format(func)
    elif simd_ext == 'avx512_knl':
        ret += '''#include <nsimd/x86/avx2/{}.h>
                  '''.format(func)
    elif simd_ext == 'avx512_skylake':
        ret += '''#include <nsimd/x86/avx2/{}.h>
                  '''.format(func)
    if func in ['loadla', 'loadlu', 'storela', 'storelu']:
        ret += '''#include <nsimd/x86/{simd_ext}/set1.h>
                  #include <nsimd/x86/{simd_ext}/eq.h>
                  #include <nsimd/x86/{simd_ext}/notl.h>
                  #include <nsimd/x86/{simd_ext}/if_else1.h>
                  '''.format(simd_ext=simd_ext)
    if func in ['notb']:
        ret += '''#include <nsimd/x86/{simd_ext}/andnotb.h>
                  '''.format(simd_ext=simd_ext)
    if func in ['notl']:
        ret += '''#include <nsimd/x86/{simd_ext}/andnotb.h>
                  #include <nsimd/x86/{simd_ext}/andnotl.h>
                  '''.format(simd_ext=simd_ext)
    if func in ['min', 'max']:
        ret += '''#include <nsimd/x86/{simd_ext}/gt.h>
                  '''.format(simd_ext=simd_ext)
    if func in ['lt']:
        ret += '''#include <nsimd/x86/{simd_ext}/gt.h>
                  '''.format(simd_ext=simd_ext)
    if func in ['ge']:
        ret += '''#include <nsimd/x86/{simd_ext}/lt.h>
                  '''.format(simd_ext=simd_ext)
    if func in ['if_else1']:
        ret += '''#include <nsimd/x86/{simd_ext}/notb.h>
                  #include <nsimd/x86/{simd_ext}/orb.h>
                  #include <nsimd/x86/{simd_ext}/andnotb.h>
                  #include <nsimd/x86/{simd_ext}/andb.h>
                  '''.format(simd_ext=simd_ext)
    if func in ['abs']:
        ret += '''#include <nsimd/x86/{simd_ext}/if_else1.h>
                  #include <nsimd/x86/{simd_ext}/set1.h>
                  '''.format(simd_ext=simd_ext)
    if func == 'reinterpretl' and simd_ext in ['sse', 'avx']:
        ret += '''#include <nsimd/x86/{simd_ext}/storeu.h>
                  #include <nsimd/x86/{simd_ext}/loadu.h>
                  '''.format(simd_ext=simd_ext)
    if func == 'upcvt':
        ret += '''#include <nsimd/x86/{simd_ext}/cvt.h>
                  '''.format(simd_ext=simd_ext)
    if func == 'ziplo' and simd_ext in ['avx512_knl', 'avx512_skylake']:
        ret += '''#include <nsimd/x86/avx2/ziphi.h>
                  '''.format(simd_ext=simd_ext)
    if func == 'ziphi' and simd_ext in ['avx512_knl', 'avx512_skylake']:
        ret += '''#include <nsimd/x86/avx2/ziplo.h>
                  '''.format(simd_ext=simd_ext)
    if func == 'zip':
        ret += '''#include <nsimd/x86/{simd_ext}/ziplo.h>
                  #include <nsimd/x86/{simd_ext}/ziphi.h>
                  '''.format(simd_ext=simd_ext)
    if func == 'unzip':
        ret += '''#include <nsimd/x86/{simd_ext}/unziplo.h>
                  #include <nsimd/x86/{simd_ext}/unziphi.h>
                  '''.format(simd_ext=simd_ext)
    if simd_ext in avx512 and func in ['loadlu', 'loadla']:
        ret += '''
                  #if NSIMD_CXX > 0
                  extern "C" {{
                  #endif

                  NSIMD_INLINE
                  nsimd_{simd_ext}_vlu16
                  nsimd_{func}_{simd_ext}_u16(const u16*);

                  #if NSIMD_CXX > 0
                  }} // extern "C"
                  #endif
                  '''.format(func=func, **fmtspec)
    if func in ['load2u', 'load3u', 'load4u', 'load2a', 'load3a', 'load4a']:
        ret += '''
                  #include <nsimd/x86/{simd_ext}/loadu.h>
                  #include <nsimd/x86/{simd_ext}/storeu.h>

                  #if NSIMD_CXX > 0
                  extern "C" {{
                  #endif

                  NSIMD_INLINE nsimd_{simd_ext}_vu16x{deg}
                  nsimd_{func}_{simd_ext}_u16(const u16*);

                  #if NSIMD_CXX > 0
                  }} // extern "C"
                  #endif
                  '''.format(func=func, deg=func[4], **fmtspec)
    if func in ['store2u', 'store3u', 'store4u', 'store2a', 'store3a',
                'store4a']:
        deg = func[5]
        args = ','.join(['nsimd_{simd_ext}_vu16'.format(**fmtspec) \
                         for i in range(1, int(deg) + 1)])
        ret += '''
                  #include <nsimd/x86/{simd_ext}/loadu.h>
                  #include <nsimd/x86/{simd_ext}/storeu.h>

                  #if NSIMD_CXX > 0
                  extern "C" {{
                  #endif

                  NSIMD_INLINE void nsimd_{func}_{simd_ext}_u16(u16*, {args});

                  #if NSIMD_CXX > 0
                  }} // extern "C"
                  #endif
                  '''.format(func=func, deg=deg, args=args, **fmtspec)
    if func == 'to_logical':
        ret += '''#include <nsimd/x86/{simd_ext}/ne.h>
                  #include <nsimd/x86/{simd_ext}/reinterpretl.h>
                  '''.format(simd_ext=simd_ext)

    return ret

# -----------------------------------------------------------------------------
# Function prefixes and suffixes

def pre(simd_ext):
    # Number of bits
    if simd_ext in sse:
        bits = ''
    elif simd_ext in avx:
        bits = '256'
    elif simd_ext in avx512:
        bits = '512'
    else:
        raise ValueError('Unknown SIMD extension "{}"'.format(simd_ext))
    return '_mm{}_'.format(bits)

def suf_ep(typ):
    if typ == 'f16':
        return '_ph'
    elif typ == 'f32':
        return '_ps'
    elif typ == 'f64':
        return '_pd'
    elif typ in common.iutypes:
        return '_epi{}'.format(typ[1:])
    else:
        raise ValueError('Unknown type "{}"'.format(typ))

def nbits(simd_ext):
    if simd_ext in sse:
        return '128'
    elif simd_ext in avx:
        return '256'
    else:
        return '512'

def suf_si(simd_ext, typ):
    if typ == 'f16':
        return '_ph'
    elif typ == 'f32':
        return '_ps'
    elif typ == 'f64':
        return '_pd'
    elif typ in common.iutypes:
        return '_si{}'.format(nbits(simd_ext))
    else:
        raise ValueError('Unknown type "{}"'.format(typ))

# -----------------------------------------------------------------------------
# Other helper functions

fmtspec = {}

LO = 0
HI = 1

def extract(simd_ext, typ, lohi, var):
    if simd_ext in avx:
        lohi_arg = '0' if lohi == LO else '1'
        if typ == 'f32':
            if lohi == LO:
                return '_mm256_castps256_ps128({})'.format(var)
            else:
                return '_mm256_extractf128_ps({}, 1)'.format(var)
        elif typ == 'f64':
            if lohi == LO:
                return '_mm256_castpd256_pd128({})'.format(var)
            else:
                return '_mm256_extractf128_pd({}, 1)'.format(var)
        else:
            if lohi == LO:
                return '_mm256_castsi256_si128({})'.format(var)
            else:
                return '_mm256_extractf128_si256({}, 1)'.format(var)
    elif simd_ext in avx512:
        lohi_arg = '0' if lohi == LO else '1'
        if typ == 'f32':
            if lohi == LO:
                return '_mm512_castps512_ps256({})'.format(var)
            else:
                return '''_mm256_castsi256_ps(_mm512_extracti64x4_epi64(
                              _mm512_castps_si512({}), 1))'''.format(var)
        elif typ == 'f64':
            if lohi == LO:
                return '_mm512_castpd512_pd256({})'.format(var)
            else:
                return '_mm512_extractf64x4_pd({}, 1)'.format(var)
        else:
            if lohi == LO:
                return '_mm512_castsi512_si256({})'.format(var)
            else:
                return '_mm512_extracti64x4_epi64({}, 1)'.format(var)

def setr(simd_ext, typ, var1, var2):
    if simd_ext in avx:
        if typ == 'f32':
            return '''_mm256_insertf128_ps(_mm256_castps128_ps256(
                        {}), {}, 1)'''.format(var1, var2)
        elif typ == 'f64':
            return '''_mm256_insertf128_pd(_mm256_castpd128_pd256(
                        {}), {}, 1)'''.format(var1, var2)
        else:
            return '''_mm256_insertf128_si256(_mm256_castsi128_si256(
                        {}), {}, 1)'''.format(var1, var2)
    elif simd_ext in avx512:
        if typ == 'f32':
            return '''_mm512_castpd_ps(_mm512_insertf64x4(_mm512_castps_pd(
                        _mm512_castps256_ps512({})), _mm256_castps_pd(
                          {}), 1))'''. \
                      format(var1, var2)
        elif typ == 'f64':
            return '''_mm512_insertf64x4(_mm512_castpd256_pd512(
                        {}), {}, 1)'''.format(var1, var2)
        else:
            return '''_mm512_inserti64x4(_mm512_castsi256_si512(
                        {}), {}, 1)'''.format(var1, var2)

def how_it_should_be_op2(func, simd_ext, typ):
    if typ == 'f16':
        return '''nsimd_{simd_ext}_vf16 ret;
                  ret.v0 = {pre}{func}_ps({in0}.v0, {in1}.v0);
                  ret.v1 = {pre}{func}_ps({in0}.v1, {in1}.v1);
                  return ret;'''.format(func=func, **fmtspec)
    else:
        return 'return {pre}{func}{suf}({in0}, {in1});'. \
               format(func=func, **fmtspec)

def split_opn(func, simd_ext, typ, n):
    simd_ext2 = 'sse42' if simd_ext in avx else 'avx2'
    inp = [common.in0, common.in1, common.in2]
    defi = ''
    for i in range(0, n):
        defi += \
        '''nsimd_{simd_ext2}_v{typ} v{i}0 = {extract_loi};
           nsimd_{simd_ext2}_v{typ} v{i}1 = {extract_hii};'''. \
           format(simd_ext2=simd_ext2, typ=typ, i=i,
                  extract_loi=extract(simd_ext, typ, LO, inp[i]),
                  extract_hii=extract(simd_ext, typ, HI, inp[i]))
    vlo = ', '.join(['v{}0'.format(i) for i in range(0, n)])
    vhi = ', '.join(['v{}1'.format(i) for i in range(0, n)])
    return '''{defi}
              v00 = nsimd_{func}_{simd_ext2}_{typ}({vlo});
              v01 = nsimd_{func}_{simd_ext2}_{typ}({vhi});
              return {merge};'''. \
              format(defi=defi, vlo=vlo, vhi=vhi,
                     func=func, simd_ext2=simd_ext2, typ=typ,
                     merge=setr(simd_ext, typ, 'v00', 'v01'))

def split_op2(func, simd_ext, typ):
    return split_opn(func, simd_ext, typ, 2)

def emulate_op2(op, simd_ext, typ):
    return '''int i;
              {typ} buf0[{le}], buf1[{le}];
              {pre}storeu{sufsi}(({intrin_typ}*)buf0, {in0});
              {pre}storeu{sufsi}(({intrin_typ}*)buf1, {in1});
              for (i = 0; i < {le}; i++) {{
                buf0[i] = ({typ})(buf0[i] {op} buf1[i]);
              }}
              return {pre}loadu{sufsi}(({intrin_typ}*)buf0);'''. \
              format(intrin_typ=get_type(simd_ext, typ), op=op, **fmtspec)

def emulate_op1(func, simd_ext, typ):
    if typ in common.iutypes:
        cast = '({}*)'.format(get_type(simd_ext, typ))
    else:
        cast = ''
    return '''int i;
              {typ} buf0[{le}];
              {pre}storeu{sufsi}({cast}buf0, {in0});
              for (i = 0; i < {le}; i += nsimd_len_cpu_{typ}()) {{
                nsimd_storeu_cpu_{typ}(&buf0[i], nsimd_{func}_cpu_{typ}(
                  nsimd_loadu_cpu_{typ}(&buf0[i])));
              }}
              return {pre}loadu{sufsi}({cast}buf0);'''. \
              format(cast=cast, func=func, **fmtspec)

def split_cmp2(func, simd_ext, typ):
    simd_ext2 = 'sse42' if simd_ext in avx else 'avx2'
    leo2 = int(fmtspec['le']) // 2
    if simd_ext in avx512:
        if typ in ['i8', 'u8', 'f32', 'f64']:
            merge = \
            '''return (__mmask{le})(u32)_mm256_movemask{suf}(
                        v00) | ((__mmask{le})(u32)_mm256_movemask{suf}(
                          v01) << {leo2});'''. \
                       format(leo2=leo2, **fmtspec)
        elif typ in ['i32', 'u32', 'i64', 'u64']:
            ftyp = 'f{typnbits}'.format(**fmtspec)
            merge = \
            '''return (__mmask{le})(u32)_mm256_movemask{fsuf}(
                        _mm256_castsi256{suf}(v00)) |
                          (((__mmask{le})(u32)_mm256_movemask{fsuf}(
                            _mm256_castsi256{suf}(v01))) << {leo2});'''. \
                            format(fsuf=suf_ep(ftyp), leo2=leo2, **fmtspec)
        else:
            merge = \
            '''v00 = _mm256_permute4x64_epi64(v00, 216); /* exchange middle qwords */
               nsimd_avx2_vi16 lo1 = _mm256_unpacklo_epi16(v00, v00);
               nsimd_avx2_vi16 hi1 = _mm256_unpackhi_epi16(v00, v00);
               v01 = _mm256_permute4x64_epi64(v01, 216); /* exchange middle qwords */
               nsimd_avx2_vi16 lo2 = _mm256_unpacklo_epi16(v01, v01);
               nsimd_avx2_vi16 hi2 = _mm256_unpackhi_epi16(v01, v01);
               return (__mmask32)(u32)_mm256_movemask_ps(
                                   _mm256_castsi256_ps(lo1)) |
                      (__mmask32)((u32)_mm256_movemask_ps(
                                   _mm256_castsi256_ps(hi1)) << 8) |
                      (__mmask32)((u32)_mm256_movemask_ps(
                                   _mm256_castsi256_ps(lo2)) << 16) |
                      (__mmask32)((u32)_mm256_movemask_ps(
                                   _mm256_castsi256_ps(hi2)) << 24);'''. \
                                   format(**fmtspec)
    else:
        merge = 'return {};'.format(setr(simd_ext, typ, 'v00', 'v01'))
    return '''nsimd_{simd_ext2}_v{typ} v00 = {extract_lo0};
              nsimd_{simd_ext2}_v{typ} v01 = {extract_hi0};
              nsimd_{simd_ext2}_v{typ} v10 = {extract_lo1};
              nsimd_{simd_ext2}_v{typ} v11 = {extract_hi1};
              v00 = nsimd_{func}_{simd_ext2}_{typ}(v00, v10);
              v01 = nsimd_{func}_{simd_ext2}_{typ}(v01, v11);
              {merge}'''. \
              format(simd_ext2=simd_ext2,
                     extract_lo0=extract(simd_ext, typ, LO, common.in0),
                     extract_hi0=extract(simd_ext, typ, HI, common.in0),
                     extract_lo1=extract(simd_ext, typ, LO, common.in1),
                     extract_hi1=extract(simd_ext, typ, HI, common.in1),
                     func=func, merge=merge, **fmtspec)

def f16_cmp2(func, simd_ext):
    return '''nsimd_{simd_ext}_vlf16 ret;
              ret.v0 = nsimd_{func}_{simd_ext}_f32({in0}.v0, {in1}.v0);
              ret.v1 = nsimd_{func}_{simd_ext}_f32({in0}.v1, {in1}.v1);
              return ret;'''.format(func=func, **fmtspec)

def cmp2_with_add(func, simd_ext, typ):
    cte = { 'u8': '0x80', 'u16': '0x8000', 'u32': '0x80000000',
            'u64': '0x8000000000000000' }
    return \
    '''nsimd_{simd_ext}_v{typ} cte = nsimd_set1_{simd_ext}_{typ}({cte});
       return nsimd_{func}_{simd_ext}_{ityp}(
                {pre}add{suf}({in0}, cte),
                {pre}add{suf}({in1}, cte));'''. \
                format(func=func, cte=cte[typ],
                       ityp='i{}'.format(typ[1:]), **fmtspec)

# -----------------------------------------------------------------------------
# Returns C code for func

## Load

def load(simd_ext, typ, aligned):
    align = '' if aligned else 'u'
    cast = '(__m{}i*)'.format(nbits(simd_ext)) if typ in common.iutypes else ''
    if typ == 'f16':
        if simd_ext in sse:
            return \
            '''#ifdef NSIMD_FP16
                 nsimd_{simd_ext}_vf16 ret;
                 __m128i v = _mm_load{align}_si128((__m128i*){in0});
                 ret.v0 = _mm_cvtph_ps(v);
                 v = _mm_shuffle_epi32(v, 14); /* = (3 << 2) | (2 << 0) */
                 ret.v1 = _mm_cvtph_ps(v);
                 return ret;
               #else
                 /* Note that we can do much better but is it useful? */
                 nsimd_{simd_ext}_vf16 ret;
                 f32 buf[4];
                 buf[0] = nsimd_u16_to_f32(*(u16*){in0});
                 buf[1] = nsimd_u16_to_f32(*((u16*){in0} + 1));
                 buf[2] = nsimd_u16_to_f32(*((u16*){in0} + 2));
                 buf[3] = nsimd_u16_to_f32(*((u16*){in0} + 3));
                 ret.v0 = _mm_loadu_ps(buf);
                 buf[0] = nsimd_u16_to_f32(*((u16*){in0} + 4));
                 buf[1] = nsimd_u16_to_f32(*((u16*){in0} + 5));
                 buf[2] = nsimd_u16_to_f32(*((u16*){in0} + 6));
                 buf[3] = nsimd_u16_to_f32(*((u16*){in0} + 7));
                 ret.v1 = _mm_loadu_ps(buf);
                 return ret;
               #endif'''.format(align=align, **fmtspec)
        elif simd_ext in avx:
            return '''#ifdef NSIMD_FP16
                        nsimd_{simd_ext}_vf16 ret;
                        ret.v0 = _mm256_cvtph_ps(_mm_load{align}_si128(
                                   (__m128i*){in0}));
                        ret.v1 = _mm256_cvtph_ps(_mm_load{align}_si128(
                                   (__m128i*){in0} + 1));
                        return ret;
                      #else
                        /* Note that we can do much better but is it useful? */
                        nsimd_{simd_ext}_vf16 ret;
                        f32 buf[8];
                        int i;
                        for (i = 0; i < 8; i++) {{
                          buf[i] = nsimd_u16_to_f32(*((u16*){in0} + i));
                        }}
                        ret.v0 = _mm256_loadu_ps(buf);
                        for (i = 0; i < 8; i++) {{
                          buf[i] = nsimd_u16_to_f32(*((u16*){in0} + (8 + i)));
                        }}
                        ret.v1 = _mm256_loadu_ps(buf);
                        return ret;
                      #endif'''.format(align=align, **fmtspec)
        elif simd_ext in avx512:
            return '''nsimd_{simd_ext}_vf16 ret;
                      ret.v0 = _mm512_cvtph_ps(
                                 _mm256_load{align}_si256((__m256i*){in0})
                               );
                      ret.v1 = _mm512_cvtph_ps(
                                 _mm256_load{align}_si256((__m256i*){in0} + 1)
                               );
                      return ret;
                      '''.format(align=align, **fmtspec)
    else:
        return 'return {pre}load{align}{sufsi}({cast}{in0});'. \
               format(align=align, cast=cast, **fmtspec)

# -----------------------------------------------------------------------------
## Loads of degree 2, 3 and 4

def load_deg234(simd_ext, typ, align, deg):
    if typ == 'f16':
        a = 'a' if align else 'u'
        code = '\n'.join([ \
               '''nsimd_storeu_{simd_ext}_u16(buf, tmp.v{i});
                  ret.v{i} = nsimd_loadu_{simd_ext}_f16((f16 *)buf);'''. \
                  format(i=i, **fmtspec) for i in range(0, deg)])
        return \
        '''nsimd_{simd_ext}_v{typ}x{deg} ret;
           u16 buf[{le}];
           nsimd_{simd_ext}_vu16x{deg} tmp =
               nsimd_load{deg}{a}_{simd_ext}_u16((u16*)a0);
           {code}
           return ret;'''.format(code=code, a=a, deg=deg, **fmtspec)
    if simd_ext in sse:
        if deg == 2:
            return ldst234.load2_sse(simd_ext, typ, align, fmtspec)
        if deg == 3:
            return ldst234.load3_sse(simd_ext, typ, align, fmtspec)
        if deg == 4:
            return ldst234.load4_sse(simd_ext, typ, align, fmtspec)
    if simd_ext in avx:
        if deg == 2:
            return ldst234.load2_avx(simd_ext, typ, align, fmtspec)
        if deg == 3:
            return ldst234.load3_avx(simd_ext, typ, align, fmtspec)
        if deg == 4:
            return ldst234.load4_avx(simd_ext, typ, align, fmtspec)
    if simd_ext in avx512:
        if deg == 2:
            return ldst234.load2_avx512(simd_ext, typ, align, fmtspec)
        if deg == 3:
            return ldst234.load3_avx512(simd_ext, typ, align, fmtspec)
        if deg == 4:
            return ldst234.load4_avx512(simd_ext, typ, align, fmtspec)
    return common.NOT_IMPLEMENTED

# -----------------------------------------------------------------------------
## Stores of degree 2, 3 and 4

def store_deg234(simd_ext, typ, align, deg):
    if typ == 'f16':
        a = 'a' if align else 'u'
        variables = ', '.join(['v{}'.format(i) for i in range(0, deg)])
        code = '\n'.join([ \
               '''nsimd_storeu_{{simd_ext}}_f16((f16 *)buf, {{in{ip1}}});
                  v{i} = nsimd_loadu_{{simd_ext}}_u16((u16 *)buf);'''. \
                  format(i=i, ip1=i + 1).format(**fmtspec) \
                  for i in range(0, deg)])
        return \
        '''nsimd_{simd_ext}_vu16 {variables};
           u16 buf[{le}];
           {code}
           nsimd_store{deg}{a}_{simd_ext}_u16((u16 *){in0}, {variables});'''. \
           format(variables=variables, code=code, a=a, deg=deg, **fmtspec)
    if simd_ext in sse:
        if deg == 2:
            return ldst234.store2(simd_ext, typ, align, fmtspec)
        if deg == 3:
            return ldst234.store3_sse(simd_ext, typ, align, fmtspec)
        if deg == 4:
            return ldst234.store4_sse(typ, align, fmtspec)
    if simd_ext in avx:
        if deg == 2:
            return ldst234.store2(simd_ext, typ, align, fmtspec)
        if deg == 3:
            return ldst234.store3_avx(simd_ext, typ, align, fmtspec)
        if deg == 4:
            return ldst234.store4_avx(simd_ext, typ, align, fmtspec)
    if simd_ext in avx512:
        if deg == 2:
            return ldst234.store2(simd_ext, typ, align, fmtspec)
        if deg == 3:
            return ldst234.store3_avx512(simd_ext, typ, align, fmtspec)
        if deg == 4:
            return ldst234.store4_avx512(simd_ext, typ, align, fmtspec)
    return common.NOT_IMPLEMENTED

# -----------------------------------------------------------------------------
## Store

def store(simd_ext, typ, aligned):
    align = '' if aligned else 'u'
    cast = '(__m{}i*)'.format(nbits(simd_ext)) if typ in common.iutypes else ''
    if typ == 'f16':
        if simd_ext in sse:
            return \
            '''#ifdef NSIMD_FP16
                 __m128i v0 = _mm_cvtps_ph(
                   {in1}.v0, _MM_FROUND_TO_NEAREST_INT | _MM_FROUND_NO_EXC);
                 __m128i v1 = _mm_cvtps_ph(
                   {in1}.v1, _MM_FROUND_TO_NEAREST_INT | _MM_FROUND_NO_EXC);
                 __m128d v = _mm_shuffle_pd(_mm_castsi128_pd(v0),
                               _mm_castsi128_pd(v1),
                                 0 /* = (0 << 1) | (0 << 0) */);
                 _mm_store{align}_pd((f64*){in0}, v);
               #else
                 /* Note that we can do much better but is it useful? */
                 f32 buf[4];
                 _mm_storeu_ps(buf, {in1}.v0);
                 *((u16*){in0}    ) = nsimd_f32_to_u16(buf[0]);
                 *((u16*){in0} + 1) = nsimd_f32_to_u16(buf[1]);
                 *((u16*){in0} + 2) = nsimd_f32_to_u16(buf[2]);
                 *((u16*){in0} + 3) = nsimd_f32_to_u16(buf[3]);
                 _mm_storeu_ps(buf, {in1}.v1);
                 *((u16*){in0} + 4) = nsimd_f32_to_u16(buf[0]);
                 *((u16*){in0} + 5) = nsimd_f32_to_u16(buf[1]);
                 *((u16*){in0} + 6) = nsimd_f32_to_u16(buf[2]);
                 *((u16*){in0} + 7) = nsimd_f32_to_u16(buf[3]);
               #endif'''.format(align=align, **fmtspec)
        elif simd_ext in avx:
            return \
            '''#ifdef NSIMD_FP16
                 _mm_store{align}_si128((__m128i*){in0},
                   _mm256_cvtps_ph({in1}.v0,
                     _MM_FROUND_TO_NEAREST_INT | _MM_FROUND_NO_EXC));
                 _mm_store{align}_si128((__m128i*){in0} + 1,
                   _mm256_cvtps_ph({in1}.v1,
                     _MM_FROUND_TO_NEAREST_INT | _MM_FROUND_NO_EXC));
               #else
                 /* Note that we can do much better but is it useful? */
                 int i;
                 f32 buf[8];
                 _mm256_storeu_ps(buf, {in1}.v0);
                 for (i = 0; i < 8; i++) {{
                   *((u16*){in0} + i) = nsimd_f32_to_u16(buf[i]);
                 }}
                 _mm256_storeu_ps(buf, {in1}.v1);
                 for (i = 0; i < 8; i++) {{
                   *((u16*){in0} + (8 + i)) = nsimd_f32_to_u16(buf[i]);
                 }}
               #endif'''.format(align=align, **fmtspec)
        elif simd_ext in avx512:
            return \
            '''_mm256_store{align}_si256((__m256i*){in0},
                   _mm512_cvtps_ph({in1}.v0,
                        _MM_FROUND_TO_NEAREST_INT | _MM_FROUND_NO_EXC));
               _mm256_store{align}_si256((__m256i*){in0} + 1,
                   _mm512_cvtps_ph({in1}.v1,
                        _MM_FROUND_TO_NEAREST_INT | _MM_FROUND_NO_EXC));'''. \
                        format(align=align, **fmtspec)
    else:
        return '{pre}store{align}{sufsi}({cast}{in0}, {in1});'. \
               format(align=align, cast=cast, **fmtspec)

# -----------------------------------------------------------------------------
## Masked store

def store_masked(simd_ext, typ, aligned):
    tbits = int(typ[1:])
    nelts = int(nbits(simd_ext)) // tbits
    # SSE
    if simd_ext in sse and tbits in [32, 64]:
        if type == 'f64':
            return '''int mask = _mm_movemask_pd({in2});
                      if (mask & 0b01) _mm_storel_pd({in0}, {in1});
                      if (mask & 0b10) _mm_storeh_pd({in0}+1, {in1});'''.\
                   format(**fmtspec)
    # AVX
    if simd_ext in avx and tbits in [32, 64]:
        if simd_ext == 'avx' and typ[0] != 'f':
            # use floating point stores for integer values
            ptrcast = ''
            if typ in ['i64', 'u64']: ptrcast = '(double*)'
            if typ in ['i32', 'u32']: ptrcast = '(float*)'
            cast = ''
            if typ in ['i64', 'u64']: cast = '{pre}castsi256_pd'.format(**fmtspec)
            if typ in ['i32', 'u32']: cast = '{pre}castsi256_ps'.format(**fmtspec)
            fsuf = ''
            if typ in ['i64', 'u64']: fsuf = '_pd'
            if typ in ['i32', 'u32']: fsuf = '_ps'
            return '{pre}maskstore{fsuf}('\
                       '{ptrcast}{in0}, {in2}, {cast}({in1}));'.\
                   format(ptrcast=ptrcast, cast=cast, fsuf=fsuf, **fmtspec)
        ptrcast = ''
        if typ in ['i64', 'u64']: ptrcast = '(long long*)'
        if typ in ['i32', 'u32']: ptrcast = '(int*)'
        maskcast = ''
        if typ == 'f64': maskcast = '{pre}castpd_si256'.format(**fmtspec)
        if typ == 'f32': maskcast = '{pre}castps_si256'.format(**fmtspec)
        return '{pre}maskstore{suf}('\
                   '{ptrcast}{in0}, {maskcast}({in2}), {in1});'.\
               format(ptrcast=ptrcast, maskcast=maskcast, **fmtspec)
    # AVX512
    if simd_ext == 'avx512_skylake' and typ == 'f16':
        return '''__m256i buf0 = _mm512_cvt_roundps_ph({in1}.v0,
                      _MM_FROUND_TO_NEAREST_INT |_MM_FROUND_NO_EXC);
                  __m256i buf1 = _mm512_cvt_roundps_ph({in1}.v1,
                      _MM_FROUND_TO_NEAREST_INT |_MM_FROUND_NO_EXC);
                  _mm256_mask_storeu_epi16({in0}, {in2}.v0, buf0);
                  _mm256_mask_storeu_epi16({in0}+16, {in2}.v1, buf1);'''.\
               format(**fmtspec)
    if simd_ext in avx512 and typ == 'f16':
        return '''__m256i val0 = _mm512_cvt_roundps_ph({in1}.v0,
                      _MM_FROUND_TO_NEAREST_INT |_MM_FROUND_NO_EXC);
                  __m256i val1 = _mm512_cvt_roundps_ph({in1}.v1,
                      _MM_FROUND_TO_NEAREST_INT |_MM_FROUND_NO_EXC);
                  f16 buf0[16], buf1[16];
                  int i;
                  _mm256_storeu_si256((__m256i*)buf0, val0);
                  _mm256_storeu_si256((__m256i*)buf1, val1);
                  for (i=0; i<16; ++i) {{
                    if ({in2}.v0 & (1U << i)) {{
                      {in0}[i] = buf0[i];
                    }}
                  }}
                  for (i=0; i<16; ++i) {{
                    if ({in2}.v1 & (1U << i)) {{
                      {in0}[i+16] = buf1[i];
                    }}
                  }}'''.format(**fmtspec)
    if simd_ext in avx512 and (simd_ext == 'avx512_skylake' or tbits >= 32):
        u = '' if aligned and tbits >= 32 else 'u'
        return '{pre}mask_store{u}{suf}({in0}, {in2}, {in1});'.\
               format(u=u,**fmtspec)
    # fall back to storing as scalars
    # SSE and AVX:
    # first, try with an integer mask
    if simd_ext in sse + avx and typ == 'f16':
        nelts2 = nelts // 2
        return '''unsigned mask0 = {pre}movemask_ps({in2}.v0);
                  unsigned mask1 = {pre}movemask_ps({in2}.v1);
                  f32 buf0[{nelts2}], buf1[{nelts2}];
                  int i;
                  {pre}storeu_ps(buf0, {in1}.v0);
                  {pre}storeu_ps(buf1, {in1}.v1);
                  for (i=0; i<{nelts2}; ++i) {{
                    if (mask0 & (1U << i)) {{
                      {in0}[i] = nsimd_f32_to_f16(buf0[i]);
                    }}
                  }}
                  for (i=0; i<{nelts2}; ++i) {{
                    if (mask1 & (1U << i)) {{
                      {in0}[i+{nelts2}] = nsimd_f32_to_f16(buf1[i]);
                    }}
                  }}'''.format(nelts2=nelts2, **fmtspec)
    if simd_ext in sse + avx and typ[0] == 'f':
        r = ['''unsigned mask = {pre}movemask{suf}({in2});
                {typ} buf[{nelts}];
                {pre}storeu{suf}(buf, {in1});'''.format(nelts=nelts, **fmtspec)]
        r += ['''if (mask & {mask}U) {{
                   {in0}[{i}] = buf[{i}];
                 }}'''.format(i=i, mask=1<<i, **fmtspec)
              for i in range(0, nelts)]
        return '\n'.join(r)
    if simd_ext == 'avx2' and typ[0] != 'f':
        bitratio = tbits // 8
        return '''unsigned mask = {pre}movemask_epi8({in2});
                  {typ} buf[{nelts}];
                  int i;
                  {pre}storeu_si{nbits}((__m{nbits}i*)buf, {in1});
                  for (i=0; i<{nelts}; ++i) {{
                    if (mask & (1U << ({bitratio}*i+{bitratio}-1))) {{
                      {in0}[i] = buf[i];
                    }}
                  }}'''.format(nelts=nelts, bitratio=bitratio, **fmtspec)
    if simd_ext in avx512:
        if typ[0] == 'f':
            store_buf = '{pre}storeu{suf}(buf, {in1});'.format(**fmtspec)
        else:
            store_buf = '{pre}storeu_si{nbits}(buf, {in1});'.format(**fmtspec)
        return '''{typ} buf[{nelts}];
                  {store_buf}
                  int i;
                  for (i=0; i<{nelts}; ++i) {{
                    if ({in2} & (1ULL << i)) {{
                      {in0}[i] = buf[i];
                    }}
                  }}'''.format(store_buf=store_buf, nelts=nelts, **fmtspec)
    # integer mask is not available
    if simd_ext in sse + avx:
        if typ[0] == 'f':
            store_buf = '''{pre}storeu{suf}(buf, {in1});
                           {pre}storeu{suf}(mask, {in2});'''.\
                        format(**fmtspec)
        else:
            store_buf = \
                '''{pre}storeu_si{nbits}((__m{nbits}i*)buf, {in1});
                   {pre}storeu_si{nbits}((__m{nbits}i*)mask, {in2});'''.\
                format(**fmtspec)
        return '''{typ} buf[{nelts}], mask[{nelts}];
                  int i;
                  {store_buf}
                  for (i=0; i<{nelts}; ++i) {{
                    if (mask[i]) {{
                      {in0}[i] = buf[i];
                    }}
                  }}'''.format(store_buf=store_buf, nelts=nelts, **fmtspec)
    assert False

# -----------------------------------------------------------------------------
## Code for binary operators: and, or, xor

def binop2(func, simd_ext, typ, logical=False):
    logical = 'l' if logical else ''
    func = func[0:-1]
    if typ == 'f16':
        return \
        '''nsimd_{simd_ext}_v{logi}f16 ret;
           ret.v0 = nsimd_{func}{logi2}_{simd_ext}_f32({in0}.v0, {in1}.v0);
           ret.v1 = nsimd_{func}{logi2}_{simd_ext}_f32({in0}.v1, {in1}.v1);
           return ret;'''.format(logi='l' if logical else '', func=func,
                                 logi2='l' if logical else 'b', **fmtspec)
    normal = 'return {pre}{func}{sufsi}({in0}, {in1});'. \
             format(func=func, **fmtspec)
    if simd_ext in sse:
        return normal
    if simd_ext in avx:
        if simd_ext == 'avx2' or typ in ['f32', 'f64']:
            return normal
        else:
            return '''return _mm256_castpd_si256(_mm256_{func}_pd(
                               _mm256_castsi256_pd({in0}),
                                 _mm256_castsi256_pd({in1})));'''. \
                                 format(func=func, **fmtspec)
    if simd_ext in avx512:
        if simd_ext == 'avx512_skylake' or typ in common.iutypes:
            return normal
        else:
            return \
            '''return _mm512_castsi512{suf}(_mm512_{func}_si512(
                        _mm512_cast{typ2}_si512({in0}),
                          _mm512_cast{typ2}_si512({in1})));'''. \
                          format(func=func, typ2=suf_ep(typ)[1:], **fmtspec)

# -----------------------------------------------------------------------------
## Code for logical binary operators: andl, orl, xorl

def binlop2(func, simd_ext, typ):
    op = { 'orl': '|', 'xorl': '^', 'andl': '&' }
    op_fct = { 'orl': 'kor', 'xorl': 'kxor', 'andl': 'kand' }
    if simd_ext not in avx512:
        if typ == 'f16':
            return binop2(func, simd_ext, typ, True)
        else:
            return binop2(func, simd_ext, typ)
    else: # avx512
        if typ == 'f16':
            return '''nsimd_{simd_ext}_vlf16 ret;
                      ret.v0 = (__mmask16)({in0}.v0 {op} {in1}.v0);
                      ret.v1 = (__mmask16)({in0}.v1 {op} {in1}.v1);
                      return ret;'''. \
                      format(op=op[func], op_fct=op_fct[func], **fmtspec)
        elif simd_ext == 'avx512_knl' and fmtspec['le'] != 16:
            # KNL only has the 'mask16' variant
            return 'return (__mmask{le})({in0} {op} {in1});'. \
                format(op=op[func], op_fct=op_fct[func], **fmtspec)
        else:
            return 'return _{op_fct}_mask{le}({in0}, {in1});'. \
                   format(op=op[func], op_fct=op_fct[func], **fmtspec)

# -----------------------------------------------------------------------------
## andnot

def andnot2(simd_ext, typ, logical=False):
    if typ == 'f16':
        return \
        '''nsimd_{simd_ext}_v{logi}f16 ret;
           ret.v0 = nsimd_andnot{logi2}_{simd_ext}_f32({in0}.v0, {in1}.v0);
           ret.v1 = nsimd_andnot{logi2}_{simd_ext}_f32({in0}.v1, {in1}.v1);
           return ret;'''.format(logi='l' if logical else '',
                                 logi2='l' if logical else 'b', **fmtspec)
    if simd_ext in sse:
        return 'return _mm_andnot{sufsi}({in1}, {in0});'.format(**fmtspec)
    if simd_ext in avx:
        if simd_ext == 'avx2' or typ in ['f32', 'f64']:
            return 'return _mm256_andnot{sufsi}({in1}, {in0});'. \
                   format(**fmtspec)
        else:
            return '''return _mm256_castpd_si256(_mm256_andnot_pd(
                               _mm256_castsi256_pd({in1}),
                               _mm256_castsi256_pd({in0})));'''. \
                               format(**fmtspec)
    if simd_ext in avx512:
        if simd_ext == 'avx512_skylake' or typ in common.iutypes:
            return 'return _mm512_andnot{sufsi}({in1}, {in0});'. \
                   format(**fmtspec)
        else:
            return '''return _mm512_castsi512{suf}(_mm512_andnot_si512(
                               _mm512_cast{suf2}_si512({in1}),
                               _mm512_cast{suf2}_si512({in0})));'''. \
                               format(suf2=fmtspec['suf'][1:], **fmtspec)

# -----------------------------------------------------------------------------
## logical andnot

def landnot2(simd_ext, typ):
    if simd_ext in avx512:
        if typ == 'f16':
            return '''nsimd_{simd_ext}_vlf16 ret;
                      ret.v0 = (__mmask16)({in0}.v0 & (~{in1}.v0));
                      ret.v1 = (__mmask16)({in0}.v1 & (~{in1}.v1));
                      return ret;'''.format(**fmtspec)
        else:
            return 'return (__mmask{le})({in0} & (~{in1}));'.format(**fmtspec)
    return andnot2(simd_ext, typ, True)

# -----------------------------------------------------------------------------
## Code for unary not

def not1(simd_ext, typ, logical=False):
    if typ == 'f16':
        return \
        '''nsimd_{simd_ext}_v{logi}f16 ret;
           nsimd_{simd_ext}_vf32 cte = {pre}castsi{nbits}_ps(
                                         {pre}set1_epi8(-1));
           ret.v0 = nsimd_andnot{logi2}_{simd_ext}_f32(cte, {in0}.v0);
           ret.v1 = nsimd_andnot{logi2}_{simd_ext}_f32(cte, {in0}.v1);
           return ret;'''.format(logi='l' if logical else '',
                                 logi2='l' if logical else 'b', **fmtspec)
    elif typ in ['f32', 'f64']:
        return '''return nsimd_andnotb_{simd_ext}_{typ}(
                           {pre}castsi{nbits}{suf}(
                             {pre}set1_epi8(-1)), {in0});'''.format(**fmtspec)
    else:
        return '''return nsimd_andnotb_{simd_ext}_{typ}(
                           {pre}set1_epi8(-1), {in0});'''.format(**fmtspec)

# -----------------------------------------------------------------------------
## Code for unary logical lnot

def lnot1(simd_ext, typ):
    if simd_ext in avx512:
        if typ == 'f16':
            return '''nsimd_{simd_ext}_vlf16 ret;
                      ret.v0 = (__mmask16)(~{in0}.v0);
                      ret.v1 = (__mmask16)(~{in0}.v1);
                      return ret;'''.format(**fmtspec)
        else:
            return 'return (__mmask{le})(~{in0});'.format(**fmtspec)
    return not1(simd_ext, typ, True)

# -----------------------------------------------------------------------------
## Code for constant true

def true0(simd_ext, typ, logical=False):
    if typ == 'f16':
        return \
        '''nsimd_{simd_ext}_v{logi}f16 ret;
           nsimd_{simd_ext}_vf32 cte =
             {pre}castsi{nbits}_ps({pre}set1_epi8(-1));
           ret.v0 = cte;
           ret.v1 = cte;
           return ret;'''.format(logi='l' if logical else '', **fmtspec)
    elif typ in ['f32', 'f64']:
        return '''return {pre}castsi{nbits}{suf}(
                           {pre}set1_epi8(-1));'''.format(**fmtspec)
    else:
        return '''return {pre}set1_epi8(-1);'''.format(**fmtspec)

# -----------------------------------------------------------------------------
## Code for constant logical true

def ltrue0(simd_ext, typ):
    if simd_ext in avx512:
        if typ == 'f16':
            return '''nsimd_{simd_ext}_vlf16 ret;
                      ret.v0 = (__mmask16)~0;
                      ret.v1 = (__mmask16)~0;
                      return ret;'''.format(**fmtspec)
        else:
            return 'return (__mmask{le})~0;'.format(**fmtspec)
    return true0(simd_ext, typ, True)

# -----------------------------------------------------------------------------
## Code for constant false

def false0(simd_ext, typ, logical=False):
    if typ == 'f16':
        return \
        '''nsimd_{simd_ext}_v{logi}f16 ret;
           nsimd_{simd_ext}_vf32 cte = {pre}castsi{nbits}_ps({pre}set1_epi8(0));
           ret.v0 = cte;
           ret.v1 = cte;
           return ret;'''.format(logi='l' if logical else '', **fmtspec)
    elif typ in ['f32', 'f64']:
        return '''return {pre}castsi{nbits}{suf}(
                           {pre}set1_epi8(0));'''.format(**fmtspec)
    else:
        return '''return {pre}set1_epi8(0);'''.format(**fmtspec)

# -----------------------------------------------------------------------------
## Code for constant logical false

def lfalse0(simd_ext, typ):
    if simd_ext in avx512:
        if typ == 'f16':
            return '''nsimd_{simd_ext}_vlf16 ret;
                      ret.v0 = (__mmask16)0;
                      ret.v1 = (__mmask16)0;
                      return ret;'''.format(**fmtspec)
        else:
            return 'return (__mmask{le})0;'.format(**fmtspec)
    return false0(simd_ext, typ, True)

# -----------------------------------------------------------------------------
## Addition and substraction

def addsub(func, simd_ext, typ):
    if typ in common.ftypes or simd_ext in sse or \
       (simd_ext in avx512 and typ in ['u32', 'i32', 'u64', 'i64']):
        return how_it_should_be_op2(func, simd_ext, typ)
    else:
        if simd_ext in ['avx2', 'avx512_skylake']:
            return how_it_should_be_op2(func, simd_ext, typ)
        else:
            return split_op2(func, simd_ext, typ)

# -----------------------------------------------------------------------------
## Len

def len1(simd_ext, typ):
    return 'return {le};'.format(**fmtspec)

# -----------------------------------------------------------------------------
## Division

def div2(simd_ext, typ):
    if typ in common.ftypes:
        return how_it_should_be_op2('div', simd_ext, typ)
    return emulate_op2('/', simd_ext, typ)

# -----------------------------------------------------------------------------
## Multiplication

def mul2(simd_ext, typ):
    emulate = emulate_op2('*', simd_ext, typ)
    split = split_op2('mul', simd_ext, typ)
    # Floats
    if typ in common.ftypes:
        return how_it_should_be_op2('mul', simd_ext, typ)
    # Integers 16, 32 on SSE
    if simd_ext in sse and typ in ['i16', 'u16']:
        return 'return _mm_mullo_epi16({in0}, {in1});'.format(**fmtspec)
    if simd_ext in sse and typ in ['i32', 'u32']:
        if simd_ext == 'sse42':
            return 'return _mm_mullo_epi32({in0}, {in1});'.format(**fmtspec)
        else:
            return emulate
    # Integers 16, 32 on AVX
    if simd_ext in avx and typ in ['i16', 'u16', 'i32', 'u32']:
        if simd_ext == 'avx2':
            return 'return _mm256_mullo{suf}({in0}, {in1});'.format(**fmtspec)
        else:
            return split
    # Integers 64 on SSE on AVX
    if simd_ext in sse + avx and typ in ['i64', 'u64']:
        return emulate_op2('*', simd_ext, typ)
    # Integers 16 on AVX512
    if simd_ext in avx512 and typ in ['i16', 'u16']:
        if simd_ext == 'avx512_skylake':
            return 'return _mm512_mullo_epi16({in0}, {in1});'.format(**fmtspec)
        else:
            return split
    # Integers 32 on AVX512
    if simd_ext in avx512 and typ in ['i32', 'u32']:
        return 'return _mm512_mullo_epi32({in1}, {in0});'.format(**fmtspec)
    # Integers 64 on AVX512
    if simd_ext in avx512 and typ in ['i64', 'u64']:
        if simd_ext == 'avx512_skylake':
            return 'return _mm512_mullo_epi64({in0}, {in1});'.format(**fmtspec)
        else:
            return emulate
    # Integers 8 on SSE
    with_epi16 = '''nsimd_{simd_ext}_v{typ} lo =
                        {pre}mullo_epi16({in0}, {in1});
                    nsimd_{simd_ext}_v{typ} hi = {pre}slli_epi16(
                        {pre}mullo_epi16({pre}srli_epi16({in0}, 8),
                          {pre}srli_epi16({in1}, 8)), 8);
                    return {pre}or{sufsi}({pre}and{sufsi}(
                              lo, {pre}set1_epi16(255)),hi);'''. \
                    format(**fmtspec)
    split_epi16 = split_op2('mul', simd_ext, typ)
    if simd_ext in sse and typ in ['i8', 'u8']:
        return with_epi16
    if simd_ext in avx + avx512 and typ in ['i8', 'u8']:
        if simd_ext in ['avx2', 'avx512_skylake']:
            return with_epi16
        else:
            return split_epi16

# -----------------------------------------------------------------------------
## Shift left and right

def shl_shr(func, simd_ext, typ):
    if typ in ['f16', 'f32', 'f64']:
        return ''
    intrinsic = 'srl' if func == 'shr' else 'sll'
    simd_ext2 = 'sse42' if simd_ext in avx else 'avx2'
    split = '''nsimd_{simd_ext2}_v{typ} v0 = {extract_lo};
               nsimd_{simd_ext2}_v{typ} v1 = {extract_hi};
               v0 = nsimd_{func}_{simd_ext2}_{typ}(v0, {in1});
               v1 = nsimd_{func}_{simd_ext2}_{typ}(v1, {in1});
               return {merge};'''. \
               format(simd_ext2=simd_ext2, func=func,
                      extract_lo=extract(simd_ext, typ, LO, common.in0),
                      extract_hi=extract(simd_ext, typ, HI, common.in0),
                      merge=setr(simd_ext, typ, 'v0', 'v1'), **fmtspec)
    normal_16_32_64 = '''return {pre}{intrinsic}{suf}(
                           {in0}, _mm_set1_epi64x({in1}));'''. \
                      format(intrinsic=intrinsic, **fmtspec)
    FFs = '0x' + ('F' * int((int(typ[1:]) // 4)))
    FFOOs = FFs  + ('0' * int((int(typ[1:]) // 4)))
    with_2n_for_n = '''nsimd_{simd_ext}_v{typ} lo = {pre}and{sufsi}(
                         {pre}{intrinsic}_epi{typ2nbits}(
                           {in0}, _mm_set1_epi64x({in1})),
                             nsimd_set1_{simd_ext}_u{typ2nbits}({masklo}));
                       nsimd_{simd_ext}_v{typ} hi =
                         {pre}{intrinsic}_epi{typ2nbits}({pre}and{sufsi}({in0},
                           nsimd_set1_{simd_ext}_u{typ2nbits}({maskhi})),
                             _mm_set1_epi64x({in1}));
                       return {pre}or{sufsi}(hi, lo);'''. \
                       format(intrinsic=intrinsic, typ2nbits=2 * int(typ[1:]),
                              masklo=FFs if func == 'shl' else FFOOs,
                              maskhi=FFOOs if func == 'shl' else FFs, **fmtspec)
    with_32_for_8 = '''nsimd_{simd_ext}_v{typ} masklo =
                         nsimd_set1_{simd_ext}_u32(0xFF00FF);
                       nsimd_{simd_ext}_v{typ} lo =
                         {pre}and{sufsi}({pre}{intrinsic}_epi32(
                           {pre}and{sufsi}({in0}, masklo),
                             _mm_set1_epi64x({in1})), masklo);
                       nsimd_{simd_ext}_v{typ} maskhi =
                         nsimd_set1_{simd_ext}_u32(0xFF00FF00);
                       nsimd_{simd_ext}_v{typ} hi =
                           {pre}and{sufsi}({pre}{intrinsic}_epi32(
                             {pre}and{sufsi}({in0}, maskhi),
                               _mm_set1_epi64x({in1})), maskhi);
                       return {pre}or{sufsi}(hi, lo);'''. \
                       format(intrinsic=intrinsic, **fmtspec)
    if simd_ext in sse:
        if typ in ['i8', 'u8']:
            return with_2n_for_n
        if typ in ['i16', 'u16', 'i32', 'u32', 'i64', 'u64']:
            return normal_16_32_64
    if simd_ext in avx:
        if typ in ['i8', 'u8']:
            return with_2n_for_n if simd_ext == 'avx2' else split
        if typ in ['i16', 'u16', 'i32', 'u32', 'i64', 'u64']:
            return normal_16_32_64 if simd_ext == 'avx2' else split
    if simd_ext in avx512:
        if typ in ['i8', 'u8']:
            return with_2n_for_n if simd_ext == 'avx512_skylake' \
                                 else with_32_for_8
        if typ in ['i16', 'u16']:
            return normal_16_32_64 if simd_ext == 'avx512_skylake' \
                                   else with_2n_for_n
        if typ in ['i32', 'u32', 'i64', 'u64']:
            return normal_16_32_64

# -----------------------------------------------------------------------------
## set1 or splat function

def set1(simd_ext, typ):
    if typ == 'f16':
        return '''nsimd_{simd_ext}_vf16 ret;
                  f32 f = nsimd_f16_to_f32({in0});
                  ret.v0 = {pre}set1_ps(f);
                  ret.v1 = {pre}set1_ps(f);
                  return ret;'''.format(**fmtspec)
    if simd_ext in sse + avx:
        if typ == 'i64':
            return 'return {pre}set1_epi64x({in0});'.format(**fmtspec)
        if typ == 'u64':
            return '''union {{ u64 u; i64 i; }} buf;
                      buf.u = {in0};
                      return {pre}set1_epi64x(buf.i);'''.format(**fmtspec)
    if typ in ['u8', 'u16', 'u32', 'u64']:
        return '''union {{ {typ} u; i{typnbits} i; }} buf;
                  buf.u = {in0};
                  return {pre}set1{suf}(buf.i);'''.format(**fmtspec)
    return 'return {pre}set1{suf}({in0});'.format(**fmtspec)

# -----------------------------------------------------------------------------
## iota

def iota0(simd_ext, typ):
    nelts = int(nbits(simd_ext)) // int(typ[1:])
    if typ == 'f16':
        elts0 = ', '.join([str(i) for i in range(nelts//2-1, -1, -1)])
        elts1 = ', '.join([str(i) for i in range(nelts-1, nelts//2-1, -1)])
        return '''nsimd_{simd_ext}_vf16 ret;
                  ret.v0 = {pre}set_ps({elts0});
                  ret.v1 = {pre}set_ps({elts1});
                  return ret;'''.format(elts0=elts0, elts1=elts1, **fmtspec)
    elif simd_ext == 'avx512_knl' and typ in ['i16', 'u16']:
        return '''return _mm512_set_epi32(
                      0x001f001e, 0x001d001c, 0x001b001a, 0x00190018,
                      0x00170016, 0x00150014, 0x00130012, 0x00110010,
                      0x000f000e, 0x000d000c, 0x000b000a, 0x00090008,
                      0x00070006, 0x00050004, 0x00030002, 0x00010000);'''
    elif simd_ext == 'avx512_knl' and typ in ['i8', 'u8']:
        return '''return _mm512_set_epi32(
                      0x3f3e3d3c, 0x3b3a3938, 0x37363534, 0x33323130,
                      0x2f2e2d2c, 0x2b2a2928, 0x27262524, 0x23222120,
                      0x1f1e1d1c, 0x1b1a1918, 0x17161514, 0x13121110,
                      0x0f0e0d0c, 0x0b0a0908, 0x07060504, 0x03020100);'''
    else:
        suf = fmtspec['suf']
        sufx = suf + ('x' if simd_ext in sse + avx and suf == '_epi64' else '')
        elts = ', '.join([str(i) for i in range(nelts-1, -1, -1)])
        return 'return {pre}set{sufx}({elts});'.\
               format(elts=elts, sufx=sufx, **fmtspec)

# -----------------------------------------------------------------------------
## Equality

def eq2(simd_ext, typ):
    if typ == 'f16':
        return f16_cmp2('eq', simd_ext)
    if simd_ext in sse:
        if typ in ['i64', 'u64']:
            if simd_ext == 'sse42':
                return how_it_should_be_op2('cmpeq', simd_ext, typ)
            else:
                return \
                '''__m128i t = _mm_cmpeq_epi32({in0}, {in1});
                   return _mm_and_si128(t,
                            _mm_shuffle_epi32(t, 177) /* = 2|3|0|1 */);'''. \
                            format(**fmtspec)
        else:
            return how_it_should_be_op2('cmpeq', simd_ext, typ)
    if simd_ext in avx:
        if typ in ['f32', 'f64']:
            return 'return _mm256_cmp{suf}({in0}, {in1}, _CMP_EQ_OQ);'. \
                   format(**fmtspec)
        else:
            if simd_ext == 'avx2':
                return how_it_should_be_op2('cmpeq', simd_ext, typ)
            else:
                return split_cmp2('eq', simd_ext, typ)
    if simd_ext in avx512:
        if typ in ['f32', 'f64']:
            return 'return _mm512_cmp{suf}_mask({in0}, {in1}, _CMP_EQ_OQ);'. \
                   format(**fmtspec)
        elif typ in ['i32', 'u32', 'i64', 'u64']:
            return \
            'return _mm512_cmp{suf}_mask({in0}, {in1}, _MM_CMPINT_EQ);'. \
            format(**fmtspec)
        else:
            if simd_ext == 'avx512_skylake':
                return \
                'return _mm512_cmp{suf}_mask({in0}, {in1}, _MM_CMPINT_EQ);'. \
                format(**fmtspec)
            else:
                return split_cmp2('eq', simd_ext, typ)

# -----------------------------------------------------------------------------
## not equal

def neq2(simd_ext, typ):
    if typ == 'f16':
        return f16_cmp2('ne', simd_ext)
    if simd_ext in sse and typ in ['f32', 'f64']:
        return how_it_should_be_op2('cmpneq', simd_ext, typ)
    if simd_ext in avx and typ in ['f32', 'f64']:
        return 'return _mm256_cmp{suf}({in0}, {in1}, _CMP_NEQ_OQ);'. \
               format(**fmtspec)
    if simd_ext in avx512 and typ in ['f32', 'f64']:
        return 'return _mm512_cmp{suf}_mask({in0}, {in1}, _CMP_NEQ_OQ);'. \
               format(**fmtspec)
    noteq = '''return nsimd_notl_{simd_ext}_{typ}(
                        nsimd_eq_{simd_ext}_{typ}({in0}, {in1}));'''. \
                        format(**fmtspec)
    if simd_ext in avx512:
        intrinsic = \
            'return _mm512_cmp{suf}_mask({in0}, {in1}, _MM_CMPINT_NE);'. \
            format(**fmtspec)
        if typ in ['i32', 'u32', 'i64', 'u64']:
            return intrinsic
        else:
            return intrinsic if  simd_ext == 'avx512_skylake' else noteq
    return noteq

# -----------------------------------------------------------------------------
## Greater than

def gt2(simd_ext, typ):
    if typ == 'f16':
        return f16_cmp2('gt', simd_ext)
    if simd_ext in sse:
        if typ in ['f32', 'f64', 'i8', 'i16', 'i32']:
            return how_it_should_be_op2('cmpgt', simd_ext, typ)
        if typ == 'i64':
            if simd_ext == 'sse42':
                return how_it_should_be_op2('cmpgt', simd_ext, typ)
            return '''return _mm_sub_epi64(_mm_setzero_si128(), _mm_srli_epi64(
                               _mm_sub_epi64({in1}, {in0}), 63));'''. \
                               format(**fmtspec)
        return cmp2_with_add('gt', simd_ext, typ)
    if simd_ext in avx:
        if typ in ['f32', 'f64']:
            return 'return _mm256_cmp{suf}({in0}, {in1}, _CMP_GT_OQ);'. \
                   format(**fmtspec)
        if typ in ['i8', 'i16', 'i32', 'i64']:
            if simd_ext == 'avx2':
                return how_it_should_be_op2('cmpgt', simd_ext, typ)
            else:
                return split_cmp2('gt', simd_ext, typ)
        if simd_ext == 'avx2':
            return cmp2_with_add('gt', simd_ext, typ)
        else:
            return split_cmp2('gt', simd_ext, typ)
    # AVX512
    if typ in ['f32', 'f64', 'i32', 'i64']:
        return \
        'return _mm512_cmp{suf}_mask({in0}, {in1}, {cte});'. \
        format(cte='_CMP_GT_OQ' if typ in ['f32', 'f64'] else '_MM_CMPINT_NLE',
               **fmtspec)
    if typ in ['u32', 'u64']:
        return \
        'return _mm512_cmp_epu{typ2}_mask({in0}, {in1}, _MM_CMPINT_NLE);'. \
        format(typ2=typ[1:], **fmtspec)
    if simd_ext == 'avx512_skylake':
        return \
        'return _mm512_cmp_ep{typ}_mask({in0}, {in1}, _MM_CMPINT_NLE);'. \
        format(**fmtspec)
    else:
        return split_cmp2('gt', simd_ext, typ)

# -----------------------------------------------------------------------------
## lesser than

def lt2(simd_ext, typ):
    return 'return nsimd_gt_{simd_ext}_{typ}({in1}, {in0});'. \
           format(**fmtspec)

# -----------------------------------------------------------------------------
## greater or equal

def geq2(simd_ext, typ):
    if typ == 'f16':
        return f16_cmp2('ge', simd_ext)
    notlt = '''return nsimd_notl_{simd_ext}_{typ}(
                        nsimd_lt_{simd_ext}_{typ}({in0}, {in1}));'''. \
            format(**fmtspec)
    if simd_ext in sse:
        if typ in ['f32', 'f64']:
            return how_it_should_be_op2('cmpge', simd_ext, typ)
    if simd_ext in avx:
        if typ in ['f32', 'f64']:
            return 'return _mm256_cmp{suf}({in0}, {in1}, _CMP_GE_OQ);'. \
                   format(**fmtspec)
    if simd_ext in avx512:
        if typ in ['i32', 'i64', 'u32', 'u64']:
            return \
              'return _mm512_cmp_ep{typ}_mask({in0}, {in1}, _MM_CMPINT_NLT);'. \
              format(**fmtspec)
        if typ in ['f32', 'f64']:
            return 'return _mm512_cmp{suf}_mask({in0}, {in1}, _CMP_GE_OQ);'. \
                   format(**fmtspec)
        if simd_ext == 'avx512_skylake':
            return \
            'return _mm512_cmp_ep{typ}_mask({in0}, {in1}, _MM_CMPINT_NLT);'. \
            format(**fmtspec)
        else:
            return notlt
    return notlt

# -----------------------------------------------------------------------------
## lesser or equal

def leq2(simd_ext, typ):
    if typ == 'f16':
        return f16_cmp2('le', simd_ext)
    notgt = '''return nsimd_notl_{simd_ext}_{typ}(
                        nsimd_gt_{simd_ext}_{typ}({in0}, {in1}));'''. \
                        format(**fmtspec)
    if simd_ext in sse and typ in ['f32', 'f64']:
        return 'return _mm_cmpngt{suf}({in0}, {in1});'.format(**fmtspec)
    if simd_ext in avx and typ in ['f32', 'f64']:
            return 'return _mm256_cmp{suf}({in0}, {in1}, _CMP_LE_OQ);'. \
                   format(**fmtspec)
    if simd_ext in avx512:
        if typ in ['i32', 'i64', 'u32', 'u64']:
            return \
              'return _mm512_cmp_ep{typ}_mask({in0}, {in1}, _MM_CMPINT_LE);'. \
              format(**fmtspec)
        if typ in ['f32', 'f64']:
            return 'return _mm512_cmp{suf}_mask({in0}, {in1}, _CMP_LE_OQ);'. \
                   format(**fmtspec)
        if simd_ext == 'avx512_skylake':
            return \
            'return _mm512_cmp_ep{typ}_mask({in0}, {in1}, _MM_CMPINT_LE);'. \
            format(**fmtspec)
        else:
            return notgt
    return notgt

# -----------------------------------------------------------------------------
## if_else1 function

def if_else1(simd_ext, typ):
    if typ == 'f16':
        return '''nsimd_{simd_ext}_vf16 ret;
                  ret.v0 = nsimd_if_else1_{simd_ext}_f32(
                             {in0}.v0, {in1}.v0, {in2}.v0);
                  ret.v1 = nsimd_if_else1_{simd_ext}_f32(
                             {in0}.v1, {in1}.v1, {in2}.v1);
                  return ret;'''.format(**fmtspec)
    manual = '''return nsimd_orb_{simd_ext}_{typ}(
                         nsimd_andb_{simd_ext}_{typ}({in1}, {in0}),
                         nsimd_andnotb_{simd_ext}_{typ}({in2}, {in0}));'''. \
                         format(**fmtspec)
    if simd_ext in sse:
        if simd_ext == 'sse42':
            return 'return _mm_blendv{fsuf}({in2}, {in1}, {in0});'. \
                   format(fsuf=suf_ep(typ) if typ in ['f32', 'f64']
                          else '_epi8', **fmtspec)
        else:
            return manual
    if simd_ext in avx:
        if typ in ['f32', 'f64']:
            return 'return _mm256_blendv{suf}({in2}, {in1}, {in0});'. \
                   format(**fmtspec)
        else:
            if simd_ext == 'avx2':
                return 'return _mm256_blendv_epi8({in2}, {in1}, {in0});'. \
                       format(**fmtspec)
            else:
                return manual
    if simd_ext in avx512:
        if typ in ['f32', 'f64', 'i32', 'u32', 'i64', 'u64']:
            return 'return _mm512_mask_blend{suf}({in0}, {in2}, {in1});'. \
                   format(**fmtspec)
        else:
            if simd_ext == 'avx512_skylake':
                return 'return _mm512_mask_blend{suf}({in0}, {in2}, {in1});'. \
                       format(**fmtspec)
            else:
                return '''int i;
                          {typ} buf0[{le}], buf1[{le}];
                          _mm512_storeu_si512(buf0, {in1});
                          _mm512_storeu_si512(buf1, {in2});
                          for (i = 0; i < {le}; i++) {{
                            if ((({in0} >> i) & 1) == 0) {{
                              buf0[i] = buf1[i];
                            }}
                          }}
                          return _mm512_loadu_si512(buf0);'''.format(**fmtspec)

# -----------------------------------------------------------------------------
## min and max functions

def minmax(func, simd_ext, typ):
    if typ in ['f16', 'f32', 'f64']:
        return how_it_should_be_op2(func, simd_ext, typ)
    with_if_else = '''return nsimd_if_else1_{simd_ext}_{typ}(
                               nsimd_gt_{simd_ext}_{typ}(
                                 {args}), {in0}, {in1});'''. \
                   format(args = '{in0}, {in1}'.format(**fmtspec)
                            if func == 'max'
                            else '{in1}, {in0}'.format(**fmtspec), **fmtspec)
    if simd_ext in sse:
        if typ in ['u8', 'i16']:
            return 'return _mm_{func}_ep{typ}({in0}, {in1});'. \
                   format(func=func, **fmtspec)
        if typ in ['i8', 'u16', 'i32', 'u32']:
            if simd_ext == 'sse42':
                return 'return _mm_{func}_ep{typ}({in0}, {in1});'. \
                       format(func=func, **fmtspec)
            else:
                return with_if_else
    if simd_ext in avx and typ in ['i8', 'u8', 'i16', 'u16', 'i32', 'u32']:
        if simd_ext == 'avx2':
            return 'return _mm256_{func}_ep{typ}({in0}, {in1});'. \
                   format(func=func, **fmtspec)
        else:
            return split_op2(func, simd_ext, typ)
    if simd_ext in avx512:
        if typ in ['i32', 'u32', 'i64', 'u64']:
            return 'return _mm512_{func}_ep{typ}({in0}, {in1});'. \
                   format(func=func, **fmtspec)
        else:
            if simd_ext == 'avx512_skylake':
                return 'return _mm512_{func}_ep{typ}({in0}, {in1});'. \
                       format(func=func, **fmtspec)
            else:
                return split_op2(func, simd_ext, typ)
    return with_if_else

# -----------------------------------------------------------------------------
## sqrt

def sqrt1(simd_ext, typ):
    if typ == 'f16':
        return '''nsimd_{simd_ext}_vf16 ret;
                  ret.v0 = {pre}sqrt_ps({in0}.v0);
                  ret.v1 = {pre}sqrt_ps({in0}.v1);
                  return ret;'''.format(**fmtspec)
    return 'return {pre}sqrt{suf}({in0});'.format(**fmtspec)

# -----------------------------------------------------------------------------
## Load logical

def loadl(simd_ext, typ, aligned):
    if simd_ext in avx512:
        if typ == 'f16':
            return '''/* This can surely be improved but it is not our
                         priority. Note that we take advantage of the fact that
                         floating zero is represented as integer zero to
                         simplify code. */
                      nsimd_{simd_ext}_vlf16 ret;
                      __mmask32 tmp = nsimd_loadlu_{simd_ext}_u16((u16*){in0});
                      ret.v0 = (__mmask16)(tmp & 0xFFFF);
                      ret.v1 = (__mmask16)((tmp >> 16) & 0xFFFF);
                      return ret;'''.format(**fmtspec)
        return '''/* This can surely be improved but it is not our priority. */
                  int i;
                  __mmask{le} ret = 0;
                  for (i = 0; i < {le}; i++) {{
                    if ({in0}[i] != ({typ})0) {{
                      ret |= (__mmask{le})((__mmask{le})1 << i);
                    }}
                  }}
                  return ret;'''.format(**fmtspec)
    return \
    '''/* This can surely be improved but it is not our priority. */
       return nsimd_notl_{simd_ext}_{typ}(nsimd_eq_{simd_ext}_{typ}(
                nsimd_load{align}_{simd_ext}_{typ}(
                  {in0}), nsimd_set1_{simd_ext}_{typ}({zero})));'''. \
       format(align='a' if aligned else 'u',
              zero = 'nsimd_f32_to_f16(0.0f)' if typ == 'f16'
              else '({})0'.format(typ), **fmtspec)

# -----------------------------------------------------------------------------
## Store logical

def storel(simd_ext, typ, aligned):
    if simd_ext in avx512:
        if typ == 'f16':
            return '''/* This can surely be improved but it is not our
                         priority. Note that we take advantage of the fact that
                         floating zero is represented as integer zero to
                         simplify code. */
                      int i;
                      u16 one = 0x3C00; /* FP16 IEEE754 representation of 1 */
                      for (i = 0; i < 16; i++) {{
                        ((u16*){in0})[i] = (u16)((({in1}.v0 >> i) & 1) ? one
                                                                       : 0);
                      }}
                      for (i = 0; i < 16; i++) {{
                        ((u16*){in0})[i + 16] = (u16)((({in1}.v1 >> i) & 1)
                                                      ? one : 0);
                      }}'''.format(**fmtspec)
        return '''/* This can surely be improved but it is not our priority. */
                  int i;
                  for (i = 0; i < {le}; i++) {{
                    {in0}[i] = ({typ})((({in1} >> i) & 1) ? 1 : 0);
                  }}'''.format(**fmtspec)
    return \
    '''/* This can surely be improved but it is not our priority. */
       nsimd_store{align}_{simd_ext}_{typ}({in0},
         nsimd_if_else1_{simd_ext}_{typ}({in1},
           nsimd_set1_{simd_ext}_{typ}({one}),
           nsimd_set1_{simd_ext}_{typ}({zero})));'''. \
       format(align = 'a' if aligned else 'u',
              one = 'nsimd_f32_to_f16(1.0f)' if typ == 'f16'
              else '({})1'.format(typ),
              zero = 'nsimd_f32_to_f16(0.0f)' if typ == 'f16'
              else '({})0'.format(typ), **fmtspec)

# -----------------------------------------------------------------------------
## Absolute value

def abs1(simd_ext, typ):
    def mask(typ):
        return '0x7F' + ('F' * int(((int(typ[1:]) - 8) // 4)))
    if typ == 'f16':
        return \
        '''nsimd_{simd_ext}_vf16 ret;
           nsimd_{simd_ext}_vf32 mask = {pre}castsi{nbits}_ps(
                                          nsimd_set1_{simd_ext}_u32({mask}));
           ret.v0 = nsimd_andb_{simd_ext}_f32({in0}.v0, mask);
           ret.v1 = nsimd_andb_{simd_ext}_f32({in0}.v1, mask);
           return ret;'''.format(mask=mask('f32'), **fmtspec)
    if typ in ['u8', 'u16', 'u32', 'u64']:
        return 'return {in0};'.format(**fmtspec)
    if typ in ['f32', 'f64']:
        return \
        '''nsimd_{simd_ext}_v{typ} mask = {pre}castsi{nbits}{suf}(
               nsimd_set1_{simd_ext}_u{typnbits}({mask}));
           return nsimd_andb_{simd_ext}_{typ}({in0}, mask);'''. \
           format(mask=mask(typ), **fmtspec)
    bit_twiddling_arith_shift = \
    '''nsimd_{simd_ext}_v{typ} mask = {pre}srai{suf}({in0}, {typnbitsm1});
       return {pre}xor{sufsi}({pre}add{suf}({in0}, mask), mask);'''. \
       format(typnbitsm1=int(typ[1:]) - 1, **fmtspec)
    bit_twiddling_no_arith_shift = \
    '''nsimd_{simd_ext}_v{typ} mask = {pre}sub{suf}({pre}setzero{sufsi}(),
                                        nsimd_shr_{simd_ext}_{typ}(
                                          {in0}, {typnbitsm1}));
       return {pre}xor{sufsi}({pre}add{suf}({in0}, mask), mask);'''. \
       format(typnbitsm1=int(typ[1:]) - 1, **fmtspec)
    with_blendv = \
    '''return nsimd_if_else1_{simd_ext}_{typ}({in0}, {pre}sub{suf}(
                {pre}setzero{sufsi}(), {in0}), {in0});'''.format(**fmtspec)
    if simd_ext in sse:
        if typ in ['i16', 'i32']:
            if simd_ext == 'sse42':
                return 'return _mm_abs{suf}({in0});'.format(**fmtspec)
            else:
                return bit_twiddling_arith_shift
        if typ == 'i8':
            if simd_ext == 'sse42':
                return 'return _mm_abs{suf}({in0});'.format(**fmtspec)
            else:
                return bit_twiddling_no_arith_shift
        if typ == 'i64':
            return bit_twiddling_no_arith_shift
    if simd_ext in avx:
        if typ in ['i8', 'i16', 'i32']:
            if simd_ext == 'avx2':
                return 'return _mm256_abs{suf}({in0});'.format(**fmtspec)
            else:
                return split_opn('abs', simd_ext, typ, 1)
        else:
            if simd_ext == 'avx2':
                return with_blendv
            else:
                return split_opn('abs', simd_ext, typ, 1)
    if simd_ext in avx512:
        if typ in ['i32', 'i64']:
            return 'return _mm512_abs{suf}({in0});'.format(**fmtspec)
        else:
            if simd_ext == 'avx512_skylake':
                return 'return _mm512_abs{suf}({in0});'.format(**fmtspec)
            else:
                return split_opn('abs', simd_ext, typ, 1)

# -----------------------------------------------------------------------------
## FMA and FMS

def fma_fms(func, simd_ext, typ):
    op = 'add' if func in ['fma', 'fnma'] else 'sub'
    neg = 'n' if func in ['fnma', 'fnms'] else ''
    if typ == 'f16':
        return \
        '''nsimd_{simd_ext}_vf16 ret;
           ret.v0 = nsimd_{func}_{simd_ext}_f32({in0}.v0, {in1}.v0, {in2}.v0);
           ret.v1 = nsimd_{func}_{simd_ext}_f32({in0}.v1, {in1}.v1, {in2}.v1);
           return ret;'''.format(neg=neg, func=func, **fmtspec)
    if neg == '':
        emulate = '''return nsimd_{op}_{simd_ext}_{typ}(
                              nsimd_mul_{simd_ext}_{typ}({in0}, {in1}),
                                {in2});'''.format(op=op, **fmtspec)
    else:
        emulate = '''return nsimd_{op}_{simd_ext}_{typ}(
                              nsimd_sub_{simd_ext}_{typ}(
                                {pre}setzero{sufsi}(),
                                  nsimd_mul_{simd_ext}_{typ}({in0}, {in1})),
                                    {in2});'''.format(op=op, **fmtspec)
    # One could use only emulate and no split. But to avoid splitting and
    # merging SIMD register for each operation: sub, mul and add, we use
    # emulation only for SIMD extensions that have natively add, sub and mul
    # intrinsics.
    split = split_opn(func, simd_ext, typ, 3)
    if typ in ['f32', 'f64']:
        if simd_ext in sse + avx:
            return '''#ifdef NSIMD_FMA
                        return {pre}f{neg}m{op}{suf}({in0}, {in1}, {in2});
                      #else
                        {emulate}
                      #endif'''.format(op=op, neg=neg, emulate=emulate,
                                       **fmtspec)
        else:
            return 'return {pre}f{neg}m{op}{suf}({in0}, {in1}, {in2});'. \
                   format(op=op, neg=neg, **fmtspec)
    if simd_ext in avx:
        return emulate if simd_ext == 'avx2' else split
    if simd_ext in avx512:
        return emulate if simd_ext == 'avx512_skylake' else split
    return emulate

# -----------------------------------------------------------------------------
## Ceil and floor

def round1(func, simd_ext, typ):
    if typ == 'f16':
        return '''nsimd_{simd_ext}_vf16 ret;
                  ret.v0 = nsimd_{func}_{simd_ext}_f32({in0}.v0);
                  ret.v1 = nsimd_{func}_{simd_ext}_f32({in0}.v1);
                  return ret;'''.format(func=func, **fmtspec)
    if typ in ['f32', 'f64']:
        normal = 'return {pre}{func}{suf}({in0});'.format(func=func, **fmtspec)
        if simd_ext not in sse:
            return normal
        if simd_ext == 'sse42':
            return normal
        else:
            return emulate_op1(func, simd_ext, typ)
    return 'return {in0};'.format(**fmtspec)

# -----------------------------------------------------------------------------
# Trunc

def trunc1(simd_ext, typ):
    if typ == 'f16':
        return '''nsimd_{simd_ext}_vf16 ret;
                  ret.v0 = nsimd_trunc_{simd_ext}_f32({in0}.v0);
                  ret.v1 = nsimd_trunc_{simd_ext}_f32({in0}.v1);
                  return ret;'''.format(**fmtspec)
    if typ in ['f32', 'f64']:
        normal = '''return {pre}round{suf}({in0}, _MM_FROUND_TO_ZERO |
                               _MM_FROUND_NO_EXC);'''.format(**fmtspec)
        if simd_ext == 'sse2':
            return emulate_op1('trunc', simd_ext, typ)
        if simd_ext == 'sse42':
            return normal
        if simd_ext in avx:
            return normal
        if simd_ext in avx512:
            return \
            '''__mmask{le} cond = nsimd_gt_{simd_ext}_{typ}(
                                    {in0}, _mm512_setzero{sufsi}());
               return nsimd_if_else1_{simd_ext}_{typ}(cond,
                        nsimd_floor_{simd_ext}_{typ}({in0}),
                          nsimd_ceil_{simd_ext}_{typ}({in0}));'''. \
                          format(**fmtspec)
    return 'return {in0};'.format(**fmtspec)

# -----------------------------------------------------------------------------
# Round to even

def round_to_even1(simd_ext, typ):
    if typ == 'f16':
        return '''nsimd_{simd_ext}_vf16 ret;
                  ret.v0 = nsimd_round_to_even_{simd_ext}_f32({in0}.v0);
                  ret.v1 = nsimd_round_to_even_{simd_ext}_f32({in0}.v1);
                  return ret;'''.format(**fmtspec)
    if typ in ['f32', 'f64']:
        normal = '''return {pre}round{suf}({in0}, _MM_FROUND_TO_NEAREST_INT |
                               _MM_FROUND_NO_EXC);'''.format(**fmtspec)
        if simd_ext == 'sse2':
            return emulate_op1('round_to_even', simd_ext, typ)
        if simd_ext == 'sse42':
            return normal
        if simd_ext in avx:
            return normal
        if simd_ext in avx512:
            return 'return _mm512_roundscale{suf}({in0}, 0);'.format(**fmtspec)
    return 'return {in0};'.format(**fmtspec)

# -----------------------------------------------------------------------------
## All and any functions

def all_any(func, simd_ext, typ):
    if typ == 'f16':
        return \
        '''return nsimd_{func}_{simd_ext}_f32({in0}.v0) {and_or}
                  nsimd_{func}_{simd_ext}_f32({in0}.v1);'''. \
                  format(func=func, and_or='&&' if func == 'all' else '||',
                         **fmtspec)
    if simd_ext in sse:
        if typ in common.iutypes:
            return 'return (u32)_mm_movemask_epi8({in0}) {test};'. \
                   format(test='== 0xFFFF' if func == 'all' else '!= 0u',
                          **fmtspec)
        else:
            mask = '0xF' if typ == 'f32' else '0x3'
            return 'return (u32)_mm_movemask{suf}({in0}) {test};'. \
                   format(test='== ' + mask if func == 'all' else '!= 0u',
                          **fmtspec)
    if simd_ext in avx:
        if typ in common.iutypes:
            if simd_ext == 'sse42':
                return 'return _mm256_movemask_epi8({in0}) {test};'. \
                       format(test='== -1' if func == 'all' else '!= 0',
                              **fmtspec)
            else:
                return \
                '''nsimd_sse42_v{typ} lo = {extract_lo};
                   nsimd_sse42_v{typ} hi = {extract_hi};
                   return nsimd_{func}_sse42_{typ}(lo) {and_or}
                          nsimd_{func}_sse42_{typ}(hi);'''. \
                   format(extract_lo=extract(simd_ext, typ, LO, common.in0),
                          extract_hi=extract(simd_ext, typ, HI, common.in0),
                          func=func, and_or='&&' if func == 'all' else '||',
                          **fmtspec)
        else:
            mask = '0xFF' if typ == 'f32' else '0xF'
            return 'return _mm256_movemask{suf}({in0}) {test};'. \
                   format(test='== ' + mask if func == 'all' else '!= 0',
                          **fmtspec)
    if simd_ext in avx512:
        all_test = '== 0x' + ('F' * int((512 // int(typ[1:]) // 4)))
        return 'return {in0} {test};'. \
               format(test=all_test if func == 'all' else '!= 0', **fmtspec)

# -----------------------------------------------------------------------------
# Reinterpret (bitwise_cast)

def reinterpret1(simd_ext, from_typ, to_typ):
    if from_typ == to_typ:
        return 'return {in0};'.format(**fmtspec)
    if to_typ == 'f16':
        emulate = '''{from_typ} buf[{le}];
                     nsimd_storeu_{simd_ext}_{from_typ}(buf, {in0});
                     return nsimd_loadu_{simd_ext}_f16((f16*)buf);'''. \
                     format(**fmtspec)
        native = '''nsimd_{simd_ext}_vf16 ret;
                    ret.v0 = {pre}cvtph_ps({extract_lo});
                    ret.v1 = {pre}cvtph_ps({extract_hi});
                    return ret;'''.format(
                    extract_lo=extract(simd_ext, 'u16', LO, common.in0),
                    extract_hi=extract(simd_ext, 'u16', HI, common.in0),
                    **fmtspec)
        if simd_ext in sse:
            return \
            '''#ifdef NSIMD_FP16
                 nsimd_{simd_ext}_vf16 ret;
                 ret.v0 = _mm_cvtph_ps({in0});
                 {in0} = _mm_shuffle_epi32({in0}, 14); /* = (3 << 2) | (2 << 0) */
                 ret.v1 = _mm_cvtph_ps({in0});
                 return ret;
               #else
                 {emulate}
               #endif'''.format(emulate=emulate, **fmtspec)
        if simd_ext in avx:
            return \
            '''#ifdef NSIMD_FP16
                 {}
               #else
                 {}
               #endif'''.format(native, emulate)
        if simd_ext in avx512:
            return native
    if from_typ == 'f16':
        emulate = \
        '''u16 buf[{le}];
           nsimd_storeu_{simd_ext}_f16((f16*)buf, {in0});
           return nsimd_loadu_{simd_ext}_{to_typ}(({to_typ}*)buf);'''. \
           format(**fmtspec)
        native = 'return {};'.format(setr(simd_ext, 'u16',
                 '''{pre}cvtps_ph({in0}.v0, _MM_FROUND_TO_NEAREST_INT |
                                            _MM_FROUND_NO_EXC)'''. \
                                            format(**fmtspec),
                 '''{pre}cvtps_ph({in0}.v1, _MM_FROUND_TO_NEAREST_INT |
                                            _MM_FROUND_NO_EXC)'''. \
                                            format(**fmtspec)))
        if simd_ext in sse:
            return \
            '''#ifdef NSIMD_FP16
                 __m128i lo = _mm_cvtps_ph({in0}.v0,
                                _MM_FROUND_TO_NEAREST_INT | _MM_FROUND_NO_EXC);
                 __m128i hi = _mm_cvtps_ph({in0}.v1,
                                _MM_FROUND_TO_NEAREST_INT | _MM_FROUND_NO_EXC);
                 return _mm_castpd_si128(_mm_shuffle_pd(
                          _mm_castsi128_pd(lo), _mm_castsi128_pd(hi), 0));
               #else
                 {emulate}
               #endif'''.format(emulate=emulate, **fmtspec)
        if simd_ext in avx:
            return \
            '''#ifdef NSIMD_FP16
                 {}
               #else
                 {}
               #endif'''.format(native, emulate)
        if simd_ext in avx512:
            return native
    if from_typ in common.iutypes and to_typ in common.iutypes:
        return 'return {in0};'.format(**fmtspec)
    if to_typ in ['f32', 'f64']:
        return 'return {pre}castsi{nbits}{to_suf}({in0});'. \
               format(to_suf=suf_ep(to_typ), **fmtspec)
    if from_typ in ['f32', 'f64']:
        return 'return {pre}cast{from_suf}_si{nbits}({in0});'. \
               format(from_suf=suf_ep(from_typ)[1:], **fmtspec)

# -----------------------------------------------------------------------------
# Reinterpretl, i.e. reinterpret on logicals

def reinterpretl1(simd_ext, from_typ, to_typ):
    if from_typ == to_typ:
        return 'return {in0};'.format(**fmtspec)
    if to_typ == 'f16':
        if simd_ext in sse:
            return \
            '''nsimd_{simd_ext}_vlf16 ret;
               ret.v0 = _mm_castsi128_ps(_mm_unpacklo_epi16({in0}, {in0}));
               ret.v1 = _mm_castsi128_ps(_mm_unpackhi_epi16({in0}, {in0}));
               return ret;'''.format(**fmtspec)
        if simd_ext == 'avx':
            return \
            '''nsimd_{simd_ext}_vlf16 ret;
               nsimd_sse42_vlf16 tmp1 =
                   nsimd_reinterpretl_sse42_f16_{from_typ}(
                     _mm256_castsi256_si128({in0}));
               nsimd_sse42_vlf16 tmp2 =
                   nsimd_reinterpretl_sse42_f16_{from_typ}(
                      _mm256_extractf128_si256({in0}, 1));
               ret.v0 = {setr_tmp1};
               ret.v1 = {setr_tmp2};
               return ret;'''. \
               format(setr_tmp1=setr('avx', 'f32', 'tmp1.v0', 'tmp1.v1'),
                      setr_tmp2=setr('avx', 'f32', 'tmp2.v0', 'tmp2.v1'),
                      **fmtspec)
        if simd_ext == 'avx2':
            return \
            '''nsimd_{simd_ext}_vlf16 ret;
               ret.v0 = _mm256_castsi256_ps(_mm256_cvtepi16_epi32(
                          _mm256_castsi256_si128({in0})));
               ret.v1 = _mm256_castsi256_ps(_mm256_cvtepi16_epi32(
                          _mm256_extractf128_si256({in0}, 1)));
               return ret;'''.format(**fmtspec)
        if simd_ext in avx512:
            return '''nsimd_{simd_ext}_vlf16 ret;
                      ret.v0 = (__mmask16)({in0} & 0xFFFF);
                      ret.v1 = (__mmask16)(({in0} >> 16) & 0xFFFF);
                      return ret;'''.format(**fmtspec)
    if from_typ == 'f16':
        if simd_ext in sse + avx:
            return '''f32 in[{le}];
                      {to_typ} out[{le}];
                      int i;
                      nsimd_storeu_{simd_ext}_f32(in, {in0}.v0);
                      nsimd_storeu_{simd_ext}_f32(in + {leo2}, {in0}.v1);
                      for (i = 0; i < {le}; i++) {{
                        out[i] = ({to_typ})(in[i] != 0.0f ? -1 : 0);
                      }}
                      return nsimd_loadu_{simd_ext}_{to_typ}(out);'''. \
                      format(leo2=int(fmtspec['le']) // 2, **fmtspec)
        if simd_ext in avx512:
            return \
            'return (__mmask32){in0}.v0 | ((__mmask32){in0}.v1 << 16);'. \
            format(**fmtspec)
    if simd_ext in sse + avx:
        return reinterpret1(simd_ext, from_typ, to_typ)
    else:
        return 'return {in0};'.format(**fmtspec)

# -----------------------------------------------------------------------------
# Convert

def convert1(simd_ext, from_typ, to_typ):
    if to_typ == from_typ or \
       to_typ in common.iutypes and from_typ in common.iutypes:
        return 'return {in0};'.format(**fmtspec)
    if to_typ == 'f16':
        if simd_ext in sse:
            getlo = '{in0}'.format(**fmtspec)
            gethi = '_mm_unpackhi_epi64({in0}, {in0})'.format(**fmtspec)
        if simd_ext in avx:
            getlo = '_mm256_castsi256_si128({in0})'.format(**fmtspec)
            gethi = '_mm256_extractf128_si256({in0}, 1)'.format(**fmtspec)
        if simd_ext in avx512:
            getlo = '_mm512_castsi512_si256({in0})'.format(**fmtspec)
            gethi = '_mm512_extracti64x4_epi64({in0}, 1)'.format(**fmtspec)
        through_epi32 = \
        '''nsimd_{simd_ext}_v{to_typ} ret;
           ret.v0 = {pre}cvtepi32_ps({pre}cvtep{from_typ}_epi32({getlo}));
           ret.v1 = {pre}cvtepi32_ps({pre}cvtep{from_typ}_epi32({gethi}));
           return ret;'''.format(getlo=getlo, gethi=gethi, **fmtspec)
        emulate = '''{from_typ} in[{le}];
                     f32 out[{leo2}];
                     nsimd_{simd_ext}_vf16 ret;
                     int i;
                     nsimd_storeu_{simd_ext}_{from_typ}(in, {in0});
                     for (i = 0; i < {leo2}; i++) {{
                       out[i] = (f32)in[i];
                     }}
                     ret.v0 = nsimd_loadu_{simd_ext}_f32(out);
                     for (i = 0; i < {leo2}; i++) {{
                       out[i] = (f32)in[i + {leo2}];
                     }}
                     ret.v1 = nsimd_loadu_{simd_ext}_f32(out);
                     return ret;'''.format(leo2=int(fmtspec['le']) // 2,
                                           **fmtspec)
        if simd_ext in ['sse42', 'avx2']:
            return through_epi32
        if simd_ext in ['sse2', 'avx']:
            return emulate
        if simd_ext in avx512:
            return through_epi32
    if from_typ == 'f16':
        return '''f32 in[{leo2}];
                  {to_typ} out[{le}];
                  int i;
                  nsimd_storeu_{simd_ext}_f32(in, {in0}.v0);
                  for (i = 0; i < {leo2}; i++) {{
                    out[i] = ({to_typ})in[i];
                  }}
                  nsimd_storeu_{simd_ext}_f32(in, {in0}.v1);
                  for (i = 0; i < {leo2}; i++) {{
                    out[i + {leo2}] = ({to_typ})in[i];
                  }}
                  return nsimd_loadu_{simd_ext}_{to_typ}(out);'''. \
                  format(leo2=int(fmtspec['le']) // 2, **fmtspec)
    emulate = '''{from_typ} in[{le}];
                 {to_typ} out[{le}];
                 int i;
                 nsimd_storeu_{simd_ext}_{from_typ}(in, {in0});
                 for (i = 0; i < {le}; i++) {{
                   out[i] = ({to_typ})in[i];
                 }}
                 return nsimd_loadu_{simd_ext}_{to_typ}(out);'''. \
                 format(**fmtspec)
    if to_typ == 'f64' or from_typ == 'f64':
        if simd_ext == 'avx512_skylake':
            return 'return _mm512_cvt{from_suf}{to_suf}({in0});'. \
                   format(from_suf=suf_ep(from_typ)[1:], to_suf=suf_ep(to_typ),
                          **fmtspec)
        else:
            return emulate
    if to_typ == 'f32' and from_typ == 'i32':
        return 'return {pre}cvtepi32_ps({in0});'.format(**fmtspec)
    if to_typ == 'f32' and from_typ == 'u32':
        if simd_ext in sse + avx:
            return emulate
        if simd_ext in avx512:
            return 'return _mm512_cvtepu32_ps({in0});'.format(**fmtspec)
    if to_typ == 'i32' and from_typ == 'f32':
        return 'return {pre}cvtps_epi32({in0});'.format(**fmtspec)
    if to_typ == 'u32' and from_typ == 'f32':
        if simd_ext in sse + avx:
            return emulate
        if simd_ext in avx512:
            return 'return _mm512_cvtps_epu32({in0});'.format(**fmtspec)

# -----------------------------------------------------------------------------
## Reciprocal (at least 11 bits of precision)

def rec11_rsqrt11(func, simd_ext, typ):
    if typ == 'f16':
        return '''nsimd_{simd_ext}_vf16 ret;
                  ret.v0 = nsimd_{func}11_{simd_ext}_f32({in0}.v0);
                  ret.v1 = nsimd_{func}11_{simd_ext}_f32({in0}.v1);
                  return ret;'''. \
                  format(func='rec' if func == 'rcp' else 'rsqrt', **fmtspec)
    if typ == 'f32':
        if simd_ext in sse + avx:
            return 'return {pre}{func}_ps({in0});'.format(func=func, **fmtspec)
        if simd_ext in avx512:
            return 'return _mm512_{func}14_ps({in0});'. \
                   format(func=func, **fmtspec)
    if typ == 'f64':
        if simd_ext in sse + avx:
            return \
            'return {pre}cvtps_pd(_mm_{func}_ps({pre}cvtpd_ps({in0})));'. \
            format(func=func, **fmtspec)
        if simd_ext in avx512:
            return 'return _mm512_{func}14_pd({in0});'. \
                   format(func=func, **fmtspec)

# -----------------------------------------------------------------------------
## Reciprocal (IEEE)

def rec1(simd_ext, typ):
    one = '{pre}set1_ps(1.0f)'.format(**fmtspec) if typ in ['f16', 'f32'] \
          else '{pre}set1_pd(1.0)'.format(**fmtspec)
    if typ == 'f16':
        return '''nsimd_{simd_ext}_vf16 ret;
                  nsimd_{simd_ext}_vf32 one = {one};
                  ret.v0 = {pre}div_ps(one, {in0}.v0);
                  ret.v1 = {pre}div_ps(one, {in0}.v1);
                  return ret;'''.format(one=one, **fmtspec)
    return 'return {pre}div{suf}({one}, {in0});'.format(one=one, **fmtspec)

# -----------------------------------------------------------------------------
## Negative

def neg1(simd_ext, typ):
    cte = '0x80000000' if typ in ['f16', 'f32'] else '0x8000000000000000'
    fsuf = '_ps' if typ in ['f16', 'f32'] else '_pd'
    utyp = 'u32' if typ in ['f16', 'f32'] else 'u64'
    vmask = '{pre}castsi{nbits}{fsuf}(nsimd_set1_{simd_ext}_{utyp}({cte}))'. \
            format(cte=cte, utyp=utyp, fsuf=fsuf, **fmtspec)
    if typ == 'f16':
        return '''nsimd_{simd_ext}_vf16 ret;
                  nsimd_{simd_ext}_vf32 mask = {vmask};
                  ret.v0 = nsimd_xorb_{simd_ext}_f32(mask, {in0}.v0);
                  ret.v1 = nsimd_xorb_{simd_ext}_f32(mask, {in0}.v1);
                  return ret;'''.format(vmask=vmask, **fmtspec)
    if typ in ['f32', 'f64']:
        return 'return nsimd_xorb_{simd_ext}_{typ}({vmask}, {in0});'. \
               format(vmask=vmask, **fmtspec)
    return '''return nsimd_sub_{simd_ext}_{typ}(
                  {pre}setzero_si{nbits}(), {in0});'''. \
              format(**fmtspec)

# -----------------------------------------------------------------------------
## nbtrue

def nbtrue1(simd_ext, typ):
    if typ == 'f16':
        return '''return nsimd_nbtrue_{simd_ext}_f32({in0}.v0) +
                         nsimd_nbtrue_{simd_ext}_f32({in0}.v1);'''. \
                         format(**fmtspec)
    if typ in ['i8', 'u8']:
        code = 'return nsimd_popcnt32_((u32){pre}movemask_epi8({in0}));'. \
               format(**fmtspec)
    elif typ in ['i16', 'u16']:
        code = 'return nsimd_popcnt32_((u32){pre}movemask_epi8({in0})) >> 1;'. \
               format(**fmtspec)
    elif typ in ['i32', 'u32', 'i64', 'u64']:
        code = '''return nsimd_popcnt32_((u32){pre}movemask{fsuf}(
                      {pre}castsi{nbits}{fsuf}({in0})));'''. \
                      format(fsuf='_ps' if typ in ['i32', 'u32'] else '_pd',
                             **fmtspec)
    else:
        code = 'return nsimd_popcnt32_((u32){pre}movemask{suf}({in0}));'. \
               format(**fmtspec)
    if simd_ext in sse:
        return code
    if simd_ext in avx:
        if typ in ['i32', 'u32', 'i64', 'u64', 'f32', 'f64']:
            return code
        else:
            if simd_ext == 'avx2':
                return code
            else:
                return \
                '''return nsimd_nbtrue_sse42_{typ}(
                            _mm256_castsi256_si128({in0})) +
                              nsimd_nbtrue_sse42_{typ}(
                                _mm256_extractf128_si256({in0}, 1));'''. \
                                format(**fmtspec)
    if simd_ext in avx512:
        return 'return nsimd_popcnt64_((u64){in0});'.format(**fmtspec)

# -----------------------------------------------------------------------------
## reverse

def reverse1(simd_ext, typ):
    ## 8-bit int
    if typ in ['i8', 'u8']:
        if simd_ext == 'sse2':
            return '''{in0} = _mm_shufflehi_epi16({in0}, _MM_SHUFFLE(0,1,2,3));
                      {in0} = _mm_shufflelo_epi16({in0}, _MM_SHUFFLE(0,1,2,3));
                      {in0} = _mm_castpd_si128(_mm_shuffle_pd(
                                _mm_castsi128_pd({in0}), _mm_castsi128_pd(
                                  {in0}), 1));
                      nsimd_{simd_ext}_v{typ} r0 = _mm_srli_epi16({in0}, 8);
                      nsimd_{simd_ext}_v{typ} r1 = _mm_slli_epi16({in0}, 8);
                      return _mm_or_si128(r0, r1);'''.format(**fmtspec)
        elif simd_ext == 'sse42':
            return '''nsimd_{simd_ext}_v{typ} mask = _mm_set_epi8(
                        0, 1, 2, 3, 4, 5, 6, 7, 8, 9, 10, 11, 12, 13, 14, 15);
                      return _mm_shuffle_epi8({in0}, mask);'''. \
                      format(**fmtspec)
        elif simd_ext == 'avx':
            return \
            '''nsimd_sse42_v{typ} r0 = _mm_shuffle_epi8(
                 _mm256_extractf128_si256({in0}, 0), _mm_set_epi8(
                   0, 1, 2, 3, 4, 5, 6, 7, 8, 9, 10, 11, 12, 13, 14, 15));
               nsimd_sse42_v{typ} r1 = _mm_shuffle_epi8(
                 _mm256_extractf128_si256({in0}, 1), _mm_set_epi8(
                   0,  1, 2, 3, 4, 5, 6, 7, 8, 9, 10, 11, 12, 13, 14, 15));
               {in0} = _mm256_insertf128_si256({in0}, r0, 1);
               return _mm256_insertf128_si256({in0}, r1, 0);'''. \
               format(**fmtspec)
        elif simd_ext == 'avx2':
             return \
             '''{in0} = _mm256_shuffle_epi8({in0}, _mm256_set_epi8(
                   0,  1,  2,  3,  4,  5,  6,  7,
                   8,  9, 10, 11, 12, 13, 14, 15,
                  16, 17, 18, 19, 20, 21, 22, 23,
                  24, 25, 26, 27, 28, 29, 30, 31));
                return _mm256_permute2x128_si256({in0}, {in0}, 1);'''. \
                format(**fmtspec)
        ## AVX-512F and above.
        else:
             return \
             '''nsimd_avx2_v{typ} r0 = _mm512_extracti64x4_epi64({in0}, 0);
                nsimd_avx2_v{typ} r1 = _mm512_extracti64x4_epi64({in0}, 1);
                r0 = _mm256_shuffle_epi8(r0, _mm256_set_epi8(
                     0,  1,  2,  3,  4,  5,  6,  7,
                     8,  9, 10, 11, 12, 13, 14, 15,
                    16, 17, 18, 19, 20, 21, 22, 23,
                    24, 25, 26, 27, 28, 29, 30, 31));
                r1 = _mm256_shuffle_epi8(r1, _mm256_set_epi8(
                      0,  1,  2,  3,  4,  5,  6,  7,
                      8,  9, 10, 11, 12, 13, 14, 15,
                     16, 17, 18, 19, 20, 21, 22, 23,
                     24, 25, 26, 27, 28, 29, 30, 31));
                r0 = _mm256_permute2x128_si256(r0, r0, 1);
                r1 = _mm256_permute2x128_si256(r1, r1, 1);
                {in0} = _mm512_insertf64x4({in0}, r0, 1);
                return _mm512_insertf64x4({in0}, r1, 0);'''.format(**fmtspec)
    ## 16-bit int
    elif typ in ['i16', 'u16']:
        if simd_ext == 'sse2':
            return '''{in0} = _mm_shufflehi_epi16( {in0}, _MM_SHUFFLE(0,1,2,3) );
                      {in0} = _mm_shufflelo_epi16( {in0}, _MM_SHUFFLE(0,1,2,3) );
                      return _mm_castpd_si128(_mm_shuffle_pd(
                               _mm_castsi128_pd({in0}),
                               _mm_castsi128_pd({in0}), 1));'''. \
                               format(**fmtspec)
        elif simd_ext == 'sse42':
            return \
            '''return _mm_shuffle_epi8({in0}, _mm_set_epi8(
                        1,  0,  3,  2,  5,  4,  7, 6,
                        9,  8, 11, 10, 13, 12, 15, 14));'''.format(**fmtspec)
        elif simd_ext == 'avx':
            return \
            '''nsimd_sse42_v{typ} r0 = _mm_shuffle_epi8(
                 _mm256_extractf128_si256({in0}, 0), _mm_set_epi8(
                   1, 0, 3, 2, 5, 4, 7, 6, 9, 8, 11, 10, 13, 12, 15, 14));
               nsimd_sse42_v{typ} r1 = _mm_shuffle_epi8(
                 _mm256_extractf128_si256({in0}, 1), _mm_set_epi8(
                   1, 0, 3, 2, 5, 4, 7, 6, 9, 8, 11, 10, 13, 12, 15, 14));
               {in0} = _mm256_insertf128_si256( {in0}, r0, 1);
               return _mm256_insertf128_si256({in0}, r1, 0);'''. \
               format(**fmtspec)
        elif simd_ext == 'avx2':
            return \
            '''{in0} = _mm256_shuffle_epi8({in0}, _mm256_set_epi8(
                           1,  0,  3,  2,  5,  4,  7,  6,
                           9,  8, 11, 10, 13, 12, 15, 14,
                          17, 16, 19, 18, 21, 20, 23, 22,
                          25, 24, 27, 26, 29, 28, 31, 30));
               return _mm256_permute2x128_si256({in0}, {in0}, 1);'''. \
               format(**fmtspec)
        ## AVX-512F
        elif simd_ext == 'avx512_knl':
            return \
            '''{in0} = _mm512_permutexvar_epi32(_mm512_set_epi32(
                 0, 1, 2, 3, 4, 5, 6, 7, 8, 9, 10, 11, 12, 13, 14, 15),
                 {in0});
               nsimd_{simd_ext}_v{typ} r0 = _mm512_srli_epi32({in0}, 16);
               nsimd_{simd_ext}_v{typ} r1 = _mm512_slli_epi32({in0}, 16);
               return _mm512_or_si512(r0, r1);'''.format(**fmtspec)
        ## AVX-512F+BW (Skylake) + WORKAROUND GCC<=8
        else:
            return \
            '''return _mm512_permutexvar_epi16(_mm512_set_epi32(
                 (0<<16)  | 1,  (2<<16)  | 3,  (4<<16)  | 5,  (6<<16)  | 7,
                 (8<<16)  | 9,  (10<<16) | 11, (12<<16) | 13, (14<<16) | 15,
                 (16<<16) | 17, (18<<16) | 19, (20<<16) | 21, (22<<16) | 23,
                 (24<<16) | 25, (26<<16) | 27, (28<<16) | 29, (30<<16) | 31),
                 {in0} );'''.format(**fmtspec)
    ## 32-bit int
    elif typ in ['i32', 'u32']:
        if simd_ext in ['sse2', 'sse42']:
            return 'return _mm_shuffle_epi32({in0}, _MM_SHUFFLE(0,1,2,3));'. \
                   format(**fmtspec)
        elif simd_ext == 'avx':
            return '''{in0} = _mm256_castps_si256(_mm256_shuffle_ps(
                                _mm256_castsi256_ps({in0}),
                                _mm256_castsi256_ps({in0}),
                                _MM_SHUFFLE(0,1,2,3)));
                      return _mm256_permute2f128_si256({in0}, {in0}, 1);'''. \
                      format(**fmtspec)
        elif simd_ext == 'avx2':
            return \
            '''{in0} = _mm256_shuffle_epi32({in0}, _MM_SHUFFLE(0,1,2,3));
               return _mm256_permute2x128_si256({in0}, {in0}, 1);'''. \
               format(**fmtspec)
        else:
            return \
            '''return _mm512_permutexvar_epi32(_mm512_set_epi32(
                 0, 1,  2,  3,  4,  5,  6,  7,
                 8, 9, 10, 11, 12, 13, 14, 15), {in0});'''. \
                 format(**fmtspec)
    elif typ in ['i64', 'u64']:
        if simd_ext in ['sse2', 'sse42']:
            return '''return _mm_castpd_si128(_mm_shuffle_pd(_mm_castsi128_pd(
                               {in0}), _mm_castsi128_pd({in0}), 1));'''. \
                               format(**fmtspec)
        elif simd_ext == 'avx':
            return '''{in0} = _mm256_castpd_si256(
                                  _mm256_shuffle_pd(
                                     _mm256_castsi256_pd({in0}),
                                     _mm256_castsi256_pd({in0}),
                                     (1<<2) | 1
                                  )
                              );
                       return _mm256_permute2f128_si256({in0}, {in0}, 1);'''. \
                       format(**fmtspec)
        elif simd_ext == 'avx2':
           return '''return _mm256_permute4x64_epi64({in0},
                              _MM_SHUFFLE(0, 1, 2, 3));'''.format(**fmtspec)
        else:
           return '''return _mm512_permutexvar_epi64(_mm512_set_epi64(
                              0, 1, 2, 3, 4, 5, 6, 7), {in0});'''. \
                              format(**fmtspec)
    ## 16-bit float
    elif typ == 'f16':
        return '''nsimd_{simd_ext}_vf16 ret;
                  ret.v0 = nsimd_reverse_{simd_ext}_f32({in0}.v0);
                  ret.v1 = nsimd_reverse_{simd_ext}_f32({in0}.v1);
                  return ret;'''.format(**fmtspec)
    ## 32-bit float
    elif typ == 'f32':
        if simd_ext in ['sse2', 'sse42']:
            return '''return _mm_shuffle_ps({in0}, {in0},
                               _MM_SHUFFLE(0, 1, 2, 3));'''.format(**fmtspec)
        elif simd_ext in ['avx', 'avx2']:
            return '''{in0} = _mm256_shuffle_ps({in0}, {in0},
                                _MM_SHUFFLE(0, 1, 2, 3));
                      return _mm256_permute2f128_ps({in0}, {in0}, 1);'''. \
                      format(**fmtspec)
        else:
            return \
            '''return _mm512_permutexvar_ps(_mm512_set_epi32(
                        0, 1, 2, 3, 4, 5, 6, 7, 8, 9, 10, 11, 12, 13, 14, 15),
                        {in0} );'''.format(**fmtspec)
    ## 64-bit float
    else:
        if simd_ext in ['sse2', 'sse42']:
            return 'return _mm_shuffle_pd({in0}, {in0}, 1);'.format(**fmtspec)
        elif simd_ext == 'avx':
            return '''{in0} = _mm256_shuffle_pd({in0}, {in0}, (1<<2) | 1);
                      return _mm256_permute2f128_pd({in0}, {in0}, 1);'''. \
                      format(**fmtspec)
        elif simd_ext == 'avx2':
            return '''return _mm256_permute4x64_pd({in0},
                               _MM_SHUFFLE(0, 1, 2, 3));'''.format(**fmtspec)
        else:
            return '''return _mm512_permute_mm512_set_epi64(
                               0, 1, 2, 3, 4, 5, 6, 7), {in0});'''. \
                               format(**fmtspec)

# -----------------------------------------------------------------------------
## addv

def addv(simd_ext, typ):
    if simd_ext in sse:
        if typ == 'f64':
            return \
            '''return _mm_cvtsd_f64(_mm_add_pd({in0},
                                    _mm_shuffle_pd({in0}, {in0}, 0x01)));'''. \
                                    format(**fmtspec)
        elif typ == 'f32':
            return \
            '''nsimd_{simd_ext}_vf32 tmp = _mm_add_ps({in0}, _mm_shuffle_ps(
                                             {in0}, {in0}, 0xb1));
               return _mm_cvtss_f32(_mm_add_ps(tmp, _mm_shuffle_ps(
                        tmp, tmp, 0x4e)));''' .format(**fmtspec)
        elif typ == 'f16':
            return \
            '''nsimd_{simd_ext}_vf32 tmp0 = _mm_add_ps({in0}.v0,
                 _mm_shuffle_ps({in0}.v0, {in0}.v0, 0xb1));
               nsimd_{simd_ext}_vf32 tmp1 = _mm_add_ps({in0}.v1,
                 _mm_shuffle_ps({in0}.v1, {in0}.v1, 0xb1));
               return nsimd_f32_to_f16(_mm_cvtss_f32(_mm_add_ps(
                 tmp0, _mm_shuffle_ps(tmp0, tmp0, 0x4e))) +
                   _mm_cvtss_f32(_mm_add_ps(tmp1, _mm_shuffle_ps(
                     tmp1, tmp1, 0x4e))));''' .format(**fmtspec)
    elif simd_ext in avx:
        if typ == 'f64':
            return \
            '''__m128d tmp = _mm_add_pd(_mm256_extractf128_pd({in0}, 1),
                                        _mm256_extractf128_pd({in0}, 0));
               return _mm_cvtsd_f64(_mm_add_pd(tmp, _mm_shuffle_pd(
                        tmp, tmp, 0x01)));''' .format(**fmtspec)
        elif typ == 'f32':
            return \
            '''__m128 tmp0 = _mm_add_ps(_mm256_extractf128_ps({in0}, 1),
                                        _mm256_extractf128_ps({in0}, 0));
               __m128 tmp1 = _mm_add_ps(tmp0, _mm_shuffle_ps(tmp0, tmp0, 0xb1));
               return _mm_cvtss_f32(_mm_add_ps(tmp1, _mm_shuffle_ps(
                        tmp1, tmp1, 0x4e)));''' .format(**fmtspec)
        elif typ == 'f16':
            return \
            '''__m128 tmp00 = _mm_add_ps(_mm256_extractf128_ps({in0}.v0, 1),
                                         _mm256_extractf128_ps({in0}.v0, 0));
               __m128 tmp01 = _mm_add_ps(tmp00, _mm_shuffle_ps(
                                tmp00, tmp00, 0xb1));
               __m128 tmp10 = _mm_add_ps(_mm256_extractf128_ps({in0}.v1, 1),
                                         _mm256_extractf128_ps({in0}.v1, 0));
               __m128 tmp11 = _mm_add_ps(tmp10, _mm_shuffle_ps(
                                tmp10, tmp10, 0xb1));
               return nsimd_f32_to_f16(_mm_cvtss_f32(_mm_add_ps(
                        tmp01, _mm_shuffle_ps(tmp01, tmp01, 0x4e))) +
                          _mm_cvtss_f32(_mm_add_ps(tmp11, _mm_shuffle_ps(
                            tmp11, tmp11, 0x4e))));
                    ''' .format(**fmtspec)
    elif simd_ext in avx512:
        if typ == 'f64':
            return \
            '''__m256d tmp0 = _mm256_add_pd(_mm512_extractf64x4_pd({in0}, 0),
                                            _mm512_extractf64x4_pd({in0}, 1));
               __m128d tmp1 = _mm_add_pd(_mm256_extractf128_pd(tmp0, 1),
                                         _mm256_extractf128_pd(tmp0, 0));
               return _mm_cvtsd_f64(_mm_add_pd(tmp1, _mm_shuffle_pd(
                        tmp1, tmp1, 0x01)));''' .format(**fmtspec)
        elif typ == 'f32':
            return \
            '''__m128 tmp0 = _mm_add_ps(_mm_add_ps(_mm512_extractf32x4_ps(
                               {in0}, 0), _mm512_extractf32x4_ps({in0}, 1)),
                               _mm_add_ps(_mm512_extractf32x4_ps({in0}, 2),
                               _mm512_extractf32x4_ps({in0}, 3)));
               __m128 tmp1 = _mm_add_ps(tmp0, _mm_shuffle_ps(
                               tmp0, tmp0, 0xb1));
               return _mm_cvtss_f32(_mm_add_ps(tmp1, _mm_shuffle_ps(
                        tmp1, tmp1, 0x4e)));''' .format(**fmtspec)
        elif typ == 'f16':
            return \
            '''f32 res;
               __m128 tmp0 = _mm_add_ps(
                   _mm_add_ps(_mm512_extractf32x4_ps({in0}.v0, 0),
                               _mm512_extractf32x4_ps({in0}.v0, 1)),
                   _mm_add_ps(_mm512_extractf32x4_ps({in0}.v0, 2),
                               _mm512_extractf32x4_ps({in0}.v0, 3)));
               __m128 tmp1 = _mm_add_ps(tmp0, _mm_shuffle_ps(
                               tmp0, tmp0, 0xb1));
               res = _mm_cvtss_f32(_mm_add_ps(tmp1, _mm_shuffle_ps(
                       tmp1, tmp1, 0x4e)));
               tmp0 = _mm_add_ps(
                   _mm_add_ps(_mm512_extractf32x4_ps({in0}.v1, 0),
                               _mm512_extractf32x4_ps({in0}.v1, 1)),
                   _mm_add_ps(_mm512_extractf32x4_ps({in0}.v1, 2),
                               _mm512_extractf32x4_ps({in0}.v1, 3)));
               tmp1 = _mm_add_ps(tmp0, _mm_shuffle_ps(tmp0, tmp0, 0xb1));
               return nsimd_f32_to_f16(res + _mm_cvtss_f32(_mm_add_ps(
                        tmp1, _mm_shuffle_ps(tmp1, tmp1, 0x4e))));''' . \
                        format(**fmtspec)

# -----------------------------------------------------------------------------
## upconvert

def upcvt1(simd_ext, from_typ, to_typ):
    # From f16 is easy
    if from_typ == 'f16':
        if to_typ == 'f32':
            return \
            '''nsimd_{simd_ext}_vf32x2 ret;
               ret.v0 = {in0}.v0;
               ret.v1 = {in0}.v1;
               return ret;'''.format(**fmtspec)
        else:
            return \
            '''nsimd_{simd_ext}_v{to_typ}x2 ret;
               ret.v0 = nsimd_cvt_{simd_ext}_{to_typ}_f32({in0}.v0);
               ret.v1 = nsimd_cvt_{simd_ext}_{to_typ}_f32({in0}.v1);
               return ret;'''.format(**fmtspec)

    # To f16 is easy
    if to_typ == 'f16':
        return \
        '''nsimd_{simd_ext}_vf16x2 ret;
           nsimd_{simd_ext}_v{iu}16x2 buf;
           buf = nsimd_upcvt_{simd_ext}_{iu}16_{iu}8({in0});
           ret.v0 = nsimd_cvt_{simd_ext}_f16_{iu}16(buf.v0);
           ret.v1 = nsimd_cvt_{simd_ext}_f16_{iu}16(buf.v1);
           return ret;'''.format(iu=from_typ[0], **fmtspec)

    # For integer upcast, due to 2's complement representation
    # epi_epi : signed   -> bigger signed
    # epi_epi : signed   -> bigger unsigned
    # epu_epi : unsigned -> bigger signed
    # epu_epi : unsigned -> bigger unsigned
    if from_typ in common.iutypes:
        suf_epep = 'ep{ui}{typnbits}_epi{typnbits2}'. \
                   format(ui='u' if from_typ in common.utypes else 'i',
                          typnbits2=str(int(fmtspec['typnbits']) * 2),
                          **fmtspec)
    else:
        suf_epep = 'ps_pd'

    # compute lower half
    if simd_ext in sse:
        lower_half = '{in0}'.format(**fmtspec)
    else:
        lower_half = extract(simd_ext, from_typ, LO, fmtspec['in0'])

    # compute upper half
    if simd_ext in sse:
        if from_typ in common.iutypes:
            upper_half = '_mm_shuffle_epi32({in0}, 14 /* 2 | 3 */)'. \
                         format(**fmtspec)
        else:
            upper_half = '''{pre}castpd_ps({pre}shuffle_pd(
                                {pre}castps_pd({in0}),
                                {pre}castps_pd({in0}), 1))'''.format(**fmtspec)
    else:
        upper_half = extract(simd_ext, from_typ, HI, fmtspec['in0'])

    # When intrinsics are provided
    # for conversions integers <-> floating point, there is no intrinsics, so
    # we use cvt's
    if from_typ == 'i32' and to_typ == 'f64':
        with_intrinsic = \
        '''nsimd_{simd_ext}_vf64x2 ret;
           ret.v0 = {pre}cvtepi32_pd({lower_half});
           ret.v1 = {pre}cvtepi32_pd({upper_half});
           return ret;'''.format(upper_half=upper_half,
                                 lower_half=lower_half, **fmtspec)
    elif (from_typ in common.iutypes and to_typ in common.iutypes) or \
         (from_typ == 'f32' and to_typ == 'f64'):
        with_intrinsic = \
        '''nsimd_{simd_ext}_v{to_typ}x2 ret;
           ret.v0 = {pre}cvt{suf_epep}({lower_half});
           ret.v1 = {pre}cvt{suf_epep}({upper_half});
           return ret;'''.format(upper_half=upper_half, lower_half=lower_half,
                                 suf_epep=suf_epep, **fmtspec)
    else:
        from_typ2 = from_typ[0] + str(int(fmtspec['typnbits']) * 2)
        if from_typ not in common.iutypes:
            # getting here means that from_typ=f32 and to_typ=f64
            with_intrinsic = \
            '''nsimd_{simd_ext}_vf64x2 ret;
               ret.v0 = nsimd_cvt_{simd_ext}_{to_typ}_f64({pre}cvtps_pd(
                            {lower_half}));
               ret.v1 = nsimd_cvt_{simd_ext}_{to_typ}_f64({pre}cvtps_pd(
                            {upper_half}));
               return ret;'''. \
               format(upper_half=upper_half, lower_half=lower_half,
                      from_typ2=from_typ2, suf_epep=suf_epep, **fmtspec)

    # When no intrinsic is given for going from integers to floating or
    # from floating to integer we can go through a cvt
    if to_typ in common.ftypes:
        int_float = \
        '''nsimd_{simd_ext}_v{to_typ}x2 ret;
           nsimd_{simd_ext}_v{int_typ}x2 tmp;
           tmp = nsimd_upcvt_{simd_ext}_{int_typ}_{from_typ}({in0});
           ret.v0 = nsimd_cvt_{simd_ext}_{to_typ}_{int_typ}(tmp.v0);
           ret.v1 = nsimd_cvt_{simd_ext}_{to_typ}_{int_typ}(tmp.v1);
           return ret;'''. \
           format(int_typ=from_typ[0] + to_typ[1:], lower_half=lower_half,
                  upper_half=upper_half, **fmtspec)
    else:
        int_float = \
        '''return nsimd_upcvt_{simd_ext}_{to_typ}_{int_typ}(
                      nsimd_cvt_{simd_ext}_{int_typ}_{from_typ}({in0}));'''. \
                      format(int_typ=to_typ[0] + from_typ[1:],
                             lower_half=lower_half, upper_half=upper_half,
                             **fmtspec)

    # When no intrinsic is given we can use the trick of falling back to
    # the lower SIMD extension
    split_trick = \
    '''nsimd_{simd_ext}_v{to_typ}x2 ret;
       nsimd_{simd_ext2}_v{to_typ}x2 ret2;
       ret2 = nsimd_upcvt_{simd_ext2}_{to_typ}_{from_typ}({lo});
       ret.v0 = {merge};
       ret2 = nsimd_upcvt_{simd_ext2}_{to_typ}_{from_typ}({hi});
       ret.v1 = {merge};
       return ret;'''. \
       format(simd_ext2='sse42' if simd_ext == 'avx' else 'avx2',
              lo=extract(simd_ext, from_typ, LO, common.in0),
              hi=extract(simd_ext, from_typ, HI, common.in0),
              merge=setr(simd_ext, to_typ, 'ret2.v0', 'ret2.v1'), **fmtspec)

    # return C code
    if from_typ == 'i32' and to_typ == 'f64':
        return with_intrinsic
    if (from_typ in common.ftypes and to_typ in common.iutypes) or \
       (from_typ in common.iutypes and to_typ in common.ftypes):
        return int_float
    #if simd_ext == 'sse2':
    if simd_ext in sse:
        if from_typ in common.itypes and to_typ in common.iutypes:
            return \
            '''nsimd_{simd_ext}_v{to_typ}x2 ret;
               __m128i mask = _mm_cmpgt{suf}(_mm_setzero_si128(), {in0});
               ret.v0 = _mm_unpacklo{suf}({in0}, mask);
               ret.v1 = _mm_unpackhi{suf}({in0}, mask);
               return ret;'''.format(**fmtspec)
        elif from_typ in common.utypes and to_typ in common.iutypes:
            return \
            '''nsimd_{simd_ext}_v{to_typ}x2 ret;
               ret.v0 = _mm_unpacklo{suf}({in0}, _mm_setzero_si128());
               ret.v1 = _mm_unpackhi{suf}({in0}, _mm_setzero_si128());
               return ret;'''.format(**fmtspec)
        else:
            return with_intrinsic
    #elif simd_ext == 'sse42':
    #    return with_intrinsic
    elif simd_ext == 'avx':
        if from_typ == 'i32' and to_typ == 'f64':
            return with_intrinsic
        else:
            return split_trick
    elif simd_ext == 'avx2':
        return with_intrinsic
    elif simd_ext == 'avx512_knl':
        if from_typ in ['i16', 'u16', 'i32', 'u32', 'f32']:
            return with_intrinsic
        else:
            return split_trick
    else:
        return with_intrinsic

# -----------------------------------------------------------------------------
## downconvert

def downcvt1(simd_ext, from_typ, to_typ):
    # From f16 is easy
    if from_typ == 'f16':
        le_to_typ = int(fmtspec['le']) * 2
        le_1f32 = le_to_typ // 4
        le_2f32 = 2 * le_to_typ // 4
        le_3f32 = 3 * le_to_typ // 4
        return \
        '''{to_typ} dst[{le_to_typ}];
           f32 src[{le_to_typ}];
           int i;
           {pre}storeu_ps(src, {in0}.v0);
           {pre}storeu_ps(src + {le_1f32}, {in0}.v1);
           {pre}storeu_ps(src + {le_2f32}, {in1}.v0);
           {pre}storeu_ps(src + {le_3f32}, {in1}.v1);
           for (i = 0; i < {le_to_typ}; i++) {{
             dst[i] = ({to_typ})src[i];
           }}
           return {pre}loadu_si{nbits}(({nat_typ}*)dst);'''. \
           format(le_to_typ=le_to_typ, le_1f32=le_1f32, le_2f32=le_2f32,
                  le_3f32=le_3f32, nat_typ=get_type(simd_ext, to_typ),
                  **fmtspec)

    # To f16 is easy
    if to_typ == 'f16':
        if from_typ == 'f32':
            return \
            '''nsimd_{simd_ext}_vf16 ret;
               ret.v0 = {in0};
               ret.v1 = {in1};
               return ret;'''.format(**fmtspec)
        else:
            return \
            '''nsimd_{simd_ext}_vf16 ret;
               ret.v0 = nsimd_cvt_{simd_ext}_f32_{from_typ}({in0});
               ret.v1 = nsimd_cvt_{simd_ext}_f32_{from_typ}({in1});
               return ret;'''.format(**fmtspec)

    # f64 --> f32 have intrinsics
    if from_typ == 'f64' and to_typ == 'f32':
        if simd_ext in sse:
            return '''return _mm_movelh_ps(_mm_cvtpd_ps({in0}),
                                           _mm_cvtpd_ps({in1}));'''. \
                                           format(**fmtspec)
        else:
            return 'return {};'.format(setr(simd_ext, 'f32',
                                '{pre}cvtpd_ps({in0})'.format(**fmtspec),
                                '{pre}cvtpd_ps({in1})'.format(**fmtspec)))

    # integer conversions intrinsics are only available with AVX-512
    if simd_ext in avx512:
        if (from_typ in ['i32', 'i64'] and to_typ in common.itypes) or \
           (simd_ext == 'avx512_skylake' and from_typ == 'i16' and \
            to_typ == 'i8'):
            return 'return {};'.format(setr(simd_ext, to_typ,
                   '{pre}cvtep{from_typ}_ep{to_typ}({in0})'.format(**fmtspec),
                   '{pre}cvtep{from_typ}_ep{to_typ}({in1})'.format(**fmtspec)))
        elif from_typ == 'i64' and to_typ == 'f32':
            return 'return nsimd_cvt_{simd_ext}_f32_i32({});'. \
                   format(setr(simd_ext, from_typ,
                          '{pre}cvtepi64_epi32({in0})'.format(**fmtspec),
                          '{pre}cvtepi64_epi32({in1})'.format(**fmtspec)),
                          **fmtspec)

    # and then emulation
    le_to_typ = 2 * int(fmtspec['le'])
    return \
    '''{to_typ} dst[{le_to_typ}];
       {from_typ} src[{le_to_typ}];
       int i;
       {pre}storeu{sufsi}({cast_src}src, {in0});
       {pre}storeu{sufsi}({cast_src}(src + {le}), {in1});
       for (i = 0; i < {le_to_typ}; i++) {{
         dst[i] = ({to_typ})src[i];
       }}
       return {pre}loadu{sufsi_to_typ}({cast_dst}dst);'''. \
       format(cast_src='({}*)'.format(get_type(simd_ext, from_typ)) \
              if from_typ in common.iutypes else '',
              cast_dst='({}*)'.format(get_type(simd_ext, to_typ)) \
              if to_typ in common.iutypes else '',
              le_to_typ=le_to_typ, sufsi_to_typ=suf_si(simd_ext, to_typ),
              **fmtspec)

# -----------------------------------------------------------------------------
## to_mask

def to_mask1(simd_ext, typ):
    if typ == 'f16':
        return '''nsimd_{simd_ext}_vf16 ret;
                  ret.v0 = nsimd_to_mask_{simd_ext}_f32({in0}.v0);
                  ret.v1 = nsimd_to_mask_{simd_ext}_f32({in0}.v1);
                  return ret;'''.format(**fmtspec)
    if simd_ext in sse + avx:
        return 'return {in0};'.format(**fmtspec)
    elif simd_ext == 'avx512_skylake':
        if typ in common.iutypes:
            return 'return _mm512_movm_epi{typnbits}({in0});'. \
                   format(**fmtspec)
        elif typ in ['f32', 'f64']:
            return '''return _mm512_castsi512{suf}(
                               _mm512_movm_epi{typnbits}({in0}));'''. \
                               format(**fmtspec)
    else:
        if typ in ['i32', 'u32', 'i64', 'u64']:
            return '''return _mm512_mask_mov{suf}(_mm512_setzero_si512(),
                                 {in0}, _mm512_set1_epi32(-1));'''. \
                                 format(**fmtspec)
        elif typ in ['f32', 'f64']:
            return '''return _mm512_mask_mov{suf}(_mm512_castsi512{suf}(
                               _mm512_setzero_si512()), {in0},
                                 _mm512_castsi512{suf}(
                                   _mm512_set1_epi32(-1)));'''. \
                                   format(**fmtspec)
        else:
            return '''{typ} buf[{le}];
                      int i;
                      for (i = 0; i < {le}; i++) {{
                        if (({in0} >> i) & 1) {{
                          buf[i] = ({typ})-1;
                        }} else {{
                          buf[i] = ({typ})0;
                        }}
                      }}
                      return _mm512_loadu_si512(buf);'''.format(**fmtspec)

# -----------------------------------------------------------------------------
## to_logical

def to_logical1(simd_ext, typ):
    if typ in common.iutypes:
        return '''return nsimd_ne_{simd_ext}_{typ}(
                           {in0}, {pre}setzero{sufsi}());'''.format(**fmtspec)
    elif typ in ['f32', 'f64']:
        return '''return nsimd_reinterpretl_{simd_ext}_{typ}_{utyp}(
                           nsimd_ne_{simd_ext}_{utyp}(
                             {pre}cast{suf2}_si{nbits}({in0}),
                               {pre}setzero_si{nbits}()));'''. \
                               format(suf2=suf_si(simd_ext, typ)[1:],
                                      utyp='u{}'.format(fmtspec['typnbits']),
                                      **fmtspec)
    else:
        return '''nsimd_{simd_ext}_vlf16 ret;
                  ret.v0 = nsimd_to_logical_{simd_ext}_f32({in0}.v0);
                  ret.v1 = nsimd_to_logical_{simd_ext}_f32({in0}.v1);
                  return ret;'''.format(**fmtspec)

# -----------------------------------------------------------------------------
## zip functions

def zip_half(func, simd_ext, typ):
    if func == 'ziplo':
        get_half0 = '{cast_low}({in0})'
        get_half1 = '{cast_low}({in1})'
    else:
        get_half0 = '{extract}({in0}, 0x01)'
        get_half1 = '{extract}({in1}, 0x01)'

    if simd_ext in ['sse2', 'sse42']:
        if typ == 'f16':
            return '''nsimd_{simd_ext}_v{typ} ret;
            ret.v0 = _mm_unpacklo_ps({in0}.v{k}, {in1}.v{k});
            ret.v1 = _mm_unpackhi_ps({in0}.v{k}, {in1}.v{k});
            return ret;'''.format(k = '0' if func == 'ziplo' else '1',
                                  **fmtspec)
        else:
            return '''return {pre}unpack{lo}{suf}({in0}, {in1});'''.\
                format(k = '0' if func == 'ziplo' else '1',
                       lo = 'lo' if func == 'ziplo' else 'hi',
                       **fmtspec)
    elif simd_ext in ['avx', 'avx2']:
        # Currently, 256 and 512 bits vectors are splitted into 128 bits vectors
        # in order to perform the ziplo/hi operation using the unpacklo/hi sse
        # operations.
        epi = suf_ep(typ)
        if typ in common.iutypes:
            i='i'
            cast_low = '_mm256_castsi256_si128'
            cast_high = '_mm256_castsi128_si256'
            extract = '_mm256_extractf128_si256'
            insert = '_mm256_insertf128_si256'
        elif typ in ['f32', 'f16']:
            i=''
            cast_low = '_mm256_castps256_ps128'
            cast_high = '_mm256_castps128_ps256'
            extract = '_mm256_extractf128_ps'
            insert = '_mm256_insertf128_ps'
        elif typ == 'f64':
            i='d'
            cast_low = '_mm256_castpd256_pd128'
            cast_high = '_mm256_castpd128_pd256'
            extract = '_mm256_extractf128_pd'
            insert = '_mm256_insertf128_pd'
        if typ == 'f16':
            return'''\
            nsimd_{simd_ext}_v{typ} ret;
            __m128 v_tmp0 = {cast_low}({in0}.v{k});
            __m128 v_tmp1 = {cast_low}({in1}.v{k});
            __m128 v_tmp2 = {extract}({in0}.v{k}, 0x01);
            __m128 v_tmp3 = {extract}({in1}.v{k}, 0x01);
            __m128 vres_lo0 = _mm_unpacklo_ps(v_tmp0, v_tmp1);
            __m128 vres_hi0 = _mm_unpackhi_ps(v_tmp0, v_tmp1);
            ret.v0 = {insert}({cast_high}(vres_lo0), vres_hi0, 0x01);
            __m128 vres_lo1 = _mm_unpacklo_ps(v_tmp2, v_tmp3);
            __m128 vres_hi1 = _mm_unpackhi_ps(v_tmp2, v_tmp3);
            ret.v1 = {insert}({cast_high}(vres_lo1), vres_hi1, 0x01);
            return ret;
            '''.format(cast_low=cast_low, cast_high=cast_high,
                       extract=extract, epi=epi, insert=insert,
                       k = '0' if func == 'ziplo' else '1',
                       **fmtspec)
        else:
            return '''\
            __m128{i} v_tmp0 = {get_half0};
            __m128{i} v_tmp1 = {get_half1};
            __m128{i} vres_lo = _mm_unpacklo{epi}(v_tmp0, v_tmp1);
            __m128{i} vres_hi = _mm_unpackhi{epi}(v_tmp0, v_tmp1);
            return {insert}({cast_high}(vres_lo), vres_hi, 0x01);
            '''.format(get_half0=get_half0.format(
                cast_low=cast_low, extract=extract, **fmtspec),
                       get_half1=get_half1.format(
                           cast_low=cast_low, extract=extract, **fmtspec),
                       cast_low=cast_low, cast_high=cast_high,
                       extract=extract, epi=epi, insert=insert, i=i,**fmtspec)
    elif simd_ext == 'avx512_knl':
        if typ in common.iutypes:
            i = 'i'
            cast_low = '_mm512_castsi512_si256'
            cast_high = '_mm512_castsi256_si512'
            extract = '_mm512_extracti64x4_epi64'
            insert = '_mm512_inserti64x4'
        elif typ in ['f32', 'f16']:
            if func == 'ziplo':
                get_half0 = '{cast_low}({in0})'
                get_half1 = '{cast_low}({in1})'
            else:
                get_half0 = '''_mm256_castpd_ps(
                                   _mm512_extractf64x4_pd(
                                       _mm512_castps_pd({in0}), 0x01))'''
                get_half1 = '''_mm256_castpd_ps(
                                   _mm512_extractf64x4_pd(
                                       _mm512_castps_pd({in1}), 0x01))'''
            i = ''
            cast_low = '_mm512_castps512_ps256'
            cast_high = '_mm512_castps256_ps512'
            extract = '_mm512_extractf64x4_pd'
            insert = '_mm512_insertf64x4'
        elif typ == 'f64':
            i = 'd'
            cast_low = '_mm512_castpd512_pd256'
            cast_high = '_mm512_castpd256_pd512'
            extract = '_mm512_extractf64x4_pd'
            insert = '_mm512_insertf64x4'
            
        if typ == 'f16':
            return '''\
            nsimd_{simd_ext}_v{typ} ret;
            __m512 v0 = {in0}.v{k};
            __m512 v1 = {in1}.v{k};
            __m512 vres;
            __m256 v_tmp0, v_tmp1, vres_lo, vres_hi;
            // Low part
            v_tmp0 = _mm512_castps512_ps256(v0);
            v_tmp1 = _mm512_castps512_ps256(v1);
            vres_lo = nsimd_ziplo_avx2_f32(v_tmp0, v_tmp1);
            vres_hi = nsimd_ziphi_avx2_f32(v_tmp0, v_tmp1);
            vres = _mm512_castps256_ps512(vres_lo);
            ret.v0 = _mm512_castpd_ps(_mm512_insertf64x4(_mm512_castps_pd(vres), _mm256_castps_pd(vres_hi), 1));
            // High part
            v_tmp0 = _mm256_castpd_ps(_mm512_extractf64x4_pd(_mm512_castps_pd(v0), 0x1));
            v_tmp1 = _mm256_castpd_ps(_mm512_extractf64x4_pd(_mm512_castps_pd(v1), 0x1));
            vres_lo = nsimd_ziplo_avx2_f32(v_tmp0, v_tmp1);
            vres_hi = nsimd_ziphi_avx2_f32(v_tmp0, v_tmp1);
            vres = _mm512_castps256_ps512(vres_lo);
            ret.v1 = _mm512_castpd_ps(_mm512_insertf64x4(_mm512_castps_pd(vres), _mm256_castps_pd(vres_hi), 1));
            return ret;
            '''.format(**fmtspec, k = '0' if func == 'ziplo' else '1')
        else:
            if typ in ['f32', 'f16']:
                insertexpr = '''_mm512_castpd_ps(
                                    _mm512_insertf64x4(
                                        _mm512_castps_pd(vres),
                                        _mm256_castps_pd(vres_hi), 1))'''
            else:
                insertexpr = '{insert}(vres, vres_hi, 1)'
            return '''\
            __m256{i} v_tmp0 = {get_half0};
            __m256{i} v_tmp1 = {get_half1};
            __m256{i} vres_lo = nsimd_ziplo_avx2_{typ}(v_tmp0, v_tmp1);
            __m256{i} vres_hi = nsimd_ziphi_avx2_{typ}(v_tmp0, v_tmp1);
            __m512{i} vres = {cast_high}(vres_lo);
            return {insertexpr};
            '''.format(extract=extract,
                       get_half0=get_half0.format(
                           cast_low=cast_low, extract=extract, **fmtspec),
                       get_half1=get_half1.format(
                           cast_low=cast_low, extract=extract, **fmtspec),
                       cast_high=cast_high,
                       cast_low=cast_low,
                       insertexpr=insertexpr.format(insert=insert, **fmtspec),
                       i=i, **fmtspec) 
    else:
        if typ in common.iutypes:
            i = 'i'
            cast_low = '_mm512_castsi512_si256'
            cast_high = '_mm512_castsi256_si512'
            extract = '_mm512_extracti64x4_epi64'
            insert = '_mm512_inserti64x4'
        elif typ in ['f32', 'f16']:
            i = ''
            cast_low = '_mm512_castps512_ps256'
            cast_high = '_mm512_castps256_ps512'
            extract = '_mm512_extractf32x8_ps'
            insert = '_mm512_insertf32x8'
        elif typ == 'f64':
            i = 'd'
            cast_low = '_mm512_castpd512_pd256'
            cast_high = '_mm512_castpd256_pd512'
            extract = '_mm512_extractf64x4_pd'
            insert = '_mm512_insertf64x4'
        if typ == 'f16':
            return '''\
            nsimd_{simd_ext}_v{typ} ret;
            __m512 v0 = {in0}.v{k};
            __m512 v1 = {in1}.v{k};
            __m512 vres;
            __m256 v_tmp0, v_tmp1, vres_lo, vres_hi;
            // Low part
            v_tmp0 = _mm512_castps512_ps256(v0);
            v_tmp1 = _mm512_castps512_ps256(v1);
            vres_lo = nsimd_ziplo_avx2_f32(v_tmp0, v_tmp1);
            vres_hi = nsimd_ziphi_avx2_f32(v_tmp0, v_tmp1);
            vres = _mm512_castps256_ps512(vres_lo);
            ret.v0 = _mm512_insertf32x8(vres, vres_hi, 1);
            // High part
            v_tmp0 = _mm512_extractf32x8_ps(v0, 0x1);
            v_tmp1 = _mm512_extractf32x8_ps(v1, 0x1);
            vres_lo = nsimd_ziplo_avx2_f32(v_tmp0, v_tmp1);
            vres_hi = nsimd_ziphi_avx2_f32(v_tmp0, v_tmp1);
            vres = _mm512_castps256_ps512(vres_lo);
            ret.v1 = _mm512_insertf32x8(vres, vres_hi, 1);
            return ret;
            '''.format(**fmtspec, k = '0' if func == 'ziplo' else '1')
        else:
            return '''\
            __m256{i} v_tmp0 = {get_half0};
            __m256{i} v_tmp1 = {get_half1};
            __m256{i} vres_lo = nsimd_ziplo_avx2_{typ}(v_tmp0, v_tmp1);
            __m256{i} vres_hi = nsimd_ziphi_avx2_{typ}(v_tmp0, v_tmp1);
            __m512{i} vres = {cast_high}(vres_lo);
            return {insert}(vres, vres_hi, 1);
            '''.format(extract=extract,
                       get_half0=get_half0.format(
                           cast_low=cast_low, extract=extract, **fmtspec),
                       get_half1=get_half1.format(
                           cast_low=cast_low, extract=extract, **fmtspec),
                       cast_high=cast_high,
                       cast_low=cast_low,
                       insert=insert, i=i, **fmtspec) 

def zip(simd_ext, typ):
    return '''\
    nsimd_{simd_ext}_v{typ}x2 ret;
    ret.v0 = nsimd_ziplo_{simd_ext}_{typ}({in0}, {in1});
    ret.v1 = nsimd_ziphi_{simd_ext}_{typ}({in0}, {in1});
    return ret;
    '''.format(**fmtspec)
    
# -----------------------------------------------------------------------------
## unzip functions

def unzip_half(func, simd_ext, typ):
    tab_size = 2 * int(fmtspec['le'])
    vec_size = int(fmtspec['le'])
    loop = '''\
    {typ} tab[{tab_size}];
    {typ} res[{vec_size}];
    int i;
    nsimd_storeu_{simd_ext}_{typ}(tab, {in0});
    nsimd_storeu_{simd_ext}_{typ}(tab + {vec_size}, {in1});
    for(i = 0; i < {vec_size}; i++) {{
    res[i] = tab[2 * i + {offset}];
    }}
    return nsimd_loadu_{simd_ext}_{typ}(res);
    '''.format(tab_size=tab_size, vec_size=vec_size,
               cast='({}*)'.format(get_type(simd_ext, typ)) \
               if typ in common.iutypes else '',
               offset = '0' if func == 'unziplo' else '1', **fmtspec)
    ## SSE ------------------------------------------------------------
    if simd_ext in ['sse2', 'sse42']:
        if typ in ['f32', 'i32', 'u32']:
            v0 = '_mm_castsi128_ps({in0})' if typ in ['i32', 'u32'] else '{in0}'
            v1 = '_mm_castsi128_ps({in1})' if typ in ['i32', 'u32'] else '{in1}'
            ret = '_mm_castps_si128(v_res)' if typ in ['i32', 'u32'] else 'v_res'
            return '''\
            __m128 v_res;
            v_res = _mm_shuffle_ps({v0}, {v1}, {mask});
            return {ret};
            '''.format(mask='_MM_SHUFFLE(2, 0, 2, 0)' if func == 'unziplo' \
                       else '_MM_SHUFFLE(3, 1, 3, 1)',
                       v0=v0.format(**fmtspec), v1=v1.format(**fmtspec), ret=ret,
                       **fmtspec)
        elif typ == 'f16':
            return '''\
            nsimd_{simd_ext}_v{typ} v_res;
            v_res.v0 = _mm_shuffle_ps({in0}.v0, {in0}.v1, {mask});
            v_res.v1 = _mm_shuffle_ps({in1}.v0, {in1}.v1, {mask});
            return v_res;
            '''.format(mask='_MM_SHUFFLE(2, 0, 2, 0)' if func == 'unziplo' \
                       else '_MM_SHUFFLE(3, 1, 3, 1)',
                       **fmtspec)
        elif typ in ['f64', 'i64', 'u64']:
            v0 = '_mm_castsi128_pd({in0})' if typ in ['i64', 'u64'] else '{in0}'
            v1 = '_mm_castsi128_pd({in1})' if typ in ['i64', 'u64'] else '{in1}'
            ret = '_mm_castpd_si128(v_res)' if typ in ['i64', 'u64'] else 'v_res'
            return '''\
            __m128d v_res;
            v_res = _mm_shuffle_pd({v0}, {v1}, {mask});
            return {ret};
            '''.format(mask='0x00' if func == 'unziplo' else '0x03',
                       v0=v0.format(**fmtspec),v1=v1.format(**fmtspec), ret=ret,
                       **fmtspec)
        elif typ in ['i16', 'u16']:
            return '''\
            __m128i v_tmp0 = _mm_shufflelo_epi16({in0}, _MM_SHUFFLE(3, 1, 2, 0));
            v_tmp0 = _mm_shufflehi_epi16(v_tmp0, _MM_SHUFFLE(3, 1, 2, 0));
            __m128i v_tmp1 = _mm_shufflelo_epi16({in1}, _MM_SHUFFLE(3, 1, 2, 0));
            v_tmp1 = _mm_shufflehi_epi16(v_tmp1, _MM_SHUFFLE(3, 1, 2, 0));
            __m128 v_res = _mm_shuffle_ps(
            _mm_castsi128_ps(v_tmp0), _mm_castsi128_ps(v_tmp1), {mask});
            return _mm_castps_si128(v_res);
            '''.format(mask='_MM_SHUFFLE(2, 0, 2, 0)' if func == 'unziplo' \
                       else '_MM_SHUFFLE(3, 1, 3, 1)',
                       **fmtspec)
        else:
            return loop
    ## AVX, AVX2 ----------------------------------------------------
    elif simd_ext in ['avx', 'avx2']:
        ret_template ='''\
        v_tmp0 = _mm256_permute2f128_{t}({v0}, {v0}, 0x01);
        v_tmp0 = _mm256_shuffle_{t}({v0}, v_tmp0, {mask});
        v_tmp1 = _mm256_permute2f128_{t}({v1}, {v1}, 0x01);
        v_tmp1 = _mm256_shuffle_{t}({v1}, v_tmp1, {mask});
        v_res  = _mm256_permute2f128_{t}(v_tmp0, v_tmp1, 0x20);
        {ret} = {v_res};'''
        if typ in ['f32', 'i32', 'u32']:
            v0 = '_mm256_castsi256_ps({in0})' if typ in ['i32', 'u32'] else '{in0}'
            v1 = '_mm256_castsi256_ps({in1})' if typ in ['i32', 'u32'] else '{in1}'
            v_res = '_mm256_castps_si256(v_res)' if typ in ['i32', 'u32'] else 'v_res'
            ret = 'ret' 
            src = ret_template .\
                format(mask='_MM_SHUFFLE(2, 0, 2, 0)' if func == 'unziplo' \
                       else '_MM_SHUFFLE(3, 1, 3, 1)',
                       v0=v0, v1=v1, v_res=v_res, ret=ret, t='ps', **fmtspec)
            return '''\
            {styp} ret;
            __m256 v_res, v_tmp0, v_tmp1;
            {src}
            return ret;
            '''.format(src=src.format(**fmtspec), **fmtspec)
        elif typ == 'f16':
            src0 = ret_template.format(
                mask='_MM_SHUFFLE(2, 0, 2, 0)' if func == 'unziplo' \
                else '_MM_SHUFFLE(3, 1, 3, 1)',
                v0='{in0}.v0', v1='{in0}.v1', v_res='v_res', ret='ret.v0', t='ps')
            src1 = ret_template.format(
                mask='_MM_SHUFFLE(2, 0, 2, 0)' if func == 'unziplo' \
                else '_MM_SHUFFLE(3, 1, 3, 1)',
                v0='{in1}.v0', v1='{in1}.v1', v_res='v_res', ret='ret.v1', t='ps')
            return '''\
            nsimd_{simd_ext}_v{typ} ret;
            __m256 v_res, v_tmp0, v_tmp1;
            {src0}
            {src1}
            return ret;
            '''.format(src0=src0.format(**fmtspec), src1=src1.format(**fmtspec),
                       **fmtspec)
        elif typ in ['f64', 'i64', 'u64']:
            v0 = '_mm256_castsi256_pd({in0})' if typ in ['i64', 'u64'] else '{in0}'
            v1 = '_mm256_castsi256_pd({in1})' if typ in ['i64', 'u64'] else '{in1}'
            v_res = '_mm256_castpd_si256(v_res)' if typ in ['i64', 'u64'] else 'v_res'
            src = ret_template . \
                format(mask='0x00' if func == 'unziplo' else '0x03',
                       v0=v0, v1=v1, ret='ret', v_res=v_res, t='pd')
            return '''\
            {styp} ret;
            __m256d v_res, v_tmp0, v_tmp1;
            {src}
            return ret;
            '''.format(src=src.format(**fmtspec), **fmtspec)
        elif typ in ['i16', 'u16']:
            return '''\
            __m128i v_tmp0_hi = _mm256_extractf128_si256({in0}, 0x01);
            __m128i v_tmp0_lo = _mm256_castsi256_si128({in0});
            __m128i v_tmp1_hi = _mm256_extractf128_si256({in1}, 0x01);
            __m128i v_tmp1_lo = _mm256_castsi256_si128({in1});
            v_tmp0_lo = nsimd_{func}_sse2_{typ}(v_tmp0_lo, v_tmp0_hi);
            v_tmp1_lo = nsimd_{func}_sse2_{typ}(v_tmp1_lo, v_tmp1_hi);
            __m256i v_res = _mm256_castsi128_si256(v_tmp0_lo);
            v_res = _mm256_insertf128_si256(v_res, v_tmp1_lo, 0x01);
            return v_res;
            '''.format(func=func, **fmtspec)
        else:
            return loop
<<<<<<< HEAD
        ## AVX 512 KNL --------------------------------------------------
    elif simd_ext == 'avx512_knl':
        if typ == 'f16':
            return '''\
            nsimd_{simd_ext}_v{typ} ret;
            __m512 v_res;
            __m256 v_tmp0, v_tmp1, v_res_lo, v_res_hi;
            v_tmp0 = _mm512_castps512_ps256({in0}.v0);
            v_tmp1 = _mm256_castpd_ps(_mm512_extractf64x4_pd(_mm512_castps_pd({in0}.v0), 0x01));
            v_res_lo = nsimd_{func}_avx2_f32(v_tmp0, v_tmp1);
            v_tmp0 = _mm512_castps512_ps256({in0}.v1);
            v_tmp1 = _mm256_castpd_ps(_mm512_extractf64x4_pd(_mm512_castps_pd({in0}.v1), 0x01));
            v_res_hi = nsimd_{func}_avx2_f32(v_tmp0, v_tmp1);
            v_res = _mm512_castps256_ps512(v_res_lo);
            v_res = _mm512_castpd_ps(_mm512_insertf64x4(_mm512_castps_pd(v_res), _mm256_castps_pd(v_res_hi), 0x01));
            ret.v0 = v_res;
            v_tmp0 = _mm512_castps512_ps256({in1}.v0);
            v_tmp1 = _mm256_castpd_ps(_mm512_extractf64x4_pd(_mm512_castps_pd({in1}.v0), 0x01));
            v_res_lo = nsimd_{func}_avx2_f32(v_tmp0, v_tmp1);
            v_tmp0 = _mm512_castps512_ps256({in1}.v1);
            v_tmp1 = _mm256_castpd_ps(_mm512_extractf64x4_pd(_mm512_castps_pd({in1}.v1), 0x01));
            v_res_hi = nsimd_{func}_avx2_f32(v_tmp0, v_tmp1);
            v_res = _mm512_castps256_ps512(v_res_lo);
            v_res = _mm512_castpd_ps(_mm512_insertf64x4(_mm512_castps_pd(v_res), _mm256_castps_pd(v_res_hi), 0x01));
            ret.v1 = v_res;
            return ret;
            '''.format(func=func, **fmtspec)
        else:
            # return split_opn(func, simd_ext, typ, 2)
            return '''\
            nsimd_avx2_v{typ} v00 = {extract_lo0};
            nsimd_avx2_v{typ} v01 = {extract_hi0};
            nsimd_avx2_v{typ} v10 = {extract_lo1};
            nsimd_avx2_v{typ} v11 = {extract_hi1};
            v00 = nsimd_{func}_avx2_{typ}(v00, v01);
            v01 = nsimd_{func}_avx2_{typ}(v10, v11);
            return {merge};
            '''.format(func=func,
                extract_lo0=extract(simd_ext, typ, LO, common.in0),
                extract_lo1=extract(simd_ext, typ, LO, common.in1),
                extract_hi0=extract(simd_ext, typ, HI, common.in0),
                extract_hi1=extract(simd_ext, typ, HI, common.in1),
                merge=setr(simd_ext, typ, 'v00', 'v01'), **fmtspec)
        ## AVX 512 Skylake --------------------------------------------------
=======
        ## AVX 512 --------------------------------------------------     
>>>>>>> 058c91a9
    else:
        if typ == 'f16':
            return '''\
            nsimd_{simd_ext}_v{typ} ret;
            __m512 v_res;
            __m256 v_tmp0, v_tmp1, v_res_lo, v_res_hi;
            v_tmp0 = _mm512_castps512_ps256({in0}.v0);
            v_tmp1 = _mm512_extractf32x8_ps({in0}.v0, 0x01);
            v_res_lo = nsimd_{func}_avx2_f32(v_tmp0, v_tmp1);
            v_tmp0 = _mm512_castps512_ps256({in0}.v1);
            v_tmp1 = _mm512_extractf32x8_ps({in0}.v1, 0x01);
            v_res_hi = nsimd_{func}_avx2_f32(v_tmp0, v_tmp1);
            v_res = _mm512_castps256_ps512(v_res_lo);
            v_res = _mm512_insertf32x8(v_res, v_res_hi, 0x01);
            ret.v0 = v_res;
            v_tmp0 = _mm512_castps512_ps256({in1}.v0);
            v_tmp1 = _mm512_extractf32x8_ps({in1}.v0, 0x01);
            v_res_lo = nsimd_{func}_avx2_f32(v_tmp0, v_tmp1);
            v_tmp0 = _mm512_castps512_ps256({in1}.v1);
            v_tmp1 = _mm512_extractf32x8_ps({in1}.v1, 0x01);
            v_res_hi = nsimd_{func}_avx2_f32(v_tmp0, v_tmp1);
            v_res = _mm512_castps256_ps512(v_res_lo);
            v_res = _mm512_insertf32x8(v_res, v_res_hi, 0x01);
            ret.v1 = v_res;
            return ret;
            '''.format(func=func, **fmtspec)
        else:
            # return split_opn(func, simd_ext, typ, 2)
            return '''\
            nsimd_avx2_v{typ} v00 = {extract_lo0};
            nsimd_avx2_v{typ} v01 = {extract_hi0};
            nsimd_avx2_v{typ} v10 = {extract_lo1};
            nsimd_avx2_v{typ} v11 = {extract_hi1};
            v00 = nsimd_{func}_avx2_{typ}(v00, v01);
            v01 = nsimd_{func}_avx2_{typ}(v10, v11);
            return {merge};
            '''.format(func=func,
                extract_lo0=extract(simd_ext, typ, LO, common.in0),
                extract_lo1=extract(simd_ext, typ, LO, common.in1),
                extract_hi0=extract(simd_ext, typ, HI, common.in0),
                extract_hi1=extract(simd_ext, typ, HI, common.in1),
                merge=setr(simd_ext, typ, 'v00', 'v01'), **fmtspec)

def unzip(simd_ext, typ):
    return '''\
    nsimd_{simd_ext}_v{typ}x2 ret;
    ret.v0 = nsimd_unziplo_{simd_ext}_{typ}({in0}, {in1});
    ret.v1 = nsimd_unziphi_{simd_ext}_{typ}({in0}, {in1});
    return ret;
    '''.format(**fmtspec)
    
# -----------------------------------------------------------------------------
## get_impl function

def get_impl(func, simd_ext, from_typ, to_typ):
    global fmtspec

    fmtspec = {
      'simd_ext': simd_ext,
      'typ': from_typ,
      'styp': get_type(simd_ext, from_typ),
      'from_typ': from_typ,
      'to_typ': to_typ,
      'pre': pre(simd_ext),
      'suf': suf_ep(from_typ),
      'sufsi': suf_si(simd_ext, from_typ),
      'in0': common.in0,
      'in1': common.in1,
      'in2': common.in2,
      'in3': common.in3,
      'in4': common.in4,
      'in5': common.in5,
      'nbits': nbits(simd_ext),
      'le': int(nbits(simd_ext)) // int(from_typ[1:]),
      'typnbits': from_typ[1:]
    }

    impls = {
        'loada': lambda: load(simd_ext, from_typ, True),
        'load2a': lambda: load_deg234(simd_ext, from_typ, True, 2),
        'load3a': lambda: load_deg234(simd_ext, from_typ, True, 3),
        'load4a': lambda: load_deg234(simd_ext, from_typ, True, 4),
        'loadu': lambda: load(simd_ext, from_typ, False),
        'load2u': lambda: load_deg234(simd_ext, from_typ, False, 2),
        'load3u': lambda: load_deg234(simd_ext, from_typ, False, 3),
        'load4u': lambda: load_deg234(simd_ext, from_typ, False, 4),
        'storea': lambda: store(simd_ext, from_typ, True),
        'store2a': lambda: store_deg234(simd_ext, from_typ, True, 2),
        'store3a': lambda: store_deg234(simd_ext, from_typ, True, 3),
        'store4a': lambda: store_deg234(simd_ext, from_typ, True, 4),
        'storeu': lambda: store(simd_ext, from_typ, False),
        'store2u': lambda: store_deg234(simd_ext, from_typ, False, 2),
        'store3u': lambda: store_deg234(simd_ext, from_typ, False, 3),
        'store4u': lambda: store_deg234(simd_ext, from_typ, False, 4),
        'storea_masked': lambda: store_masked(simd_ext, from_typ, True),
        'storeu_masked': lambda: store_masked(simd_ext, from_typ, False),
        'andb': lambda: binop2('andb', simd_ext, from_typ),
        'xorb': lambda: binop2('xorb', simd_ext, from_typ),
        'orb': lambda: binop2('orb', simd_ext, from_typ),
        'andl': lambda: binlop2('andl', simd_ext, from_typ),
        'xorl': lambda: binlop2('xorl', simd_ext, from_typ),
        'orl': lambda: binlop2('orl', simd_ext, from_typ),
        'notb': lambda: not1(simd_ext, from_typ),
        'notl': lambda: lnot1(simd_ext, from_typ),
        'andnotb': lambda: andnot2(simd_ext, from_typ),
        'andnotl': lambda: landnot2(simd_ext, from_typ),
        'trueb': lambda: true0(simd_ext, from_typ),
        'truel': lambda: ltrue0(simd_ext, from_typ),
        'falseb': lambda: false0(simd_ext, from_typ),
        'falsel': lambda: lfalse0(simd_ext, from_typ),
        'add': lambda: addsub('add', simd_ext, from_typ),
        'sub': lambda: addsub('sub', simd_ext, from_typ),
        'div': lambda: div2(simd_ext, from_typ),
        'sqrt': lambda: sqrt1(simd_ext, from_typ),
        'len': lambda: len1(simd_ext, from_typ),
        'mul': lambda: mul2(simd_ext, from_typ),
        'shl': lambda: shl_shr('shl', simd_ext, from_typ),
        'shr': lambda: shl_shr('shr', simd_ext, from_typ),
        'set1': lambda: set1(simd_ext, from_typ),
        'iota': lambda: iota0(simd_ext, from_typ),
        'eq': lambda: eq2(simd_ext, from_typ),
        'ne': lambda: neq2(simd_ext, from_typ),
        'gt': lambda: gt2(simd_ext, from_typ),
        'lt': lambda: lt2(simd_ext, from_typ),
        'ge': lambda: geq2(simd_ext, from_typ),
        'le': lambda: leq2(simd_ext, from_typ),
        'if_else1': lambda: if_else1(simd_ext, from_typ),
        'min': lambda: minmax('min', simd_ext, from_typ),
        'max': lambda: minmax('max', simd_ext, from_typ),
        'loadla': lambda: loadl(simd_ext, from_typ, True),
        'loadlu': lambda: loadl(simd_ext, from_typ, False),
        'storela': lambda: storel(simd_ext, from_typ, True),
        'storelu': lambda: storel(simd_ext, from_typ, False),
        'abs': lambda: abs1(simd_ext, from_typ),
        'fma': lambda: fma_fms('fma', simd_ext, from_typ),
        'fnma': lambda: fma_fms('fnma', simd_ext, from_typ),
        'fms': lambda: fma_fms('fms', simd_ext, from_typ),
        'fnms': lambda: fma_fms('fnms', simd_ext, from_typ),
        'ceil': lambda: round1('ceil', simd_ext, from_typ),
        'floor': lambda: round1('floor', simd_ext, from_typ),
        'trunc': lambda: trunc1(simd_ext, from_typ),
        'round_to_even': lambda: round_to_even1(simd_ext, from_typ),
        'all': lambda: all_any('all', simd_ext, from_typ),
        'any': lambda: all_any('any', simd_ext, from_typ),
        'reinterpret': lambda: reinterpret1(simd_ext, from_typ, to_typ),
        'reinterpretl': lambda: reinterpretl1(simd_ext, from_typ, to_typ),
        'cvt': lambda: convert1(simd_ext, from_typ, to_typ),
        'rec11': lambda: rec11_rsqrt11('rcp', simd_ext, from_typ),
        'rec8': lambda: rec11_rsqrt11('rcp', simd_ext, from_typ),
        'rsqrt11': lambda: rec11_rsqrt11('rsqrt', simd_ext, from_typ),
        'rsqrt8': lambda: rec11_rsqrt11('rsqrt', simd_ext, from_typ),
        'rec': lambda: rec1(simd_ext, from_typ),
        'neg': lambda: neg1(simd_ext, from_typ),
        'nbtrue': lambda: nbtrue1(simd_ext, from_typ),
        'reverse': lambda: reverse1(simd_ext, from_typ),
        'addv': lambda: addv(simd_ext, from_typ),
        'upcvt': lambda: upcvt1(simd_ext, from_typ, to_typ),
        'downcvt': lambda: downcvt1(simd_ext, from_typ, to_typ),
        'to_mask': lambda: to_mask1(simd_ext, from_typ),
        'to_logical': lambda: to_logical1(simd_ext, from_typ),
        'ziplo': lambda: zip_half('ziplo', simd_ext, from_typ),
        'ziphi': lambda: zip_half('ziphi', simd_ext, from_typ),
        'unziplo': lambda: unzip_half('unziplo', simd_ext, from_typ),
        'unziphi': lambda: unzip_half('unziphi', simd_ext, from_typ),
        'zip' : lambda : zip(simd_ext, from_typ),
        'unzip' : lambda : unzip(simd_ext, from_typ)
    }
    if simd_ext not in get_simd_exts():
        raise ValueError('Unknown SIMD extension "{}"'.format(simd_ext))
    if not from_typ in common.types:
        raise ValueError('Unknown type "{}"'.format(from_typ))
    if not func in impls:
        return common.NOT_IMPLEMENTED
    else:
        return impls[func]()<|MERGE_RESOLUTION|>--- conflicted
+++ resolved
@@ -3122,7 +3122,6 @@
             '''.format(func=func, **fmtspec)
         else:
             return loop
-<<<<<<< HEAD
         ## AVX 512 KNL --------------------------------------------------
     elif simd_ext == 'avx512_knl':
         if typ == 'f16':
@@ -3167,9 +3166,6 @@
                 extract_hi1=extract(simd_ext, typ, HI, common.in1),
                 merge=setr(simd_ext, typ, 'v00', 'v01'), **fmtspec)
         ## AVX 512 Skylake --------------------------------------------------
-=======
-        ## AVX 512 --------------------------------------------------     
->>>>>>> 058c91a9
     else:
         if typ == 'f16':
             return '''\
