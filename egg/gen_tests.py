--- conflicted
+++ resolved
@@ -1188,7 +1188,6 @@
         nsimd::storeu(&vout[i], vc, {typ}());'''. \
             format(typ=typ, op_name=op.name)
     if lang == 'cxx_adv':
-<<<<<<< HEAD
         extra_code = relative_distance_cpp
         typ_nsimd = 'nsimd::pack<{typ}>'.format(typ=typ)
         vout1_comp = '''nsimd::pack<{typ}> va1, va2, vc;
@@ -1197,17 +1196,7 @@
         vc = nsimd::{op_name}(va1, va2);
         nsimd::storeu(&vout[i], vc);'''. \
             format(typ=typ, op_name=op.name)
-=======
-      extra_code = relative_distance_cpp
-      typ_nsimd = 'nsimd::pack<{typ}>'.format(typ=typ)
-      vout1_comp = '''nsimd::pack<{typ}> va1, va2, vc;
-                      va1 = nsimd::loadu<nsimd::pack<{typ}> >(&vin1[i]);
-                      va2 = nsimd::loadu<nsimd::pack<{typ}> >(&vin2[i]);
-                      vc = nsimd::{op_name}(va1, va2);
-                      nsimd::storeu(&vout[i], vc);'''. \
-                      format(typ=typ, op_name=op.name)
->>>>>>> 6d48b460
-
+        
     op_test =  'step/(2*nb_lane)'
     if op.name in['ziphi', 'ziplo']:
         offset = 'int offset = {val};'.\
@@ -1222,7 +1211,6 @@
             || (nsimd_f16_to_f32(vout[i + step / 2]) != nsimd_f16_to_f32(vin2[vi + 2 * j + {i}]))
             '''.format(i = '0' if op.name == 'unziplo' else '1')
         else:
-<<<<<<< HEAD
             comp_unpack =  '''\
             (vout[i] != vin1[vi + 2 * j + {i}])
             || (vout[i + step / 2] != vin2[vi + 2 * j + {i}])
@@ -1235,20 +1223,6 @@
             comp_unpack ='''(vout[i] != vin1[j]) ||
             (vout[i + 1] != vin2[j])'''
       
-=======
-             comp_unpack =  '''\
-             (vout[i] != vin1[vi + 2 * j + {i}])
-             || (vout[i + step / 2] != vin2[vi + 2 * j + {i}])
-             '''.format(i = '0' if op.name == 'unziplo' else '1')
-    else:
-        if typ == 'f16':
-            comp_unpack ='''(nsimd_f16_to_f32(vout[i]) != nsimd_f16_to_f32(vin1[j])) ||
-            (nsimd_f16_to_f32(vout[i + 1]) != nsimd_f16_to_f32(vin2[j]))'''
-        else:
-            comp_unpack ='''(vout[i] != vin1[j]) ||
-            (vout[i + 1] != vin2[j])'''
-
->>>>>>> 6d48b460
     nbits = {'f16': '10', 'f32': '21', 'f64': '48'}
     head = '''#define _POSIX_C_SOURCE 200112L
 
@@ -1273,30 +1247,18 @@
               // {simd}
             ''' .format(year=date.today().year, typ=typ,
                           includes=get_includes(lang),
-<<<<<<< HEAD
                           extra_code=extra_code, 
                           comp_unpack=comp_unpack, 
-=======
-                          extra_code=extra_code,
-                          comp_unpack=comp_unpack,
->>>>>>> 6d48b460
                           sizeof=common.sizeof(typ), simd= opts.simd)
     if typ == 'f16':
         rand = '''nsimd_f32_to_f16((f32)(2 * (rand() % 2) - 1) *
         (f32)(1 << (rand() % 4)) /
         (f32)(1 << (rand() % 4)))'''
     else:
-<<<<<<< HEAD
         rand = '''({typ})(({typ})(2 * (rand() % 2) - 1) * ({typ})(1 << (rand() % 4)) 
         / ({typ})(1 << (rand() % 4)))'''.format(typ=typ)
 
     with common.open_utf8(filename) as out:
-=======
-        rand = '''({typ})(({typ})(2 * (rand() % 2) - 1) * ({typ})(1 << (rand() % 4))
-        / ({typ})(1 << (rand() % 4)))'''.format(typ=typ)
-
-    with common.open_utf8(opts, filename) as out:
->>>>>>> 6d48b460
         out.write(
         '''{head}
 
@@ -1344,11 +1306,7 @@
                   }}
                 }}
               }}
-<<<<<<< HEAD
-  
-=======
-
->>>>>>> 6d48b460
+
               fprintf(stdout, "test of {op_name} over {typ}... OK\\n");
               fflush(stdout);
               return EXIT_SUCCESS;
