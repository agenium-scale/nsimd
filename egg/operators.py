--- conflicted
+++ resolved
@@ -438,11 +438,7 @@
     full_name = 'value broadcast'
     signature = 'v set1 s'
     categories = [DocMisc]
-<<<<<<< HEAD
     desc = 'Returns a vector whose all elements are set to the given value.'
-=======
-    desc = 'Set all elements in the vector to the given value.'
->>>>>>> 13bc0d2d
 
 class Loadu(Operator):
     signature = 'v loadu c*'
@@ -1056,61 +1052,34 @@
     tests_ulps = 11
 
 class Rsqrt8(Operator):
-    full_name = 'square root'
+    full_name = 'square root with relative error at most $2^{-8}$'
     signature = 'v rsqrt8 v'
     types = common.ftypes
     domain = Domain('[0,Inf)')
     categories = [DocBasicArithmetic]
     tests_ulps = 8
 
-<<<<<<< HEAD
-#class Ziplo(Operator):
-#    full_name = 'ziplo'
-#    signature = 'v ziplo v v'
-#    types = ['i8', 'u8', 'i16', 'u16', 'i32', 'u32', 'f32', 'i64', 'u64', 'f64']
-#    domain = Domain('R')
-#    categories = [DocMisc]
-#    tests_ulps = True
-#
-#class Ziphi(Operator):
-#    full_name = 'ziphi'
-#    signature = 'v ziphi v v'
-#    types = ['i8', 'u8', 'i16', 'u16', 'i32', 'u32', 'f32', 'i64', 'u64', 'f64']
-#    domain = Domain('R')
-#    categories = [DocMisc]
-#    tests_ulps = True
-#
-#class Unziplo(Operator):
-#    full_name = 'unziplo'
-#    signature = 'v unziplo v v'
-#    types = ['i8', 'u8', 'i16', 'u16', 'i32', 'u32', 'f32', 'i64', 'u64', 'f64']
-#    domain = Domain('R')
-#    categories = [DocMisc]
-#    tests_ulps = True
-#
-#class Unziphi(Operator):
-#    full_name = 'unziphi'
-#    signature = 'v unziphi v v'
-#    types = ['i8', 'u8', 'i16', 'u16', 'i32', 'u32', 'f32', 'i64', 'u64', 'f64']
-#    domain = Domain('R')
-#    categories = [DocMisc]
-#    tests_ulps = True
-=======
 class Ziplo(Operator):
-    full_name = 'ziplo'
+    full_name = 'zip low halves'
     signature = 'v ziplo v v'
     types = common.types
     domain = Domain('R')
     categories = [DocMisc]
     do_bench = False
+    desc = 'Construct a vector where elements of the first low half input ' + \
+           'are followed by the corresponding element of the second low ' + \
+           'half input.'
 
 class Ziphi(Operator):
-    full_name = 'ziphi'
+    full_name = 'zip high halves'
     signature = 'v ziphi v v'
     types = common.types
     domain = Domain('R')
     categories = [DocMisc]
     do_bench = False
+    desc = 'Construct a vector where elements of the first high half ' + \
+           'input are followed by the corresponding element of the second ' + \
+           'high half input.'
 
 class Unziplo(Operator):
     full_name = 'unziplo'
@@ -1129,17 +1098,21 @@
     do_bench = False
 
 class ToMask(Operator):
-    full_name = 'square root'
+    full_name = 'build mask from logicals'
     signature = 'v to_mask l'
     categories = [DocLogicalOperators]
     do_bench = False
+    desc = 'Returns a mask consisting of all ones for true elements and ' + \
+           'all zeros for false elements.'
 
 class ToLogical(Operator):
-    full_name = 'square root'
+    full_name = 'build logicals from data'
     signature = 'l to_logical v'
     categories = [DocLogicalOperators]
     do_bench = False
->>>>>>> 13bc0d2d
+    desc = 'Returns a vector of logicals. Set true when the corresponding ' + \
+           'elements are non zero (at least one bit to 1) and false ' + \
+           'otherwise.'
 
 # -----------------------------------------------------------------------------
 # Import other operators if present: this is not Pythonic and an issue was
