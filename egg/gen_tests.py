--- conflicted
+++ resolved
@@ -28,11 +28,10 @@
 # -----------------------------------------------------------------------------
 # Get filename for test
 
-<<<<<<< HEAD
 def get_filename(opts, op, typ, lang, custom_name=''):
-    pp_lang = { 'c_base': 'C (base API)',
-                'cxx_base' : 'C++ (base API)',
-                'cxx_adv' : 'C++ (advanced API)' }
+    pp_lang = {'c_base': 'C (base API)',
+               'cxx_base' : 'C++ (base API)',
+               'cxx_adv' : 'C++ (advanced API)'}
     tests_dir = os.path.join(opts.tests_dir, lang)
     common.mkdir_p(tests_dir)
     if not custom_name:
@@ -41,17 +40,6 @@
     else:
         filename = os.path.join(tests_dir, '{}_{}.{}.{}'.format(op.name, custom_name, typ,
                      'c' if lang == 'c_base' else 'cpp'))
-=======
-
-def get_filename(opts, op, typ, lang):
-    pp_lang = {'c_base': 'C (base API)',
-               'cxx_base': 'C++ (base API)',
-               'cxx_adv': 'C++ (advanced API)'}
-    tests_dir = os.path.join(opts.tests_dir, lang)
-    common.mkdir_p(tests_dir)
-    filename = os.path.join(tests_dir, '{}.{}.{}'.format(op.name, typ,
-                                                         'c' if lang == 'c_base' else 'cpp'))
->>>>>>> cca6e1aa
     if common.can_create_filename(opts, filename):
         return filename
     else:
@@ -285,20 +273,7 @@
     # in which case increment is given by nsimd_cpu_len()
     cpu_step = 'nsimd_len_cpu_{}()'.format(typ)
 
-<<<<<<< HEAD
     nargs = range(1, len(op.params))
-=======
-    # For floatting points generate some non integer inputs
-    if typ in common.iutypes:
-        rand = '(1 << (rand() % 4))'
-    else:
-        if op.src:
-            rand = '({cast})2 * ({cast})rand() / ({cast})RAND_MAX'. \
-                   format(cast=cast)
-        else:
-            rand = '({cast})(1 << (rand() % 4)) / ({cast})(1 << (rand() % 4))'. \
-                   format(cast=cast)
->>>>>>> cca6e1aa
 
     if typ in common.ftypes:
         code = ['''if ({classify}({f32_conv}(vin{i}[i])) == FP_SUBNORMAL) {{
@@ -316,28 +291,13 @@
     # Depending on function parameters, generate specific input, ...
     if all(e == 'v' for e in op.params) or all(e == 'l' for e in op.params):
         logical = 'l' if op.params[0] == 'l' else ''
-<<<<<<< HEAD
-=======
-        if logical == 'l':
-            rand = '(1 << (rand() % 2))' if typ != 'f16' \
-                else '(float)(1 << (rand() % 2))'
-        nargs = range(1, len(op.params))
->>>>>>> cca6e1aa
 
         # Make vin_defi
         code = ['{} *vin{};'.format(typ, i) for i in nargs]
         code += ['CHECK(vin{} = ({}*)nsimd_aligned_alloc(SIZE * {}));'.
                  format(i, typ, common.sizeof(typ)) for i in nargs]
         vin_defi = '\n'.join(code)
-<<<<<<< HEAD
         code = ['vin{}[i] = rand{}();'.format(i,i) for i in nargs]
-=======
-        if typ == 'f16':
-            code = ['vin{}[i] = nsimd_f32_to_f16({});'.
-                    format(i, rand) for i in nargs]
-        else:
-            code = ['vin{}[i] = ({})({});'.format(i, typ, rand) for i in nargs]
->>>>>>> cca6e1aa
         vin_rand = '\n'.join(code)
 
         # lgamma doesn't work for negative input or for too big inputs.
@@ -368,13 +328,8 @@
             mpfr_sets = '\n'.join([mpfr_set.format(i=j) for j in nargs])
             mpfr_clears = '\n'.join(['mpfr_clear(a{});'.format(i)
                                      for i in nargs])
-<<<<<<< HEAD
             vout_ref_comp = \
             '''mpfr_t c, {variables};
-=======
-            vout0_comp = \
-                '''mpfr_t c, {variables};
->>>>>>> cca6e1aa
                mpfr_init2(c, 64);
                {mpfr_inits}
                {mpfr_sets}
@@ -382,26 +337,16 @@
                {vout_ref_set}
                mpfr_clear(c);
                {mpfr_clears}'''. \
-<<<<<<< HEAD
                format(variables=variables, mpfr_sets=mpfr_sets,
                       mpfr_clears=mpfr_clears, vout_ref_set=vout_ref_set,
                       mpfr_op_name=op.tests_mpfr_name(), mpfr_inits=mpfr_inits)
-=======
-                format(variables=variables, mpfr_sets=mpfr_sets,
-                       mpfr_clears=mpfr_clears, vout0_set=vout0_set,
-                       mpfr_op_name=op.tests_mpfr_name(), mpfr_inits=mpfr_inits)
->>>>>>> cca6e1aa
         else:
             args = ', '.join(['va{}'.format(i) for i in nargs])
             code = ['nsimd_cpu_v{}{} {}, vc;'.format(logical, typ, args)]
             code += ['va{} = nsimd_load{}u_cpu_{}(&vin{}[i]);'.
                      format(i, logical, typ, i) for i in nargs]
             code += ['vc = nsimd_{}_cpu_{}({});'.format(op.name, typ, args)]
-<<<<<<< HEAD
             code += ['nsimd_store{}u_cpu_{}(&vout_ref[i], vc);'. \
-=======
-            code += ['nsimd_store{}u_cpu_{}(&vout0[i], vc);'.
->>>>>>> cca6e1aa
                      format(logical, typ)]
             vout_ref_comp = '\n'.join(code)
 
@@ -439,11 +384,7 @@
             code += ['va{} = nsimd::load{}u(&vin{}[i], {}());'.
                      format(i, logical, i, typ) for i in nargs]
             code += ['vc = nsimd::{}({}, {}());'.format(op.name, args, typ)]
-<<<<<<< HEAD
             code += ['nsimd::store{}u(&vout_nsimd[i], vc, {}());'. \
-=======
-            code += ['nsimd::store{}u(&vout1[i], vc, {}());'.
->>>>>>> cca6e1aa
                      format(logical, typ)]
             vout_nsimd_comp = '\n'.join(code)
         if lang == 'cxx_adv':
@@ -468,60 +409,34 @@
             '''{typ} *vin1, *vin2;
            CHECK(vin1 = ({typ}*)nsimd_aligned_alloc(SIZE * {sizeof}));
            CHECK(vin2 = ({typ}*)nsimd_aligned_alloc(SIZE * {sizeof}));'''. \
-<<<<<<< HEAD
            format(typ=typ, sizeof=common.sizeof(typ))
         code = ['vin{}[i] = rand{}();'.format(i,i) for i in nargs]
         vin_rand = '\n'.join(code)
 
         vout_ref_comp = '''nsimd_cpu_v{typ} va1, va2;
-=======
-            format(typ=typ, sizeof=common.sizeof(typ))
-        if typ == 'f16':
-            vin_rand = '''vin1[i] = nsimd_f32_to_f16((float)(rand() % 4));
-                          vin2[i] = nsimd_f32_to_f16((float)(rand() % 4));'''
-        else:
-            vin_rand = '''vin1[i] = ({typ})(rand() % 4);
-                          vin2[i] = ({typ})(rand() % 4);'''.format(typ=typ)
-        vout0_comp = '''nsimd_cpu_v{typ} va1, va2;
->>>>>>> cca6e1aa
                         nsimd_cpu_vl{typ} vc;
                         va1 = nsimd_loadu_cpu_{typ}(&vin1[i]);
                         va2 = nsimd_loadu_cpu_{typ}(&vin2[i]);
                         vc = nsimd_{op_name}_cpu_{typ}(va1, va2);
-<<<<<<< HEAD
                         nsimd_storelu_cpu_{typ}(&vout_ref[i], vc);'''. \
                         format(typ=typ, op_name=op.name)
 
-=======
-                        nsimd_storelu_cpu_{typ}(&vout0[i], vc);'''. \
-            format(typ=typ, op_name=op.name)
->>>>>>> cca6e1aa
         if lang == 'c_base':
             vout_nsimd_comp = '''vec({typ}) va1, va2;
                             vecl({typ}) vc;
                             va1 = vloadu(&vin1[i], {typ});
                             va2 = vloadu(&vin2[i], {typ});
                             vc = v{op_name}(va1, va2, {typ});
-<<<<<<< HEAD
                             vstorelu(&vout_nsimd[i], vc, {typ});'''. \
                             format(typ=typ, op_name=op.name)
-=======
-                            vstorelu(&vout1[i], vc, {typ});'''. \
-                format(typ=typ, op_name=op.name)
->>>>>>> cca6e1aa
         if lang == 'cxx_base':
             vout_nsimd_comp = '''vec({typ}) va1, va2;
                             vecl({typ}) vc;
                             va1 = nsimd::loadu(&vin1[i], {typ}());
                             va2 = nsimd::loadu(&vin2[i], {typ}());
                             vc = nsimd::{op_name}(va1, va2, {typ}());
-<<<<<<< HEAD
                             nsimd::storelu(&vout_nsimd[i], vc, {typ}());'''. \
                             format(typ=typ, op_name=op.name)
-=======
-                            nsimd::storelu(&vout1[i], vc, {typ}());'''. \
-                format(typ=typ, op_name=op.name)
->>>>>>> cca6e1aa
         if lang == 'cxx_adv':
             if op.cxx_operator:
                 do_computation = 'vc = va1 {} va2;'. \
@@ -534,24 +449,14 @@
                             va1 = nsimd::loadu<nsimd::pack<{typ}> >(&vin1[i]);
                             va2 = nsimd::loadu<nsimd::pack<{typ}> >(&vin2[i]);
                             {do_computation}
-<<<<<<< HEAD
                             nsimd::storelu(&vout_nsimd[i], vc);'''. \
                             format(typ=typ, op_name=op.name,
                                    do_computation=do_computation)
 
-
-
-
-=======
-                            nsimd::storelu(&vout1[i], vc);'''. \
-                format(typ=typ, op_name=op.name,
-                       do_computation=do_computation)
->>>>>>> cca6e1aa
     elif op.params == ['v', 'v', 'p']:
         vin_defi = \
             '''{typ} *vin1;
            CHECK(vin1 = ({typ}*)nsimd_aligned_alloc(SIZE * {sizeof}));'''. \
-<<<<<<< HEAD
            format(typ=typ, sizeof=common.sizeof(typ))
         vin_rand = 'vin1[i] = rand1();'.format(typ=typ)
         vout_ref_comp = '''nsimd_cpu_v{typ} va1, vc;
@@ -559,20 +464,10 @@
                         vc = nsimd_{op_name}_cpu_{typ}(va1, (i / step) % 7);
                         nsimd_storeu_cpu_{typ}(&vout_ref[i], vc);'''. \
                         format(typ=typ, op_name=op.name)
-=======
-            format(typ=typ, sizeof=common.sizeof(typ))
-        vin_rand = 'vin1[i] = ({typ})(rand() % 4);'.format(typ=typ)
-        vout0_comp = '''nsimd_cpu_v{typ} va1, vc;
-                        va1 = nsimd_loadu_cpu_{typ}(&vin1[i]);
-                        vc = nsimd_{op_name}_cpu_{typ}(va1, (i / step) % 7);
-                        nsimd_storeu_cpu_{typ}(&vout0[i], vc);'''. \
-            format(typ=typ, op_name=op.name)
->>>>>>> cca6e1aa
         if lang == 'c_base':
             vout_nsimd_comp = '''vec({typ}) va1, vc;
                             va1 = vloadu(&vin1[i], {typ});
                             vc = v{op_name}(va1, (i / step) % 7, {typ});
-<<<<<<< HEAD
                             vstoreu(&vout_nsimd[i], vc, {typ});'''. \
                             format(typ=typ, op_name=op.name)
         if lang == 'cxx_base':
@@ -582,17 +477,6 @@
                vc = nsimd::{op_name}(va1, (i / step) % 7, {typ}());
                nsimd::storeu(&vout_nsimd[i], vc, {typ}());'''. \
                format(typ=typ, op_name=op.name)
-=======
-                            vstoreu(&vout1[i], vc, {typ});'''. \
-                format(typ=typ, op_name=op.name)
-        if lang == 'cxx_base':
-            vout1_comp = \
-                '''vec({typ}) va1, vc;
-               va1 = nsimd::loadu(&vin1[i], {typ}());
-               vc = nsimd::{op_name}(va1, (i / step) % 7, {typ}());
-               nsimd::storeu(&vout1[i], vc, {typ}());'''. \
-                format(typ=typ, op_name=op.name)
->>>>>>> cca6e1aa
         if lang == 'cxx_adv':
             if op.cxx_operator:
                 do_computation = 'vc = va1 {} ((i / step) % 7);'. \
@@ -600,32 +484,18 @@
             else:
                 do_computation = 'vc = nsimd::{}(va1, (i / step) % 7);'. \
                                  format(op.name)
-<<<<<<< HEAD
             vout_nsimd_comp = \
             '''nsimd::pack<{typ}> va1, vc;
                va1 = nsimd::loadu<nsimd::pack<{typ}> >(&vin1[i]);
                {do_computation}
                nsimd::storeu(&vout_nsimd[i], vc);'''. \
                format(typ=typ, do_computation=do_computation)
-=======
-            vout1_comp = \
-                '''nsimd::pack<{typ}> va1, vc;
-               va1 = nsimd::loadu<nsimd::pack<{typ}> >(&vin1[i]);
-               {do_computation}
-               nsimd::storeu(&vout1[i], vc);'''. \
-                format(typ=typ, do_computation=do_computation)
->>>>>>> cca6e1aa
     else:
         raise ValueError('No test available for operator "{}" on type "{}"'.
                          format(op.name, typ))
-<<<<<<< HEAD
     return { 'vin_defi': vin_defi, 'vin_rand': vin_rand, 'cpu_step': cpu_step,
              'vout_ref_comp': vout_ref_comp, 'vout_nsimd_comp': vout_nsimd_comp,
              'denormalize_inputs': denormalize_inputs }
-=======
-    return {'vin_defi': vin_defi, 'vin_rand': vin_rand, 'cpu_step': cpu_step,
-            'vout0_comp': vout0_comp, 'vout1_comp': vout1_comp}
->>>>>>> cca6e1aa
 
 # -----------------------------------------------------------------------------
 # Generate test in C, C++ (base API) and C++ (advanced API) for almost all
@@ -749,13 +619,8 @@
 
             else:
                 nbits = {'f16': '10', 'f32': 21, 'f64': '48'}
-<<<<<<< HEAD
                 comp = 'return relative_distance((double){}, (double){}) > get_2th_power(-{nbits})'. \
                         format(left, right, nbits=nbits[typ])
-=======
-                comp = 'return relative_distance({}, {}) > get_2th_power(-{nbits})'. \
-                    format(left, right, nbits=nbits[typ])
->>>>>>> cca6e1aa
 
             extra_code += relative_distance
         else:
@@ -801,15 +666,6 @@
             includes=includes, sizeof=common.sizeof(typ), typ=typ,
             op_name=op.name, year=date.today().year, comp=comp,
             extra_code=extra_code, **content))
-<<<<<<< HEAD
-            #vin_defi=content['vin_defi'],
-            #vin_rand=content['vin_rand'], vout_ref_comp=content['vout_ref_comp'],
-            #vout_nsimd_comp=content['vout_nsimd_comp']))
-=======
-        # vin_defi=content['vin_defi'],
-        #vin_rand=content['vin_rand'], vout0_comp=content['vout0_comp'],
-        # vout1_comp=content['vout1_comp']))
->>>>>>> cca6e1aa
     common.clang_format(opts, filename)
 
 # -----------------------------------------------------------------------------
@@ -2773,15 +2629,10 @@
                 gen_nbtrue(opts, operator, typ, 'cxx_base')
                 gen_nbtrue(opts, operator, typ, 'cxx_adv')
             elif operator.name == 'addv':
-<<<<<<< HEAD
                 if typ in common.ftypes:
                     gen_addv(opts, operator, typ, 'c_base')
                     gen_addv(opts, operator, typ, 'cxx_base')
                     gen_addv(opts, operator, typ, 'cxx_adv')
-=======
-                gen_addv(opts, operator, typ, 'c_base')
-                gen_addv(opts, operator, typ, 'cxx_base')
-                gen_addv(opts, operator, typ, 'cxx_adv')
             elif operator.name == 'adds':
                 gen_adds(opts, operator, typ, 'c_base', ulps)
                 gen_adds(opts, operator, typ, 'cxx_base', ulps)
@@ -2790,7 +2641,6 @@
                 gen_subs(opts, operator, typ, 'c_base', ulps)
                 gen_subs(opts, operator, typ, 'cxx_base', ulps)
                 gen_subs(opts, operator, typ, 'cxx_adv', ulps)
->>>>>>> cca6e1aa
             elif operator.name in ['all', 'any']:
                 gen_all_any(opts, operator, typ, 'c_base')
                 gen_all_any(opts, operator, typ, 'cxx_base')
