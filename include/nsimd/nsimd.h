/*

Copyright (c) 2019 Agenium Scale

Permission is hereby granted, free of charge, to any person obtaining a copy
of this software and associated documentation files (the "Software"), to deal
in the Software without restriction, including without limitation the rights
to use, copy, modify, merge, publish, distribute, sublicense, and/or sell
copies of the Software, and to permit persons to whom the Software is
furnished to do so, subject to the following conditions:

The above copyright notice and this permission notice shall be included in all
copies or substantial portions of the Software.

THE SOFTWARE IS PROVIDED "AS IS", WITHOUT WARRANTY OF ANY KIND, EXPRESS OR
IMPLIED, INCLUDING BUT NOT LIMITED TO THE WARRANTIES OF MERCHANTABILITY,
FITNESS FOR A PARTICULAR PURPOSE AND NONINFRINGEMENT. IN NO EVENT SHALL THE
AUTHORS OR COPYRIGHT HOLDERS BE LIABLE FOR ANY CLAIM, DAMAGES OR OTHER
LIABILITY, WHETHER IN AN ACTION OF CONTRACT, TORT OR OTHERWISE, ARISING FROM,
OUT OF OR IN CONNECTION WITH THE SOFTWARE OR THE USE OR OTHER DEALINGS IN THE
SOFTWARE.

*/

#ifndef NSIMD_H
#define NSIMD_H

/* ------------------------------------------------------------------------- */
/* Compiler detection (order matters https://stackoverflow.com/a/28166605) */

#if defined(_MSC_VER)
#define NSIMD_IS_MSVC
<<<<<<< HEAD
#elif defined(__NVCC__)
#define NSIMD_IS_NVCC
=======
>>>>>>> 371ee494
#elif defined(__INTEL_COMPILER)
#define NSIMD_IS_ICC
#elif defined(__clang__)
#define NSIMD_IS_CLANG
#elif defined(__GNUC__) || defined(__GNUG__)
#define NSIMD_IS_GCC
<<<<<<< HEAD
=======
#elif defined(__NVCC__)
#define NSIMD_IS_NVCC
>>>>>>> 371ee494
#endif

/* ------------------------------------------------------------------------- */
/* Register size detection */

<<<<<<< HEAD
#if defined(__x86_64) || defined(__x86_64__) || defined(__amd64__) ||         \
    defined(__amd64) || defined(_M_AMD64) || defined(__aarch64__) ||          \
=======
#if defined(__x86_64) || defined(__x86_64__) || defined(__amd64__) ||          \
    defined(__amd64) || defined(_M_AMD64) || defined(__aarch64__) ||           \
>>>>>>> 371ee494
    defined(_M_ARM64) || defined(__PPC64__)
#define NSIMD_WORD_SIZE 64
#else
#define NSIMD_WORD_SIZE 32
#endif

/* ------------------------------------------------------------------------- */
/* Architecture detection */

<<<<<<< HEAD
#if defined(i386) || defined(__i386__) || defined(__i486__) ||                \
    defined(__i586__) || defined(__i686__) || defined(__i386) ||              \
    defined(_M_IX86) || defined(_X86_) || defined(__THW_INTEL__) ||           \
    defined(__I86__) || defined(__INTEL__) || defined(__x86_64) ||            \
    defined(__x86_64__) || defined(__amd64__) || defined(__amd64) ||          \
    defined(_M_X64)
#define NSIMD_X86
#elif defined(__arm__) || defined(__arm64) || defined(__thumb__) ||           \
    defined(__TARGET_ARCH_ARM) || defined(__TARGET_ARCH_THUMB) ||             \
    defined(_M_ARM) || defined(_M_ARM64) || defined(__arch64__)
#define NSIMD_ARM
=======
#if defined(i386) || defined(__i386__) || defined(__i486__) ||                 \
    defined(__i586__) || defined(__i686__) || defined(__i386) ||               \
    defined(_M_IX86) || defined(_X86_) || defined(__THW_INTEL__) ||            \
    defined(__I86__) || defined(__INTEL__) || defined(__x86_64) ||             \
    defined(__x86_64__) || defined(__amd64__) || defined(__amd64) ||           \
    defined(_M_X64)
#define NSIMD_X86
#elif defined(__arm__) || defined(__arm64) || defined(__thumb__) ||            \
    defined(__TARGET_ARCH_ARM) || defined(__TARGET_ARCH_THUMB) ||              \
    defined(_M_ARM) || defined(_M_ARM64) || defined(__arch64__)
#define NSIMD_ARM
#elif defined(__ppc__) || defined(__powerpc__) || defined (__PPC__)
  #define NSIMD_POWERPC
>>>>>>> 371ee494
#else
#define NSIMD_CPU
#endif

/* ------------------------------------------------------------------------- */
/* C standard detection */

#ifdef NSIMD_IS_MSVC
#define NSIMD_C 1999
<<<<<<< HEAD
#else
#ifdef __STDC_VERSION__
#if __STDC_VERSION__ == 199901L
#define NSIMD_C 1999
#elif __STDC_VERSION__ >= 201112L
#define NSIMD_C 2011
#else
=======
#else
#ifdef __STDC_VERSION__
#if __STDC_VERSION__ == 199901L
#define NSIMD_C 1999
#elif __STDC_VERSION__ >= 201112L
#define NSIMD_C 2011
#else
>>>>>>> 371ee494
#define NSIMD_C 1989
#endif
#else
#define NSIMD_C 1989
#endif
#endif

/* ------------------------------------------------------------------------- */
/* C++ standard detection */

#ifdef NSIMD_IS_MSVC
#define NSIMD__cplusplus _MSVC_LANG
#else
#ifdef __cplusplus
#define NSIMD__cplusplus __cplusplus
#else
#define NSIMD__cplusplus 0
#endif
#endif

#if NSIMD__cplusplus > 0 && NSIMD__cplusplus < 201103L
#define NSIMD_CXX 1998
#elif NSIMD__cplusplus >= 201103L && NSIMD__cplusplus < 201402L
#define NSIMD_CXX 2011
#elif NSIMD__cplusplus >= 201402L && NSIMD__cplusplus < 201703L
#define NSIMD_CXX 2014
#elif NSIMD__cplusplus >= 201703L
#define NSIMD_CXX 2017
#else
#define NSIMD_CXX 0
#endif

/* ------------------------------------------------------------------------- */
/* Microsoft DLL specifics */

#ifdef NSIMD_IS_MSVC
#define NSIMD_DLLEXPORT __declspec(dllexport)
#define NSIMD_DLLIMPORT __declspec(dllimport)
#else
#define NSIMD_DLLEXPORT
#define NSIMD_DLLIMPORT extern
#endif

/* ------------------------------------------------------------------------- */
/* DLL specifics when inside/outside the library */

#ifdef NSIMD_INSIDE
#define NSIMD_DLLSPEC NSIMD_DLLEXPORT
#else
#define NSIMD_DLLSPEC NSIMD_DLLIMPORT
#endif

/* ------------------------------------------------------------------------- */
/* inline in nsimd is ONLY useful for linkage */

#if NSIMD_CXX > 0 || NSIMD_C > 1989
#if NSIMD_C > 0 && defined(NSIMD_IS_MSVC)
#define NSIMD_INLINE static __inline
<<<<<<< HEAD
#else
#define NSIMD_INLINE static inline
#endif
#else
#if defined(NSIMD_IS_GCC) || defined(NSIMD_IS_CLANG)
#define NSIMD_INLINE __extension__ __inline__
#else
=======
#else
#define NSIMD_INLINE static inline
#endif
#else
#if defined(NSIMD_IS_GCC) || defined(NSIMD_IS_CLANG)
#define NSIMD_INLINE __extension__ __inline__
#else
>>>>>>> 371ee494
#define NSIMD_INLINE
#endif
#endif

/* ------------------------------------------------------------------------- */
/* Pre-processor */

#define NSIMD_PP_CAT_2_e(a, b) a##b
#define NSIMD_PP_CAT_2(a, b) NSIMD_PP_CAT_2_e(a, b)

#define NSIMD_PP_CAT_3_e(a, b, c) a##b##c
#define NSIMD_PP_CAT_3(a, b, c) NSIMD_PP_CAT_3_e(a, b, c)

#define NSIMD_PP_CAT_4_e(a, b, c, d) a##b##c##d
#define NSIMD_PP_CAT_4(a, b, c, d) NSIMD_PP_CAT_4_e(a, b, c, d)

#define NSIMD_PP_CAT_5_e(a, b, c, d, e) a##b##c##d##e
#define NSIMD_PP_CAT_5(a, b, c, d, e) NSIMD_PP_CAT_5_e(a, b, c, d, e)

#define NSIMD_PP_CAT_6_e(a, b, c, d, e, f) a##b##c##d##e##f
#define NSIMD_PP_CAT_6(a, b, c, d, e, f) NSIMD_PP_CAT_6_e(a, b, c, d, e, f)

#define NSIMD_PP_EXPAND_e(a) a
#define NSIMD_PP_EXPAND(a) NSIMD_PP_EXPAND_e(a)

/* ------------------------------------------------------------------------- */
/* Detect architecture/SIMD */

/* Intel */

#if defined(SSE2) && !defined(NSIMD_SSE2)
#define NSIMD_SSE2
#endif

#if defined(SSE42) && !defined(NSIMD_SSE42)
#define NSIMD_SSE42
#endif

#if defined(AVX) && !defined(NSIMD_AVX)
#define NSIMD_AVX
#endif

#if defined(AVX2) && !defined(NSIMD_AVX2)
#define NSIMD_AVX2
#endif

#if defined(AVX512_KNL) && !defined(NSIMD_AVX512_KNL)
#define NSIMD_AVX512_KNL
#endif

#if defined(AVX512_SKYLAKE) && !defined(NSIMD_AVX512_SKYLAKE)
#define NSIMD_AVX512_SKYLAKE
#endif

#if defined(FP16) && !defined(NSIMD_FP16)
#define NSIMD_FP16
#endif

#if defined(FMA) && !defined(NSIMD_FMA)
#define NSIMD_FMA
#endif

/* ARM */

#if defined(NEON128) && !defined(NSIMD_NEON128)
#define NSIMD_NEON128
#endif

#if defined(AARCH64) && !defined(NSIMD_AARCH64)
#define NSIMD_AARCH64
#endif

#if defined(SVE) && !defined(NSIMD_SVE)
#define NSIMD_SVE
#endif

/* PPC */

<<<<<<< HEAD
#if (defined(VMX) || defined(ALTIVEC)) && !defined(NSIMD_VMX)
#define NSIMD_VMX
#endif

#if defined(VSX) && !defined(NSIMD_VSX)
#define NSIMD_VSX
=======
#if (defined(POWER8) || defined(ALTIVEC)) && !defined(NSIMD_POWER8)
  #define NSIMD_POWER8
#endif

#if defined(POWER7) && !defined(NSIMD_POWER7)
  #define NSIMD_POWER7
>>>>>>> 371ee494
#endif

/* CUDA */

#if defined(CUDA) && !defined(NSIMD_CUDA)
#define NSIMD_CUDA
#endif

/* ------------------------------------------------------------------------- */
/* Set NSIMD_SIMD and NSIMD_PLATFORM macro, include the correct header. */

#if defined(NSIMD_SSE2)

#define NSIMD_PLATFORM x86
#define NSIMD_SIMD sse2
#include <emmintrin.h>
#if defined(NSIMD_FMA) || defined(NSIMD_FP16)
#include <immintrin.h>
#endif
/* For some reason MSVC <= 2015 has intrinsics defined in another header */
#ifdef NSIMD_IS_MSVC
#include <intrin.h>
#endif

#elif defined(NSIMD_SSE42)

#define NSIMD_PLATFORM x86
#define NSIMD_SIMD sse42
#include <nmmintrin.h>
#if defined(NSIMD_FMA) || defined(NSIMD_FP16)
#include <immintrin.h>
#endif
/* For some reason MSVC <= 2015 has intrinsics defined in another header */
#ifdef NSIMD_IS_MSVC
#include <intrin.h>
#endif

#elif defined(NSIMD_AVX)

#define NSIMD_PLATFORM x86
#define NSIMD_SIMD avx
#include <immintrin.h>
/* For some reason MSVC <= 2015 has intrinsics defined in another header */
#ifdef NSIMD_IS_MSVC
#include <intrin.h>
#endif

#elif defined(NSIMD_AVX2)

#define NSIMD_PLATFORM x86
#define NSIMD_SIMD avx2
#include <immintrin.h>
/* For some reason MSVC <= 2015 has intrinsics defined in another header */
#ifdef NSIMD_IS_MSVC
#include <intrin.h>
#endif

#elif defined(NSIMD_AVX512_KNL)

#define NSIMD_PLATFORM x86
#define NSIMD_SIMD avx512_knl
#include <immintrin.h>

#elif defined(NSIMD_AVX512_SKYLAKE)

#define NSIMD_PLATFORM x86
#define NSIMD_SIMD avx512_skylake
#include <immintrin.h>

#elif defined(NSIMD_NEON128)

#define NSIMD_PLATFORM arm
#define NSIMD_SIMD neon128
#include <arm_neon.h>

#elif defined(NSIMD_AARCH64)

#define NSIMD_PLATFORM arm
#define NSIMD_SIMD aarch64
#include <arm_neon.h>

#elif defined(NSIMD_SVE)

#define NSIMD_PLATFORM arm
#define NSIMD_SIMD sve
#include <arm_neon.h>
#include <arm_sve.h>
<<<<<<< HEAD
=======

#elif defined(NSIMD_POWER7)

  #define NSIMD_PLATFORM ppc
  #define NSIMD_SIMD power7

  #ifdef NSIMD_IS_CLANG
    // New version of clang are spamming useless warning comming from their altivec.h file
    #pragma clang diagnostic ignored "-Wc11-extensions"
    #pragma clang diagnostic ignored "-Wc++11-long-long"
  #endif
  #include <altivec.h>
  #ifdef NSIMD_IS_CLANG
  #endif
  #ifdef bool
    #undef bool
  #endif
  #ifdef pixel
    #undef pixel
  #endif
  #ifdef vector
    #undef vector
  #endif
>>>>>>> 371ee494

#else

#define NSIMD_SIMD cpu
#define NSIMD_PLATFORM cpu

#endif

/* ------------------------------------------------------------------------- */
/* Shorter typedefs for integers */

#ifdef NSIMD_IS_MSVC
typedef unsigned __int8 u8;
typedef signed __int8 i8;
typedef unsigned __int16 u16;
typedef signed __int16 i16;
typedef unsigned __int32 u32;
typedef signed __int32 i32;
typedef unsigned __int64 u64;
typedef signed __int64 i64;
#else
typedef unsigned char u8;
typedef signed char i8;
typedef unsigned short u16;
typedef signed short i16;
typedef unsigned int u32;
typedef signed int i32;
#if NSIMD_WORD_SIZE == 64
typedef unsigned long u64;
typedef signed long i64;
#else
#if defined(NSIMD_IS_GCC) || defined(NSIMD_IS_CLANG)
__extension__ typedef unsigned long long u64;
__extension__ typedef signed long long i64;
#else
typedef unsigned long long u64;
typedef signed long long i64;
#endif
#endif
#endif

/* ------------------------------------------------------------------------- */
/* Sorter typedefs for floatting point types */

<<<<<<< HEAD
#if ((defined(NSIMD_NEON128) || defined(NSIMD_AARCH64)) &&                    \
     defined(NSIMD_FP16)) ||                                                  \
=======
#if ((defined(NSIMD_NEON128) || defined(NSIMD_AARCH64)) &&                     \
     defined(NSIMD_FP16)) ||                                                   \
>>>>>>> 371ee494
    defined(NSIMD_SVE)
#define NSIMD_NATIVE_FP16
#endif

#ifdef NSIMD_NATIVE_FP16
typedef __fp16 f16;
#else
typedef struct {
  u16 u;
} f16;
#endif

typedef float f32;
typedef double f64;

/* ------------------------------------------------------------------------- */
/* Native register size (for now only 32 and 64 bits) types */

#if NSIMD_WORD_SIZE == 64
typedef i64 nat;
#else
typedef i32 nat;
<<<<<<< HEAD
=======
#endif

/* ------------------------------------------------------------------------- */
/* typedefs for integers limits */

#ifdef NSIMD_IS_MSVC

#include <limits.h>

/* 8 bits */
#define NSIMD_I8_MAX SCHAR_MAX
#define NSIMD_U8_MAX UCHAR_MAX

#define NSIMD_I8_MIN SCHAR_MIN
#define NSIMD_U8_MIN ((u8)0)

/* 16 bits */
#define NSIMD_I16_MAX SHRT_MAX
#define NSIMD_U16_MAX USHRT_MAX

#define NSIMD_I16_MIN SHRT_MIN
#define NSIMD_U16_MIN ((u16)0)

/* 32 bits */
#define NSIMD_I32_MAX INT_MAX
#define NSIMD_U32_MAX UINT_MAX

#define NSIMD_I32_MIN INT_MIN
#define NSIMD_U32_MIN ((u32)0)

/* 64 bits */
#define NSIMD_I64_MAX LLONG_MAX
#define NSIMD_U64_MAX ULLONG_MAX

#define NSIMD_I64_MIN LLONG_MIN
#define NSIMD_U64_MIN ((u64)0)

#else

/* 8 bits */
#define NSIMD_I8_MAX ((i8)0x7f)
#define NSIMD_U8_MAX ((u8)((u8)NSIMD_I8_MAX * 2 + 1))

#define NSIMD_I8_MIN ((i8)(-NSIMD_I8_MAX - 1))
#define NSIMD_U8_MIN ((u8)0)

/* 16 bits */
#define NSIMD_I16_MAX ((i16)0x7fff)
#define NSIMD_U16_MAX ((u16)((u16)NSIMD_I16_MAX * 2 + 1))

#define NSIMD_I16_MIN ((i16)(-NSIMD_I16_MAX - 1))
#define NSIMD_U16_MIN ((u16)0)

/* 32 bits */
#define NSIMD_I32_MAX ((i32)0x7fffffff)
#define NSIMD_U32_MAX (((u32)NSIMD_I32_MAX * 2 + 1))

#define NSIMD_I32_MIN (-NSIMD_I32_MAX - 1)
#define NSIMD_U32_MIN ((u32)0)

/* 64 bits */
#define NSIMD_I64_MAX (~(((i64)1) << 63))
#define NSIMD_U64_MAX (((u64)NSIMD_I64_MAX * 2 + 1))

#define NSIMD_I64_MIN (-NSIMD_I64_MAX - 1)
#define NSIMD_U64_MIN ((u64)0)

#endif

/* ------------------------------------------------------------------------- */
/* Set if denormalized float are set to 0                                    */
#ifdef NSIMD_NEON128
#define NSIMD_DNZ_FLUSH_TO_ZERO
>>>>>>> 371ee494
#endif

/* ------------------------------------------------------------------------- */
/* POPCNT: GCC and Clang have intrinsics */

#if defined(NSIMD_IS_GCC) || defined(NSIMD_IS_CLANG)

NSIMD_INLINE int nsimd_popcnt32_(u32 a) { return __builtin_popcount(a); }

NSIMD_INLINE int nsimd_popcnt64_(u64 a) {
#if __SIZEOF_LONG__ == 4
  return __builtin_popcountl((u32)(a & 0xFFFFFFFF)) +
         __builtin_popcountl((u32)(a >> 32));
#else
  return __builtin_popcountl(a);
#endif
}

/* ------------------------------------------------------------------------- */
/* POPCNT: MSVC has also an intrinsic for that */

#elif defined(NSIMD_IS_MSVC)

#include <intrin.h>

NSIMD_INLINE int nsimd_popcnt32_(u32 a) { return (int)__popcnt(a); }

NSIMD_INLINE int nsimd_popcnt64_(u64 a) { return (int)__popcnt64(a); }

/* ------------------------------------------------------------------------- */
/* POPCNT: Default naive implementation */

#else

NSIMD_INLINE int nsimd_popcnt32_(u32 a) {
  int i, ret = 0;
  for (i = 0; i < 32; i++) {
    ret += (int)((a >> i) & 1);
  }
  return ret;
}

NSIMD_INLINE int nsimd_popcnt64_(u64 a) {
  int i, ret = 0;
  for (i = 0; i < 64; i++) {
    ret += (int)((a >> i) & 1);
  }
  return ret;
}

#endif

/* ------------------------------------------------------------------------- */
/* Macro to automatically include function depending on detected
   platform/SIMD */

#define NSIMD_AUTO_INCLUDE(path) <nsimd/NSIMD_PLATFORM/NSIMD_SIMD/path>

/* ------------------------------------------------------------------------- */
/* Standard includes */

#if NSIMD_CXX > 0
#include <cerrno>
#include <cstdlib>
#else
#include <errno.h>
#include <stdlib.h>
#endif

/* ------------------------------------------------------------------------- */
/* Now includes detected SIMD types */

#if NSIMD_CXX > 0

namespace nsimd {
template <typename T, typename SimdExt> struct simd_traits {};
} // namespace nsimd

#endif

#include NSIMD_AUTO_INCLUDE(types.h)

/* ------------------------------------------------------------------------- */
/* Macro/typedefs for SIMD infos */

#define vec(T) NSIMD_PP_CAT_4(nsimd_, NSIMD_SIMD, _v, T)
#define vecl(T) NSIMD_PP_CAT_4(nsimd_, NSIMD_SIMD, _vl, T)

#define vecx2(T) NSIMD_PP_CAT_5(nsimd_, NSIMD_SIMD, _v, T, x2)
#define vecx3(T) NSIMD_PP_CAT_5(nsimd_, NSIMD_SIMD, _v, T, x3)
#define vecx4(T) NSIMD_PP_CAT_5(nsimd_, NSIMD_SIMD, _v, T, x4)

typedef vec(i8) vi8;
typedef vec(i8) vu8;
typedef vec(i16) vi16;
typedef vec(i16) vu16;
typedef vec(i32) vi32;
typedef vec(i32) vu32;
typedef vec(i64) vi64;
typedef vec(i64) vu64;
typedef vec(f16) vf16;
typedef vec(f32) vf32;
typedef vec(f64) vf64;

typedef vecx2(i8) vi8x2;
typedef vecx2(i8) vu8x2;
typedef vecx2(i16) vi16x2;
typedef vecx2(i16) vu16x2;
typedef vecx2(i32) vi32x2;
typedef vecx2(i32) vu32x2;
typedef vecx2(i64) vi64x2;
typedef vecx2(i64) vu64x2;
typedef vecx2(f16) vf16x2;
typedef vecx2(f32) vf32x2;
typedef vecx2(f64) vf64x2;

typedef vecx3(i8) vi8x3;
typedef vecx3(i8) vu8x3;
typedef vecx3(i16) vi16x3;
typedef vecx3(i16) vu16x3;
typedef vecx3(i32) vi32x3;
typedef vecx3(i32) vu32x3;
typedef vecx3(i64) vi64x3;
typedef vecx3(i64) vu64x3;
typedef vecx3(f16) vf16x3;
typedef vecx3(f32) vf32x3;
typedef vecx3(f64) vf64x3;

typedef vecx4(i8) vi8x4;
typedef vecx4(i8) vu8x4;
typedef vecx4(i16) vi16x4;
typedef vecx4(i16) vu16x4;
typedef vecx4(i32) vi32x4;
typedef vecx4(i32) vu32x4;
typedef vecx4(i64) vi64x4;
typedef vecx4(i64) vu64x4;
typedef vecx4(f16) vf16x4;
typedef vecx4(f32) vf32x4;
typedef vecx4(f64) vf64x4;

typedef vecl(i8) vli8;
typedef vecl(i8) vlu8;
typedef vecl(i16) vli16;
typedef vecl(i16) vlu16;
typedef vecl(i32) vli32;
typedef vecl(i32) vlu32;
typedef vecl(i64) vli64;
typedef vecl(i64) vlu64;
typedef vecl(f16) vlf16;
typedef vecl(f32) vlf32;
typedef vecl(f64) vlf64;

#define vec_a(T, simd_ext) NSIMD_PP_CAT_4(nsimd_, simd_ext, _v, T)
#define vecl_a(T, simd_ext) NSIMD_PP_CAT_4(nsimd_, simd_ext, _vl, T)

#if NSIMD_CXX > 0

namespace nsimd {

/* Alignment tags */
struct aligned {};
struct unaligned {};

#if NSIMD_CXX >= 2011

template <typename T>
using simd_vector = typename simd_traits<T, NSIMD_SIMD>::simd_vector;

template <typename T>
using simd_vectorl = typename simd_traits<T, NSIMD_SIMD>::simd_vectorl;

#endif

} // namespace nsimd

#endif

#if defined(NSIMD_X86)
#define NSIMD_MAX_ALIGNMENT 64
#elif defined(NSIMD_ARM)
<<<<<<< HEAD
#define NSIMD_MAX_ALIGNMENT 256
=======
  #define NSIMD_MAX_ALIGNMENT 256
#elif defined(NSIMD_POWERPC)
  #define NSIMD_MAX_ALIGNMENT 64
>>>>>>> 371ee494
#else
#define NSIMD_MAX_ALIGNMENT 16
#endif

#define NSIMD_NB_REGISTERS NSIMD_PP_CAT_3(NSIMD_, NSIMD_SIMD, _NB_REGISTERS)

#define NSIMD_MAX_LEN_BIT 2048

#define NSIMD_MAX_LEN_i8 (NSIMD_MAX_LEN_BIT / 8)
#define NSIMD_MAX_LEN_u8 (NSIMD_MAX_LEN_BIT / 8)
#define NSIMD_MAX_LEN_i16 (NSIMD_MAX_LEN_BIT / 16)
#define NSIMD_MAX_LEN_u16 (NSIMD_MAX_LEN_BIT / 16)
#define NSIMD_MAX_LEN_f16 (NSIMD_MAX_LEN_BIT / 16)
#define NSIMD_MAX_LEN_i32 (NSIMD_MAX_LEN_BIT / 32)
#define NSIMD_MAX_LEN_u32 (NSIMD_MAX_LEN_BIT / 32)
#define NSIMD_MAX_LEN_f32 (NSIMD_MAX_LEN_BIT / 32)
#define NSIMD_MAX_LEN_i64 (NSIMD_MAX_LEN_BIT / 64)
#define NSIMD_MAX_LEN_u64 (NSIMD_MAX_LEN_BIT / 64)
#define NSIMD_MAX_LEN_f64 (NSIMD_MAX_LEN_BIT / 64)

#define NSIMD_MAX_LEN_e(typ) NSIMD_MAX_LEN_##typ
#define NSIMD_MAX_LEN(typ) NSIMD_MAX_LEN_e(typ)

#if NSIMD_CXX > 0
namespace nsimd {

template <typename T> struct max_len_t {};

template <> struct max_len_t<i8> {
  static const int value = NSIMD_MAX_LEN_BIT / 8;
};
template <> struct max_len_t<u8> {
  static const int value = NSIMD_MAX_LEN_BIT / 8;
};
template <> struct max_len_t<i16> {
  static const int value = NSIMD_MAX_LEN_BIT / 16;
};
template <> struct max_len_t<u16> {
  static const int value = NSIMD_MAX_LEN_BIT / 16;
};
template <> struct max_len_t<f16> {
  static const int value = NSIMD_MAX_LEN_BIT / 16;
};
template <> struct max_len_t<i32> {
  static const int value = NSIMD_MAX_LEN_BIT / 32;
};
template <> struct max_len_t<u32> {
  static const int value = NSIMD_MAX_LEN_BIT / 32;
};
template <> struct max_len_t<f32> {
  static const int value = NSIMD_MAX_LEN_BIT / 32;
};
template <> struct max_len_t<i64> {
  static const int value = NSIMD_MAX_LEN_BIT / 64;
};
template <> struct max_len_t<u64> {
  static const int value = NSIMD_MAX_LEN_BIT / 64;
};
template <> struct max_len_t<f64> {
  static const int value = NSIMD_MAX_LEN_BIT / 64;
};

#if NSIMD_CXX >= 2014
template <typename T> constexpr int max_len = max_len_t<T>::value;
#endif

} // namespace nsimd
#endif

/* ------------------------------------------------------------------------- */
/* Memory functions */

#if NSIMD_CXX > 0
#include <cstddef>
#include <new>
#endif

/* ------------------------------------------------------------------------- */

#if NSIMD_CXX > 0
extern "C" {
#endif

NSIMD_DLLSPEC void *nsimd_aligned_alloc(nat);
NSIMD_DLLSPEC void nsimd_aligned_free(void *);

#if NSIMD_CXX > 0
} // extern "C"
#endif

/* ------------------------------------------------------------------------- */
/* C++ templated functions */

#if NSIMD_CXX > 0
namespace nsimd {

NSIMD_DLLSPEC void *aligned_alloc(nat);
NSIMD_DLLSPEC void aligned_free(void *);

template <typename T> T *aligned_alloc_for(nat n) {
  return (T *)aligned_alloc(n * (nat)sizeof(T));
}

template <typename T> void aligned_free_for(void *ptr) {
  return aligned_free((T *)ptr);
}

} // namespace nsimd
#endif

/* ------------------------------------------------------------------------- */
/* C++ <11 allocator */

#if NSIMD_CXX > 0 && NSIMD_CXX < 2011
namespace nsimd {

template <typename T> class allocator {
public:
  typedef T value_type;
  typedef value_type *pointer;
  typedef const value_type *const_pointer;
  typedef value_type &reference;
  typedef const value_type &const_reference;
  typedef std::size_t size_type;
  typedef std::ptrdiff_t difference_type;

public:
  template <typename U> struct rebind { typedef allocator<U> other; };

public:
  allocator() {}
  ~allocator() {}
  allocator(allocator const &) {}

  template <typename U> inline explicit allocator(allocator<U> const &) {}

  pointer address(reference r) { return &r; }
  const_pointer address(const_reference r) { return &r; }

  pointer allocate(size_type n) {
    return reinterpret_cast<pointer>(aligned_alloc_for<T>((nat)n));
  }

<<<<<<< HEAD
  pointer allocate(size_type n, const void *) { return allocate(n); }

  void deallocate(pointer p, size_type) { aligned_free_for<T>(p); }

  size_type max_size() const { return size_type(-1) / sizeof(T); }

  void construct(pointer p, const T &t) { new (p) T(t); }
  void destroy(pointer p) { p->~T(); }

  bool operator==(allocator const &) { return true; }
  bool operator!=(allocator const &a) { return !operator==(a); }
};

} // namespace nsimd
#endif

#if NSIMD_CXX > 0 && NSIMD_CXX < 2011 && defined(NSIMD_IS_NVCC)
#include <iostream>
#include <stdexcept>
namespace nsimd {

template <typename T> class cuda_allocator {
public:
  typedef T value_type;
  typedef value_type *pointer;
  typedef const value_type *const_pointer;
  typedef value_type &reference;
  typedef const value_type &const_reference;
  typedef std::size_t size_type;
  typedef std::ptrdiff_t difference_type;

public:
  template <typename U> struct rebind { typedef cuda_allocator<U> other; };

public:
  cuda_allocator() {}
  ~cuda_allocator() {}
  cuda_allocator(cuda_allocator const &) {}

  template <typename U> explicit cuda_allocator(cuda_allocator<U> const &) {}

  pointer address(reference r) { return &r; }
  const_pointer address(const_reference r) { return &r; }

  pointer allocate(size_type n) {
    pointer p = NULL;
    if (cudaMalloc(&p, n * sizeof(T)) != cudaSuccess) {
      throw std::bad_alloc();
    }
    return p;
  }

  pointer allocate(size_type n, const void *) { return allocate(n); }

  void deallocate(pointer p, size_type) {
    cudaError_t r = cudaFree(p);
    if (r != cudaSuccess) {
      if (r == cudaErrorInvalidDevicePointer) {
        throw std::domain_error("cudaFree: Invalid device pointer");
      } else if (r == cudaErrorInitializationError) {
        throw std::runtime_error("cudaFree: Initialization error");
      } else {
        throw std::runtime_error("cudaFree fails");
      }
    }
  }
=======
  inline pointer allocate(size_type n, const void *) { return allocate(n); }

  inline void deallocate(pointer p, size_type) { aligned_free_for<T>(p); }

  inline size_type max_size() const { return size_type(-1) / sizeof(T); }
>>>>>>> 371ee494

  size_type max_size() const { return size_type(-1) / sizeof(T); }

  void construct(pointer p, const T &t) {
    cudaError_t r = cudaMemcpy(p, &t, sizeof(T),
                               /*cudaMemcpyHostToDevice*/ cudaMemcpyDefault);
    if (r != cudaSuccess) {
      if (r == cudaErrorInvalidValue) {
        throw std::domain_error("cudaMemcpy: Invalid value");
      } else if (r == cudaErrorInvalidMemcpyDirection) {
        throw std::runtime_error("cudaMemcpy: Invalid memcpy direction");
      } else if (r == cudaErrorInitializationError) {
        throw std::runtime_error("cudaMemcpy: Initialization error");
      } else if (r == cudaErrorInsufficientDriver) {
        throw std::runtime_error("cudaMemcpy: Insufficient driver error");
      } else if (r == cudaErrorNoDevice) {
        throw std::runtime_error("cudaMemcpy: No device");
      } else if (r == cudaErrorNotPermitted) {
        throw std::runtime_error("cudaMemcpy: Not permitted");
      } else {
        throw std::runtime_error("cudaMemcpy fails");
      }
    }
    // cudaDeviceSynchronize();
  }
  void destroy(pointer /*p*/) {}

  bool operator==(cuda_allocator const &) { return true; }
  bool operator!=(cuda_allocator const &a) { return !operator==(a); }
};

} // namespace nsimd
#endif

/* ------------------------------------------------------------------------- */
/* C++ >=11 allocator */

#if NSIMD_CXX >= 2011
namespace nsimd {

template <typename T> struct allocator {
  using value_type = T;

  allocator() = default;

  template <typename S> allocator(allocator<S> const &) {}

  T *allocate(std::size_t n) {
    if (n > std::size_t(-1) / sizeof(T)) {
      throw std::bad_alloc();
    }
    T *ptr = aligned_alloc_for<T>((nat)n);
    if (ptr != NULL) {
      return ptr;
    }
    throw std::bad_alloc();
  }

  void deallocate(T *ptr, std::size_t) { nsimd::aligned_free(ptr); }
};

template <class T, class S>
bool operator==(allocator<T> const &, allocator<S> const &) {
  return true;
}

template <class T, class S>
bool operator!=(allocator<T> const &, allocator<S> const &) {
  return false;
}

} // namespace nsimd
#endif

#if NSIMD_CXX >= 2011 && defined(NSIMD_IS_NVCC)
namespace nsimd {

// template <typename T> struct cuda_allocator {
//   using value_type = T;
//
//   cuda_allocator() = default;
//
//   template <typename S> cuda_allocator(cuda_allocator<S> const &) {}
//
//   T *allocate(std::size_t n) {
//     T *p = NULL;
//     if (cudaMalloc(&p, n) != cudaSuccess) {
//       throw std::bad_alloc();
//     }
//     return p;
//   }
//
//   void deallocate(T *p, std::size_t) {
//     cudaError_t r = cudaFree(p);
//     if (r != cudaSuccess) {
//       if (r == cudaErrorInvalidDevicePointer) {
//         throw std::domain_error("cudaFree: Invalid device pointer");
//       } else if (r == cudaErrorInitializationError) {
//         throw std::runtime_error("cudaFree: Initialization error");
//       } else {
//         throw std::runtime_error("cudaFree fails");
//       }
//     }
//   }
// };

} // namespace nsimd
#endif

/* ------------------------------------------------------------------------- */
/* Conversion functions f16 <---> f32 for C */

#if NSIMD_CXX > 0
extern "C" {
#endif

NSIMD_DLLSPEC u16 nsimd_f32_to_u16(f32);
NSIMD_DLLSPEC f32 nsimd_u16_to_f32(u16);

#ifdef NSIMD_NATIVE_FP16
NSIMD_INLINE f16 nsimd_f32_to_f16(f32 a) { return (f16)a; }
NSIMD_INLINE f32 nsimd_f16_to_f32(f16 a) { return (f32)a; }
#else
NSIMD_DLLSPEC f16 nsimd_f32_to_f16(f32);
NSIMD_DLLSPEC f32 nsimd_f16_to_f32(f16);
#endif

#if NSIMD_CXX > 0
} // extern "C"
#endif

/* ------------------------------------------------------------------------- */
/* Conversion functions f16 <---> f32 for C++ */

#if NSIMD_CXX > 0
namespace nsimd {
NSIMD_DLLSPEC u16 f32_to_u16(f32);
NSIMD_DLLSPEC f32 u16_to_f32(u16);

#ifdef NSIMD_NATIVE_FP16
NSIMD_INLINE f16 f32_to_f16(f32 a) { return (f16)a; }
NSIMD_INLINE f32 f16_to_f32(f16 a) { return (f32)a; }
#else
NSIMD_DLLSPEC f16 f32_to_f16(f32);
NSIMD_DLLSPEC f32 f16_to_f32(f16);
#endif
} // namespace nsimd
#endif

/* ------------------------------------------------------------------------- */
/* SIMD-related functions */

#ifdef NSIMD_IS_MSVC
#pragma warning(push)
/* We do not want MSVC to warn us about unary minus on an unsigned type.
   It is well defined in standards: unsigned arithmetic is done modulo
   2^n. */
#pragma warning(disable : 4146)
#endif

#include <nsimd/functions.h>

#ifdef NSIMD_IS_MSVC
#pragma warning(pop)
#endif

/* ------------------------------------------------------------------------- */
/* If_else cannot be auto-generated */

#define vif_else(a0, a1, a2, typel, type)                                     \
  NSIMD_PP_CAT_4(nsimd_if_else1_, NSIMD_SIMD, _, type)                        \
  (NSIMD_PP_CAT_6(nsimd_vreinterpretl_, NSIMD_SIMD, _, type, _, typel)(a0),   \
   a1, a2)

#define vif_else_e(a0, a1, a2, typel, type, simd_ext)                         \
  NSIMD_PP_CAT_4(nsimd_if_else1_, simd_ext, _, type)                          \
  (NSIMD_PP_CAT_6(nsimd_vreinterpretl_, simd_ext, _, type, _, typel)(a0), a1, \
   a2)

#if NSIMD_CXX > 0
namespace nsimd {

template <typename A0, typename A1, typename A2, typename L, typename T>
typename simd_traits<T, NSIMD_SIMD>::simd_vector if_else(A0 a0, A1 a1, A2 a2,
                                                         L, T) {
  return if_else1(reinterpretl(a0, L(), T(), NSIMD_SIMD()), a1, a2, T(),
                  NSIMD_SIMD());
}

template <typename A0, typename A1, typename A2, typename L, typename T,
          typename SimdExt>
typename simd_traits<T, SimdExt>::simd_vector if_else(A0 a0, A1 a1, A2 a2, L, T,
                                                      SimdExt) {
  return if_else1(reinterpretl(a0, L(), T(), SimdExt()), a1, a2, T(),
                  SimdExt());
}

} // namespace nsimd
#endif

/* ------------------------------------------------------------------------- */
/* Loads/stores can be parametrized/templated by the alignment */

#define NSIMD_ALIGNED a
#define NSIMD_UNALIGNED u

#define vload(a0, type, alignment)                                            \
  NSIMD_PP_CAT_6(nsimd_load, alignment, _, NSIMD_SIMD, _, type)(a0)

#define vload_e(a0, type, simd_ext, alignment)                                \
  NSIMD_PP_CAT_6(nsimd_load, alignment, _, simd_ext, _, type)(a0)

#define vload2(a0, type, alignment)                                           \
  NSIMD_PP_CAT_6(nsimd_load2, alignment, _, NSIMD_SIMD, _, type)(a0)

#define vload2_e(a0, type, simd_ext, alignment)                               \
  NSIMD_PP_CAT_6(nsimd_load2, alignment, _, simd_ext, _, type)(a0)

#define vload3(a0, type, alignment)                                           \
  NSIMD_PP_CAT_6(nsimd_load3, alignment, _, NSIMD_SIMD, _, type)(a0)

#define vload3_e(a0, type, simd_ext, alignment)                               \
  NSIMD_PP_CAT_6(nsimd_load3, alignment, _, simd_ext, _, type)(a0)

#define vload4(a0, type, alignment)                                           \
  NSIMD_PP_CAT_6(nsimd_load4, alignment, _, NSIMD_SIMD, _, type)(a0)

#define vload4_e(a0, type, simd_ext, alignment)                               \
  NSIMD_PP_CAT_6(nsimd_load4, alignment, _, simd_ext, _, type)(a0)

#define vloadl(a0, type, alignment)                                           \
  NSIMD_PP_CAT_6(nsimd_loadl, alignment_, NSIMD_SIMD, _, type)(a0)

#define vloadl_e(a0, type, simd_ext, alignment)                               \
  NSIMD_PP_CAT_6(nsimd_loadl, alignment_, simd_ext, _, type)(a0)

#define vstore(a0, a1, type, alignment)                                       \
  NSIMD_PP_CAT_6(nsimd_store, alignment, _, NSIMD_SIMD, _, type)(a0, a1)

#define vstore_e(a0, a1, type, simd_ext, alignment)                           \
  NSIMD_PP_CAT_6(nsimd_store, alignment, _, simd_ext, _, type)(a0, a1)

#define vstore2(a0, a1, a2, type, alignment)                                  \
  NSIMD_PP_CAT_4(nsimd_store2, alignment, _, NSIMD_SIMD, _, type)(a0, a1, a2)

#define vstore2_e(a0, a1, a2, type, simd_ext, alignment)                      \
  NSIMD_PP_CAT_4(nsimd_store2, alignment, _, simd_ext, _, type)(a0, a1, a2)

#define vstore3(a0, a1, a2, a3, type, alignment)                              \
  NSIMD_PP_CAT_4(nsimd_store3, alignment, _, NSIMD_SIMD, _, type)             \
  (a0, a1, a2, a3)

#define vstore3_e(a0, a1, a2, a3, type, simd_ext, alignment)                  \
  NSIMD_PP_CAT_4(nsimd_store3, alignment, _, simd_ext, _, type)(a0, a1, a2, a3)

#define vstore4(a0, a1, a2, a3, a4, type, alignment)                          \
  NSIMD_PP_CAT_4(nsimd_store3, alignment, _, NSIMD_SIMD, _, type)             \
  (a0, a1, a2, a3, a4)

#define vstore4_e(a0, a1, a2, a3, a4, type, simd_ext, alignment)              \
  NSIMD_PP_CAT_4(nsimd_store3, alignment, _, simd_ext, _, type)               \
  (a0, a1, a2, a3, a4)

#define vstorel(a0, a1, type, alignment)                                      \
  NSIMD_PP_CAT_6(nsimd_storel, alignment, _, NSIMD_SIMD, _, type)(a0, a1)

#define vstorel_e(a0, a1, type, simd_ext, alignment)                          \
  NSIMD_PP_CAT_6(nsimd_storel, alignment, _, simd_ext, _, type)(a0, a1)

#if NSIMD_CXX > 0
namespace nsimd {

template <typename A0, typename T>
typename simd_traits<T, NSIMD_SIMD>::simd_vector load(A0 a0, T, aligned) {
  return loada(a0, T(), NSIMD_SIMD());
}

template <typename A0, typename T>
typename simd_traits<T, NSIMD_SIMD>::simd_vector load(A0 a0, T, unaligned) {
  return loadu(a0, T(), NSIMD_SIMD());
}

template <typename A0, typename T, typename SimdExt>
<<<<<<< HEAD
typename simd_traits<T, SimdExt>::simd_vector load(A0 a0, T, SimdExt,
                                                   aligned) {
=======
typename simd_traits<T, SimdExt>::simd_vector load(A0 a0, T, SimdExt, aligned) {
>>>>>>> 371ee494
  return loada(a0, T(), SimdExt());
}

template <typename A0, typename T, typename SimdExt>
typename simd_traits<T, SimdExt>::simd_vector load(A0 a0, T, SimdExt,
                                                   unaligned) {
  return loadu(a0, T(), SimdExt());
}

template <typename A0, typename T>
typename simd_traits<T, NSIMD_SIMD>::simd_vectorx2 load2(A0 a0, T, aligned) {
  return load2a(a0, T(), NSIMD_SIMD());
}

template <typename A0, typename T>
typename simd_traits<T, NSIMD_SIMD>::simd_vectorx2 load2(A0 a0, T, unaligned) {
  return load2u(a0, T(), NSIMD_SIMD());
}

template <typename A0, typename T, typename SimdExt>
typename simd_traits<T, SimdExt>::simd_vectorx2 load2(A0 a0, T, SimdExt,
                                                      aligned) {
  return load2a(a0, T(), SimdExt());
}

template <typename A0, typename T, typename SimdExt>
typename simd_traits<T, SimdExt>::simd_vectorx2 load2(A0 a0, T, SimdExt,
                                                      unaligned) {
  return load2u(a0, T(), SimdExt());
}

template <typename A0, typename T>
typename simd_traits<T, NSIMD_SIMD>::simd_vectorx3 load3(A0 a0, T, aligned) {
  return load3a(a0, T(), NSIMD_SIMD());
}

template <typename A0, typename T>
typename simd_traits<T, NSIMD_SIMD>::simd_vectorx3 load3(A0 a0, T, unaligned) {
  return load3u(a0, T(), NSIMD_SIMD());
}

template <typename A0, typename T, typename SimdExt>
typename simd_traits<T, SimdExt>::simd_vectorx3 load3(A0 a0, T, SimdExt,
                                                      aligned) {
  return load3a(a0, T(), SimdExt());
}

template <typename A0, typename T, typename SimdExt>
typename simd_traits<T, SimdExt>::simd_vectorx3 load3(A0 a0, T, SimdExt,
                                                      unaligned) {
  return load3u(a0, T(), SimdExt());
}

template <typename A0, typename T>
typename simd_traits<T, NSIMD_SIMD>::simd_vectorx4 load4(A0 a0, T, aligned) {
  return load4a(a0, T(), NSIMD_SIMD());
}

template <typename A0, typename T>
typename simd_traits<T, NSIMD_SIMD>::simd_vectorx4 load4(A0 a0, T, unaligned) {
  return load4u(a0, T(), NSIMD_SIMD());
}

template <typename A0, typename T, typename SimdExt>
typename simd_traits<T, SimdExt>::simd_vectorx4 load4(A0 a0, T, SimdExt,
                                                      aligned) {
  return load4a(a0, T(), SimdExt());
}

template <typename A0, typename T, typename SimdExt>
typename simd_traits<T, SimdExt>::simd_vectorx4 load4(A0 a0, T, SimdExt,
                                                      unaligned) {
  return load4u(a0, T(), SimdExt());
}

template <typename A0, typename T>
typename simd_traits<T, NSIMD_SIMD>::simd_vectorl loadlu(A0 a0, T, aligned) {
  return loadla(a0, T(), NSIMD_SIMD());
}

template <typename A0, typename T>
typename simd_traits<T, NSIMD_SIMD>::simd_vectorl loadlu(A0 a0, T, unaligned) {
  return loadlu(a0, T(), NSIMD_SIMD());
}

template <typename A0, typename T, typename SimdExt>
typename simd_traits<T, SimdExt>::simd_vectorl loadlu(A0 a0, T, SimdExt,
                                                      aligned) {
  return loadla(a0, T(), SimdExt());
}

template <typename A0, typename T, typename SimdExt>
typename simd_traits<T, SimdExt>::simd_vectorl loadlu(A0 a0, T, SimdExt,
                                                      unaligned) {
  return loadlu(a0, T(), SimdExt());
}

template <typename A0, typename A1, typename T>
void store(A0 a0, A1 a1, T, aligned) {
  storea(a0, a1, T(), NSIMD_SIMD());
}

template <typename A0, typename A1, typename T>
void store(A0 a0, A1 a1, T, unaligned) {
  storeu(a0, a1, T(), NSIMD_SIMD());
}

template <typename A0, typename A1, typename T, typename SimdExt>
void store(A0 a0, A1 a1, T, SimdExt, aligned) {
  storea(a0, a1, T(), SimdExt());
}

template <typename A0, typename A1, typename T, typename SimdExt>
void store(A0 a0, A1 a1, T, SimdExt, unaligned) {
  storeu(a0, a1, T(), SimdExt());
}

template <typename A0, typename A1, typename A2, typename T>
void store2(A0 a0, A1 a1, A2 a2, T, aligned) {
  store2a(a0, a1, a2, T(), NSIMD_SIMD());
}

template <typename A0, typename A1, typename A2, typename T>
void store2(A0 a0, A1 a1, A2 a2, T, unaligned) {
  store2u(a0, a1, a2, T(), NSIMD_SIMD());
}

template <typename A0, typename A1, typename A2, typename T, typename SimdExt>
void store2(A0 a0, A1 a1, A2 a2, T, SimdExt, aligned) {
  store2a(a0, a1, a2, T(), SimdExt());
}

template <typename A0, typename A1, typename A2, typename T, typename SimdExt>
void store2(A0 a0, A1 a1, A2 a2, T, SimdExt, unaligned) {
  store2u(a0, a1, a2, T(), SimdExt());
}

template <typename A0, typename A1, typename A2, typename A3, typename T>
void store3(A0 a0, A1 a1, A2 a2, A3 a3, T, aligned) {
  store3a(a0, a1, a2, a3, T(), NSIMD_SIMD());
}

template <typename A0, typename A1, typename A2, typename A3, typename T>
void store3(A0 a0, A1 a1, A2 a2, A3 a3, T, unaligned) {
  store3u(a0, a1, a2, a3, T(), NSIMD_SIMD());
}

template <typename A0, typename A1, typename A2, typename A3, typename T,
          typename SimdExt>
void store3(A0 a0, A1 a1, A2 a2, A3 a3, T, SimdExt, aligned) {
  store3a(a0, a1, a2, a3, T(), SimdExt());
}

template <typename A0, typename A1, typename A2, typename A3, typename T,
          typename SimdExt>
void store3(A0 a0, A1 a1, A2 a2, A3 a3, T, SimdExt, unaligned) {
  store3u(a0, a1, a2, a3, T(), SimdExt());
}

template <typename A0, typename A1, typename A2, typename A3, typename A4,
          typename T>
void store4(A0 a0, A1 a1, A2 a2, A3 a3, A4 a4, T, aligned) {
  store4a(a0, a1, a2, a3, a4, T(), NSIMD_SIMD());
}

template <typename A0, typename A1, typename A2, typename A3, typename A4,
          typename T>
void store4(A0 a0, A1 a1, A2 a2, A3 a3, A4 a4, T, unaligned) {
  store4u(a0, a1, a2, a3, a4, T(), NSIMD_SIMD());
}

template <typename A0, typename A1, typename A2, typename A3, typename A4,
          typename T, typename SimdExt>
void store4(A0 a0, A1 a1, A2 a2, A3 a3, A4 a4, T, SimdExt, aligned) {
  store4a(a0, a1, a2, a3, a4, T(), SimdExt());
}

template <typename A0, typename A1, typename A2, typename A3, typename A4,
          typename T, typename SimdExt>
void store4(A0 a0, A1 a1, A2 a2, A3 a3, A4 a4, T, SimdExt, unaligned) {
  store4u(a0, a1, a2, a3, a4, T(), SimdExt());
}

template <typename A0, typename A1, typename T>
void storel(A0 a0, A1 a1, T, aligned) {
  storela(a0, a1, T(), NSIMD_SIMD());
}

template <typename A0, typename A1, typename T>
void storel(A0 a0, A1 a1, T, unaligned) {
  storelu(a0, a1, T(), NSIMD_SIMD());
}

template <typename A0, typename A1, typename T, typename SimdExt>
void storel(A0 a0, A1 a1, T, SimdExt, aligned) {
  storela(a0, a1, T(), SimdExt());
}

template <typename A0, typename A1, typename T, typename SimdExt>
void storel(A0 a0, A1 a1, T, SimdExt, unaligned) {
  storelu(a0, a1, T(), SimdExt());
}

} // namespace nsimd
#endif

/* ------------------------------------------------------------------------- */
/* Endianess */
/* TODO */
#define ENDIAN_LITTLE_BYTE 1
/* ------------------------------------------------------------------------- */

#endif<|MERGE_RESOLUTION|>--- conflicted
+++ resolved
@@ -25,178 +25,131 @@
 #ifndef NSIMD_H
 #define NSIMD_H
 
-/* ------------------------------------------------------------------------- */
-/* Compiler detection (order matters https://stackoverflow.com/a/28166605) */
+/* clang-format off */
+
+/* ------------------------------------------------------------------------- */
+/* Compiler detection (order matters https://stackoverflow.com/a/28166605)   */
 
 #if defined(_MSC_VER)
-#define NSIMD_IS_MSVC
-<<<<<<< HEAD
+  #define NSIMD_IS_MSVC
 #elif defined(__NVCC__)
-#define NSIMD_IS_NVCC
-=======
->>>>>>> 371ee494
+  #define NSIMD_IS_NVCC
 #elif defined(__INTEL_COMPILER)
-#define NSIMD_IS_ICC
+  #define NSIMD_IS_ICC
 #elif defined(__clang__)
-#define NSIMD_IS_CLANG
+  #define NSIMD_IS_CLANG
 #elif defined(__GNUC__) || defined(__GNUG__)
-#define NSIMD_IS_GCC
-<<<<<<< HEAD
-=======
-#elif defined(__NVCC__)
-#define NSIMD_IS_NVCC
->>>>>>> 371ee494
+  #define NSIMD_IS_GCC
 #endif
 
 /* ------------------------------------------------------------------------- */
 /* Register size detection */
 
-<<<<<<< HEAD
 #if defined(__x86_64) || defined(__x86_64__) || defined(__amd64__) ||         \
     defined(__amd64) || defined(_M_AMD64) || defined(__aarch64__) ||          \
-=======
-#if defined(__x86_64) || defined(__x86_64__) || defined(__amd64__) ||          \
-    defined(__amd64) || defined(_M_AMD64) || defined(__aarch64__) ||           \
->>>>>>> 371ee494
     defined(_M_ARM64) || defined(__PPC64__)
-#define NSIMD_WORD_SIZE 64
-#else
-#define NSIMD_WORD_SIZE 32
+  #define NSIMD_WORD_SIZE 64
+#else
+  #define NSIMD_WORD_SIZE 32
 #endif
 
 /* ------------------------------------------------------------------------- */
 /* Architecture detection */
 
-<<<<<<< HEAD
 #if defined(i386) || defined(__i386__) || defined(__i486__) ||                \
     defined(__i586__) || defined(__i686__) || defined(__i386) ||              \
     defined(_M_IX86) || defined(_X86_) || defined(__THW_INTEL__) ||           \
     defined(__I86__) || defined(__INTEL__) || defined(__x86_64) ||            \
     defined(__x86_64__) || defined(__amd64__) || defined(__amd64) ||          \
     defined(_M_X64)
-#define NSIMD_X86
+  #define NSIMD_X86
 #elif defined(__arm__) || defined(__arm64) || defined(__thumb__) ||           \
     defined(__TARGET_ARCH_ARM) || defined(__TARGET_ARCH_THUMB) ||             \
     defined(_M_ARM) || defined(_M_ARM64) || defined(__arch64__)
-#define NSIMD_ARM
-=======
-#if defined(i386) || defined(__i386__) || defined(__i486__) ||                 \
-    defined(__i586__) || defined(__i686__) || defined(__i386) ||               \
-    defined(_M_IX86) || defined(_X86_) || defined(__THW_INTEL__) ||            \
-    defined(__I86__) || defined(__INTEL__) || defined(__x86_64) ||             \
-    defined(__x86_64__) || defined(__amd64__) || defined(__amd64) ||           \
-    defined(_M_X64)
-#define NSIMD_X86
-#elif defined(__arm__) || defined(__arm64) || defined(__thumb__) ||            \
-    defined(__TARGET_ARCH_ARM) || defined(__TARGET_ARCH_THUMB) ||              \
-    defined(_M_ARM) || defined(_M_ARM64) || defined(__arch64__)
-#define NSIMD_ARM
-#elif defined(__ppc__) || defined(__powerpc__) || defined (__PPC__)
-  #define NSIMD_POWERPC
->>>>>>> 371ee494
-#else
-#define NSIMD_CPU
+  #define NSIMD_ARM
+#else
+  #define NSIMD_CPU
 #endif
 
 /* ------------------------------------------------------------------------- */
 /* C standard detection */
 
 #ifdef NSIMD_IS_MSVC
-#define NSIMD_C 1999
-<<<<<<< HEAD
-#else
-#ifdef __STDC_VERSION__
-#if __STDC_VERSION__ == 199901L
-#define NSIMD_C 1999
-#elif __STDC_VERSION__ >= 201112L
-#define NSIMD_C 2011
-#else
-=======
-#else
-#ifdef __STDC_VERSION__
-#if __STDC_VERSION__ == 199901L
-#define NSIMD_C 1999
-#elif __STDC_VERSION__ >= 201112L
-#define NSIMD_C 2011
-#else
->>>>>>> 371ee494
-#define NSIMD_C 1989
-#endif
-#else
-#define NSIMD_C 1989
-#endif
+  #define NSIMD_C 1999
+#else
+  #ifdef __STDC_VERSION__
+    #if __STDC_VERSION__ == 199901L
+      #define NSIMD_C 1999
+    #elif __STDC_VERSION__ >= 201112L
+      #define NSIMD_C 2011
+    #else
+      #define NSIMD_C 1989
+    #endif
+  #else
+    #define NSIMD_C 1989
+  #endif
 #endif
 
 /* ------------------------------------------------------------------------- */
 /* C++ standard detection */
 
 #ifdef NSIMD_IS_MSVC
-#define NSIMD__cplusplus _MSVC_LANG
-#else
-#ifdef __cplusplus
-#define NSIMD__cplusplus __cplusplus
-#else
-#define NSIMD__cplusplus 0
-#endif
+  #define NSIMD__cplusplus _MSVC_LANG
+#else
+  #ifdef __cplusplus
+    #define NSIMD__cplusplus __cplusplus
+  #else
+    #define NSIMD__cplusplus 0
+  #endif
 #endif
 
 #if NSIMD__cplusplus > 0 && NSIMD__cplusplus < 201103L
-#define NSIMD_CXX 1998
+  #define NSIMD_CXX 1998
 #elif NSIMD__cplusplus >= 201103L && NSIMD__cplusplus < 201402L
-#define NSIMD_CXX 2011
+  #define NSIMD_CXX 2011
 #elif NSIMD__cplusplus >= 201402L && NSIMD__cplusplus < 201703L
-#define NSIMD_CXX 2014
+  #define NSIMD_CXX 2014
 #elif NSIMD__cplusplus >= 201703L
-#define NSIMD_CXX 2017
-#else
-#define NSIMD_CXX 0
+  #define NSIMD_CXX 2017
+#else
+  #define NSIMD_CXX 0
 #endif
 
 /* ------------------------------------------------------------------------- */
 /* Microsoft DLL specifics */
 
 #ifdef NSIMD_IS_MSVC
-#define NSIMD_DLLEXPORT __declspec(dllexport)
-#define NSIMD_DLLIMPORT __declspec(dllimport)
-#else
-#define NSIMD_DLLEXPORT
-#define NSIMD_DLLIMPORT extern
+  #define NSIMD_DLLEXPORT __declspec(dllexport)
+  #define NSIMD_DLLIMPORT __declspec(dllimport)
+#else
+  #define NSIMD_DLLEXPORT
+  #define NSIMD_DLLIMPORT extern
 #endif
 
 /* ------------------------------------------------------------------------- */
 /* DLL specifics when inside/outside the library */
 
 #ifdef NSIMD_INSIDE
-#define NSIMD_DLLSPEC NSIMD_DLLEXPORT
-#else
-#define NSIMD_DLLSPEC NSIMD_DLLIMPORT
+  #define NSIMD_DLLSPEC NSIMD_DLLEXPORT
+#else
+  #define NSIMD_DLLSPEC NSIMD_DLLIMPORT
 #endif
 
 /* ------------------------------------------------------------------------- */
 /* inline in nsimd is ONLY useful for linkage */
 
 #if NSIMD_CXX > 0 || NSIMD_C > 1989
-#if NSIMD_C > 0 && defined(NSIMD_IS_MSVC)
-#define NSIMD_INLINE static __inline
-<<<<<<< HEAD
-#else
-#define NSIMD_INLINE static inline
-#endif
-#else
-#if defined(NSIMD_IS_GCC) || defined(NSIMD_IS_CLANG)
-#define NSIMD_INLINE __extension__ __inline__
-#else
-=======
-#else
-#define NSIMD_INLINE static inline
-#endif
-#else
-#if defined(NSIMD_IS_GCC) || defined(NSIMD_IS_CLANG)
-#define NSIMD_INLINE __extension__ __inline__
-#else
->>>>>>> 371ee494
-#define NSIMD_INLINE
-#endif
+  #if NSIMD_C > 0 && defined(NSIMD_IS_MSVC)
+    #define NSIMD_INLINE static __inline
+  #else
+    #define NSIMD_INLINE static inline
+  #endif
+#else
+  #if defined(NSIMD_IS_GCC) || defined(NSIMD_IS_CLANG)
+    #define NSIMD_INLINE __extension__ __inline__
+  #else
+    #define NSIMD_INLINE
+  #endif
 #endif
 
 /* ------------------------------------------------------------------------- */
@@ -226,74 +179,65 @@
 /* Intel */
 
 #if defined(SSE2) && !defined(NSIMD_SSE2)
-#define NSIMD_SSE2
+  #define NSIMD_SSE2
 #endif
 
 #if defined(SSE42) && !defined(NSIMD_SSE42)
-#define NSIMD_SSE42
+  #define NSIMD_SSE42
 #endif
 
 #if defined(AVX) && !defined(NSIMD_AVX)
-#define NSIMD_AVX
+  #define NSIMD_AVX
 #endif
 
 #if defined(AVX2) && !defined(NSIMD_AVX2)
-#define NSIMD_AVX2
+  #define NSIMD_AVX2
 #endif
 
 #if defined(AVX512_KNL) && !defined(NSIMD_AVX512_KNL)
-#define NSIMD_AVX512_KNL
+  #define NSIMD_AVX512_KNL
 #endif
 
 #if defined(AVX512_SKYLAKE) && !defined(NSIMD_AVX512_SKYLAKE)
-#define NSIMD_AVX512_SKYLAKE
+  #define NSIMD_AVX512_SKYLAKE
 #endif
 
 #if defined(FP16) && !defined(NSIMD_FP16)
-#define NSIMD_FP16
+  #define NSIMD_FP16
 #endif
 
 #if defined(FMA) && !defined(NSIMD_FMA)
-#define NSIMD_FMA
+  #define NSIMD_FMA
 #endif
 
 /* ARM */
 
 #if defined(NEON128) && !defined(NSIMD_NEON128)
-#define NSIMD_NEON128
+  #define NSIMD_NEON128
 #endif
 
 #if defined(AARCH64) && !defined(NSIMD_AARCH64)
-#define NSIMD_AARCH64
+  #define NSIMD_AARCH64
 #endif
 
 #if defined(SVE) && !defined(NSIMD_SVE)
-#define NSIMD_SVE
+  #define NSIMD_SVE
 #endif
 
 /* PPC */
 
-<<<<<<< HEAD
-#if (defined(VMX) || defined(ALTIVEC)) && !defined(NSIMD_VMX)
-#define NSIMD_VMX
-#endif
-
-#if defined(VSX) && !defined(NSIMD_VSX)
-#define NSIMD_VSX
-=======
 #if (defined(POWER8) || defined(ALTIVEC)) && !defined(NSIMD_POWER8)
   #define NSIMD_POWER8
 #endif
 
 #if defined(POWER7) && !defined(NSIMD_POWER7)
   #define NSIMD_POWER7
->>>>>>> 371ee494
 #endif
 
 /* CUDA */
 
 #if defined(CUDA) && !defined(NSIMD_CUDA)
-#define NSIMD_CUDA
+  #define NSIMD_CUDA
 #endif
 
 /* ------------------------------------------------------------------------- */
@@ -301,82 +245,80 @@
 
 #if defined(NSIMD_SSE2)
 
-#define NSIMD_PLATFORM x86
-#define NSIMD_SIMD sse2
-#include <emmintrin.h>
-#if defined(NSIMD_FMA) || defined(NSIMD_FP16)
-#include <immintrin.h>
-#endif
-/* For some reason MSVC <= 2015 has intrinsics defined in another header */
-#ifdef NSIMD_IS_MSVC
-#include <intrin.h>
-#endif
+  #define NSIMD_PLATFORM x86
+  #define NSIMD_SIMD sse2
+  #include <emmintrin.h>
+  #if defined(NSIMD_FMA) || defined(NSIMD_FP16)
+    #include <immintrin.h>
+  #endif
+  /* For some reason MSVC <= 2015 has intrinsics defined in another header */
+  #ifdef NSIMD_IS_MSVC
+    #include <intrin.h>
+  #endif
 
 #elif defined(NSIMD_SSE42)
 
-#define NSIMD_PLATFORM x86
-#define NSIMD_SIMD sse42
-#include <nmmintrin.h>
-#if defined(NSIMD_FMA) || defined(NSIMD_FP16)
-#include <immintrin.h>
-#endif
-/* For some reason MSVC <= 2015 has intrinsics defined in another header */
-#ifdef NSIMD_IS_MSVC
-#include <intrin.h>
-#endif
+  #define NSIMD_PLATFORM x86
+  #define NSIMD_SIMD sse42
+  #include <nmmintrin.h>
+  #if defined(NSIMD_FMA) || defined(NSIMD_FP16)
+    #include <immintrin.h>
+  #endif
+  /* For some reason MSVC <= 2015 has intrinsics defined in another header */
+  #ifdef NSIMD_IS_MSVC
+    #include <intrin.h>
+  #endif
 
 #elif defined(NSIMD_AVX)
 
-#define NSIMD_PLATFORM x86
-#define NSIMD_SIMD avx
-#include <immintrin.h>
-/* For some reason MSVC <= 2015 has intrinsics defined in another header */
-#ifdef NSIMD_IS_MSVC
-#include <intrin.h>
-#endif
+  #define NSIMD_PLATFORM x86
+  #define NSIMD_SIMD avx
+  #include <immintrin.h>
+  /* For some reason MSVC <= 2015 has intrinsics defined in another header */
+  #ifdef NSIMD_IS_MSVC
+    #include <intrin.h>
+  #endif
 
 #elif defined(NSIMD_AVX2)
 
-#define NSIMD_PLATFORM x86
-#define NSIMD_SIMD avx2
-#include <immintrin.h>
-/* For some reason MSVC <= 2015 has intrinsics defined in another header */
-#ifdef NSIMD_IS_MSVC
-#include <intrin.h>
-#endif
+  #define NSIMD_PLATFORM x86
+  #define NSIMD_SIMD avx2
+  #include <immintrin.h>
+  /* For some reason MSVC <= 2015 has intrinsics defined in another header */
+  #ifdef NSIMD_IS_MSVC
+    #include <intrin.h>
+  #endif
 
 #elif defined(NSIMD_AVX512_KNL)
 
-#define NSIMD_PLATFORM x86
-#define NSIMD_SIMD avx512_knl
-#include <immintrin.h>
+  #define NSIMD_PLATFORM x86
+  #define NSIMD_SIMD avx512_knl
+  #include <immintrin.h>
 
 #elif defined(NSIMD_AVX512_SKYLAKE)
 
-#define NSIMD_PLATFORM x86
-#define NSIMD_SIMD avx512_skylake
-#include <immintrin.h>
+  #define NSIMD_PLATFORM x86
+  #define NSIMD_SIMD avx512_skylake
+  #include <immintrin.h>
 
 #elif defined(NSIMD_NEON128)
 
-#define NSIMD_PLATFORM arm
-#define NSIMD_SIMD neon128
-#include <arm_neon.h>
+  #define NSIMD_PLATFORM arm
+  #define NSIMD_SIMD neon128
+  #include <arm_neon.h>
 
 #elif defined(NSIMD_AARCH64)
 
-#define NSIMD_PLATFORM arm
-#define NSIMD_SIMD aarch64
-#include <arm_neon.h>
+  #define NSIMD_PLATFORM arm
+  #define NSIMD_SIMD aarch64
+  #include <arm_neon.h>
 
 #elif defined(NSIMD_SVE)
 
-#define NSIMD_PLATFORM arm
-#define NSIMD_SIMD sve
-#include <arm_neon.h>
-#include <arm_sve.h>
-<<<<<<< HEAD
-=======
+  #define NSIMD_PLATFORM arm
+  #define NSIMD_SIMD sve
+  #include <arm_neon.h>
+  #include <arm_sve.h>
 
 #elif defined(NSIMD_POWER7)
 
@@ -384,13 +326,14 @@
   #define NSIMD_SIMD power7
 
   #ifdef NSIMD_IS_CLANG
-    // New version of clang are spamming useless warning comming from their altivec.h file
+  // New version of clang are spamming useless warning comming from their
+  // altivec.h file
     #pragma clang diagnostic ignored "-Wc11-extensions"
     #pragma clang diagnostic ignored "-Wc++11-long-long"
   #endif
+
   #include <altivec.h>
-  #ifdef NSIMD_IS_CLANG
-  #endif
+
   #ifdef bool
     #undef bool
   #endif
@@ -400,12 +343,11 @@
   #ifdef vector
     #undef vector
   #endif
->>>>>>> 371ee494
-
-#else
-
-#define NSIMD_SIMD cpu
-#define NSIMD_PLATFORM cpu
+
+#else
+
+  #define NSIMD_SIMD cpu
+  #define NSIMD_PLATFORM cpu
 
 #endif
 
@@ -413,144 +355,136 @@
 /* Shorter typedefs for integers */
 
 #ifdef NSIMD_IS_MSVC
-typedef unsigned __int8 u8;
-typedef signed __int8 i8;
-typedef unsigned __int16 u16;
-typedef signed __int16 i16;
-typedef unsigned __int32 u32;
-typedef signed __int32 i32;
-typedef unsigned __int64 u64;
-typedef signed __int64 i64;
-#else
-typedef unsigned char u8;
-typedef signed char i8;
-typedef unsigned short u16;
-typedef signed short i16;
-typedef unsigned int u32;
-typedef signed int i32;
+  typedef unsigned __int8  u8;
+  typedef signed   __int8  i8;
+  typedef unsigned __int16 u16;
+  typedef signed   __int16 i16;
+  typedef unsigned __int32 u32;
+  typedef signed   __int32 i32;
+  typedef unsigned __int64 u64;
+  typedef signed   __int64 i64;
+#else
+  typedef unsigned char  u8;
+  typedef signed   char  i8;
+  typedef unsigned short u16;
+  typedef signed   short i16;
+  typedef unsigned int   u32;
+  typedef signed   int   i32;
+  #if NSIMD_WORD_SIZE == 64
+    typedef unsigned long u64;
+    typedef signed long   i64;
+  #else
+    #if defined(NSIMD_IS_GCC) || defined(NSIMD_IS_CLANG)
+      __extension__ typedef unsigned long long u64;
+      __extension__ typedef signed long long   i64;
+    #else
+      typedef unsigned long long u64;
+      typedef signed long long   i64;
+    #endif
+  #endif
+#endif
+
+/* ------------------------------------------------------------------------- */
+/* Sorter typedefs for floatting point types */
+
+#if ((defined(NSIMD_NEON128) || defined(NSIMD_AARCH64)) &&                    \
+     defined(NSIMD_FP16)) || defined(NSIMD_SVE)
+  #define NSIMD_NATIVE_FP16
+#endif
+
+#ifdef NSIMD_NATIVE_FP16
+  typedef __fp16 f16;
+#else
+  typedef struct { u16 u; } f16;
+#endif
+
+typedef float  f32;
+typedef double f64;
+
+/* ------------------------------------------------------------------------- */
+/* Native register size (for now only 32 and 64 bits) types */
+
 #if NSIMD_WORD_SIZE == 64
-typedef unsigned long u64;
-typedef signed long i64;
-#else
-#if defined(NSIMD_IS_GCC) || defined(NSIMD_IS_CLANG)
-__extension__ typedef unsigned long long u64;
-__extension__ typedef signed long long i64;
-#else
-typedef unsigned long long u64;
-typedef signed long long i64;
-#endif
-#endif
-#endif
-
-/* ------------------------------------------------------------------------- */
-/* Sorter typedefs for floatting point types */
-
-<<<<<<< HEAD
-#if ((defined(NSIMD_NEON128) || defined(NSIMD_AARCH64)) &&                    \
-     defined(NSIMD_FP16)) ||                                                  \
-=======
-#if ((defined(NSIMD_NEON128) || defined(NSIMD_AARCH64)) &&                     \
-     defined(NSIMD_FP16)) ||                                                   \
->>>>>>> 371ee494
-    defined(NSIMD_SVE)
-#define NSIMD_NATIVE_FP16
-#endif
-
-#ifdef NSIMD_NATIVE_FP16
-typedef __fp16 f16;
-#else
-typedef struct {
-  u16 u;
-} f16;
-#endif
-
-typedef float f32;
-typedef double f64;
-
-/* ------------------------------------------------------------------------- */
-/* Native register size (for now only 32 and 64 bits) types */
-
-#if NSIMD_WORD_SIZE == 64
-typedef i64 nat;
-#else
-typedef i32 nat;
-<<<<<<< HEAD
-=======
-#endif
-
-/* ------------------------------------------------------------------------- */
-/* typedefs for integers limits */
+  typedef i64 nat;
+#else
+  typedef i32 nat;
+#endif
+
+/* ------------------------------------------------------------------------- */
+/* Constants for integers limits */
 
 #ifdef NSIMD_IS_MSVC
 
-#include <limits.h>
-
-/* 8 bits */
-#define NSIMD_I8_MAX SCHAR_MAX
-#define NSIMD_U8_MAX UCHAR_MAX
-
-#define NSIMD_I8_MIN SCHAR_MIN
-#define NSIMD_U8_MIN ((u8)0)
-
-/* 16 bits */
-#define NSIMD_I16_MAX SHRT_MAX
-#define NSIMD_U16_MAX USHRT_MAX
-
-#define NSIMD_I16_MIN SHRT_MIN
-#define NSIMD_U16_MIN ((u16)0)
-
-/* 32 bits */
-#define NSIMD_I32_MAX INT_MAX
-#define NSIMD_U32_MAX UINT_MAX
-
-#define NSIMD_I32_MIN INT_MIN
-#define NSIMD_U32_MIN ((u32)0)
-
-/* 64 bits */
-#define NSIMD_I64_MAX LLONG_MAX
-#define NSIMD_U64_MAX ULLONG_MAX
-
-#define NSIMD_I64_MIN LLONG_MIN
-#define NSIMD_U64_MIN ((u64)0)
-
-#else
-
-/* 8 bits */
-#define NSIMD_I8_MAX ((i8)0x7f)
-#define NSIMD_U8_MAX ((u8)((u8)NSIMD_I8_MAX * 2 + 1))
-
-#define NSIMD_I8_MIN ((i8)(-NSIMD_I8_MAX - 1))
-#define NSIMD_U8_MIN ((u8)0)
-
-/* 16 bits */
-#define NSIMD_I16_MAX ((i16)0x7fff)
-#define NSIMD_U16_MAX ((u16)((u16)NSIMD_I16_MAX * 2 + 1))
-
-#define NSIMD_I16_MIN ((i16)(-NSIMD_I16_MAX - 1))
-#define NSIMD_U16_MIN ((u16)0)
-
-/* 32 bits */
-#define NSIMD_I32_MAX ((i32)0x7fffffff)
-#define NSIMD_U32_MAX (((u32)NSIMD_I32_MAX * 2 + 1))
-
-#define NSIMD_I32_MIN (-NSIMD_I32_MAX - 1)
-#define NSIMD_U32_MIN ((u32)0)
-
-/* 64 bits */
-#define NSIMD_I64_MAX (~(((i64)1) << 63))
-#define NSIMD_U64_MAX (((u64)NSIMD_I64_MAX * 2 + 1))
-
-#define NSIMD_I64_MIN (-NSIMD_I64_MAX - 1)
-#define NSIMD_U64_MIN ((u64)0)
+  #include <limits.h>
+
+  /* 8 bits */
+  #define NSIMD_I8_MAX SCHAR_MAX
+  #define NSIMD_U8_MAX UCHAR_MAX
+
+  #define NSIMD_I8_MIN SCHAR_MIN
+  #define NSIMD_U8_MIN ((u8)0)
+
+  /* 16 bits */
+  #define NSIMD_I16_MAX SHRT_MAX
+  #define NSIMD_U16_MAX USHRT_MAX
+
+  #define NSIMD_I16_MIN SHRT_MIN
+  #define NSIMD_U16_MIN ((u16)0)
+
+  /* 32 bits */
+  #define NSIMD_I32_MAX INT_MAX
+  #define NSIMD_U32_MAX UINT_MAX
+
+  #define NSIMD_I32_MIN INT_MIN
+  #define NSIMD_U32_MIN ((u32)0)
+
+  /* 64 bits */
+  #define NSIMD_I64_MAX LLONG_MAX
+  #define NSIMD_U64_MAX ULLONG_MAX
+
+  #define NSIMD_I64_MIN LLONG_MIN
+  #define NSIMD_U64_MIN ((u64)0)
+
+#else
+
+  /* 8 bits */
+  #define NSIMD_I8_MAX ((i8)0x7f)
+  #define NSIMD_U8_MAX ((u8)((u8)NSIMD_I8_MAX * 2 + 1))
+
+  #define NSIMD_I8_MIN ((i8)(-NSIMD_I8_MAX - 1))
+  #define NSIMD_U8_MIN ((u8)0)
+
+  /* 16 bits */
+  #define NSIMD_I16_MAX ((i16)0x7fff)
+  #define NSIMD_U16_MAX ((u16)((u16)NSIMD_I16_MAX * 2 + 1))
+
+  #define NSIMD_I16_MIN ((i16)(-NSIMD_I16_MAX - 1))
+  #define NSIMD_U16_MIN ((u16)0)
+
+  /* 32 bits */
+  #define NSIMD_I32_MAX ((i32)0x7fffffff)
+  #define NSIMD_U32_MAX (((u32)NSIMD_I32_MAX * 2 + 1))
+
+  #define NSIMD_I32_MIN (-NSIMD_I32_MAX - 1)
+  #define NSIMD_U32_MIN ((u32)0)
+
+  /* 64 bits */
+  #define NSIMD_I64_MAX (~(((i64)1) << 63))
+  #define NSIMD_U64_MAX (((u64)NSIMD_I64_MAX * 2 + 1))
+
+  #define NSIMD_I64_MIN (-NSIMD_I64_MAX - 1)
+  #define NSIMD_U64_MIN ((u64)0)
 
 #endif
 
 /* ------------------------------------------------------------------------- */
 /* Set if denormalized float are set to 0                                    */
+
 #ifdef NSIMD_NEON128
-#define NSIMD_DNZ_FLUSH_TO_ZERO
->>>>>>> 371ee494
-#endif
+  #define NSIMD_DNZ_FLUSH_TO_ZERO
+#endif
+
+/* clang-format on */
 
 /* ------------------------------------------------------------------------- */
 /* POPCNT: GCC and Clang have intrinsics */
@@ -611,13 +545,17 @@
 /* ------------------------------------------------------------------------- */
 /* Standard includes */
 
+/* clang-format off */
+
 #if NSIMD_CXX > 0
-#include <cerrno>
-#include <cstdlib>
-#else
-#include <errno.h>
-#include <stdlib.h>
-#endif
+  #include <cerrno>
+  #include <cstdlib>
+#else
+  #include <errno.h>
+  #include <stdlib.h>
+#endif
+
+/* clang-format on */
 
 /* ------------------------------------------------------------------------- */
 /* Now includes detected SIMD types */
@@ -727,19 +665,19 @@
 
 #endif
 
+/* clang-format off */
+
 #if defined(NSIMD_X86)
-#define NSIMD_MAX_ALIGNMENT 64
+  #define NSIMD_MAX_ALIGNMENT 64
 #elif defined(NSIMD_ARM)
-<<<<<<< HEAD
-#define NSIMD_MAX_ALIGNMENT 256
-=======
   #define NSIMD_MAX_ALIGNMENT 256
 #elif defined(NSIMD_POWERPC)
   #define NSIMD_MAX_ALIGNMENT 64
->>>>>>> 371ee494
-#else
-#define NSIMD_MAX_ALIGNMENT 16
-#endif
+#else
+  #define NSIMD_MAX_ALIGNMENT 16
+#endif
+
+/* clang-format on */
 
 #define NSIMD_NB_REGISTERS NSIMD_PP_CAT_3(NSIMD_, NSIMD_SIMD, _NB_REGISTERS)
 
@@ -809,10 +747,14 @@
 /* ------------------------------------------------------------------------- */
 /* Memory functions */
 
+/* clang-format off */
+
 #if NSIMD_CXX > 0
-#include <cstddef>
-#include <new>
-#endif
+  #include <cstddef>
+  #include <new>
+#endif
+
+/* clang-format on */
 
 /* ------------------------------------------------------------------------- */
 
@@ -880,7 +822,6 @@
     return reinterpret_cast<pointer>(aligned_alloc_for<T>((nat)n));
   }
 
-<<<<<<< HEAD
   pointer allocate(size_type n, const void *) { return allocate(n); }
 
   void deallocate(pointer p, size_type) { aligned_free_for<T>(p); }
@@ -947,13 +888,6 @@
       }
     }
   }
-=======
-  inline pointer allocate(size_type n, const void *) { return allocate(n); }
-
-  inline void deallocate(pointer p, size_type) { aligned_free_for<T>(p); }
-
-  inline size_type max_size() const { return size_type(-1) / sizeof(T); }
->>>>>>> 371ee494
 
   size_type max_size() const { return size_type(-1) / sizeof(T); }
 
@@ -1145,8 +1079,8 @@
 
 template <typename A0, typename A1, typename A2, typename L, typename T,
           typename SimdExt>
-typename simd_traits<T, SimdExt>::simd_vector if_else(A0 a0, A1 a1, A2 a2, L, T,
-                                                      SimdExt) {
+typename simd_traits<T, SimdExt>::simd_vector if_else(A0 a0, A1 a1, A2 a2, L,
+                                                      T, SimdExt) {
   return if_else1(reinterpretl(a0, L(), T(), SimdExt()), a1, a2, T(),
                   SimdExt());
 }
@@ -1237,12 +1171,8 @@
 }
 
 template <typename A0, typename T, typename SimdExt>
-<<<<<<< HEAD
 typename simd_traits<T, SimdExt>::simd_vector load(A0 a0, T, SimdExt,
                                                    aligned) {
-=======
-typename simd_traits<T, SimdExt>::simd_vector load(A0 a0, T, SimdExt, aligned) {
->>>>>>> 371ee494
   return loada(a0, T(), SimdExt());
 }
 
@@ -1450,9 +1380,5 @@
 #endif
 
 /* ------------------------------------------------------------------------- */
-/* Endianess */
-/* TODO */
-#define ENDIAN_LITTLE_BYTE 1
-/* ------------------------------------------------------------------------- */
 
 #endif