--- conflicted
+++ resolved
@@ -798,19 +798,10 @@
             return '''return vshlq_{suf}({in0}, vdupq_n_s{typnbits}({sign}{in1}));'''.\
                 format(**fmtspec, sign=sign)
         else:
-<<<<<<< HEAD
-            if typ in common.itypes:
-                return '''return vreinterpretq_s{typnbits}_u{typnbits}(
-                                    vshlq_u{typnbits}(vreinterpretq_u{typnbits}_s{typnbits}({in0}),
-                                    vdupq_n_s{typnbits}((i{typnbits})(-{in1}))));'''.format(**fmtspec)
-            else:
-                return '''return vshlq_u{typnbits}({in0}, vdupq_n_s{typnbits}(
-                                 (i{typnbits})(-{in1})));'''.format(**fmtspec)
-=======
+            
             return '''return vreinterpretq_s{typnbits}_u{typnbits}(
-            vshlq_u{typnbits}(vreinterpretq_u{typnbits}_s{typnbits}({in0}),
-            vdupq_n_s{typnbits}((i{typnbits}){sign}{in1})));'''.format(**fmtspec, sign=sign)
->>>>>>> cca6e1aa
+                                vshlq_u{typnbits}(vreinterpretq_u{typnbits}_s{typnbits}({in0}),
+                                vdupq_n_s{typnbits}((i{typnbits})(-{in1}))));'''.format(**fmtspec)
     else:
        armop = 'lsl' if op == 'shl' else 'lsr'
        if op == 'shr' and typ in common.itypes:
