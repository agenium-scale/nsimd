# Copyright (c) 2019 Agenium Scale
#
# Permission is hereby granted, free of charge, to any person obtaining a copy
# of this software and associated documentation files (the "Software"), to deal
# in the Software without restriction, including without limitation the rights
# to use, copy, modify, merge, publish, distribute, sublicense, and/or sell
# copies of the Software, and to permit persons to whom the Software is
# furnished to do so, subject to the following conditions:
#
# The above copyright notice and this permission notice shall be included in all
# copies or substantial portions of the Software.
#
# THE SOFTWARE IS PROVIDED "AS IS", WITHOUT WARRANTY OF ANY KIND, EXPRESS OR
# IMPLIED, INCLUDING BUT NOT LIMITED TO THE WARRANTIES OF MERCHANTABILITY,
# FITNESS FOR A PARTICULAR PURPOSE AND NONINFRINGEMENT. IN NO EVENT SHALL THE
# AUTHORS OR COPYRIGHT HOLDERS BE LIABLE FOR ANY CLAIM, DAMAGES OR OTHER
# LIABILITY, WHETHER IN AN ACTION OF CONTRACT, TORT OR OTHERWISE, ARISING FROM,
# OUT OF OR IN CONNECTION WITH THE SOFTWARE OR THE USE OR OTHER DEALINGS IN THE
# SOFTWARE.

# This file gives the implementation of platform CPU, i.e. scalar emulation.
# Reading this file is straightforward. For each function, e.g. the addition,
# code looks like:
#
#     return 'return {} + {};'.format(common.in0, common.in1)
#
# with an 'if' before to handle the FP16 special case.

import common
import gen_scalar_utilities

# -----------------------------------------------------------------------------
# Emulation parameters
#
# When emulating, we need to choose a vector length to fit the philosophy of
# SIMD. By default we choose 64 bits. It must be a multiple of 64 bits.

NBITS = common.CPU_NBITS

def get_nb_el(typ):
    return NBITS // int(typ[1:])

# -----------------------------------------------------------------------------
# Implementation of mandatory functions for this module

def get_simd_exts():
    return ['cpu']

def get_simd_strings(simd_ext):
    if simd_ext == 'cpu':
        return ['cpu']
    else:
        raise ValueError('Unknown SIMD extension "{}"'.format(simd_ext))

def emulate_fp16(simd_ext):
    if simd_ext != 'cpu':
        raise ValueError('Unknown SIMD extension "{}"'.format(simd_ext))
    return True

def get_type(simd_ext, typ):
    if simd_ext != 'cpu':
        raise ValueError('Unknown SIMD extension "{}"'.format(simd_ext))
    if typ not in common.types:
        raise ValueError('Unknown type "{}"'.format(typ))
    typ2 = typ if typ != 'f16' else 'f32'
    members = '\n'.join('{} v{};'.format(typ2, i) \
                        for i in range(0, get_nb_el(typ)))
    return 'struct {{ {} }}'.format(members)

def get_logical_type(simd_ext, typ):
    if simd_ext != 'cpu':
        raise ValueError('Unknown SIMD extension "{}"'.format(simd_ext))
    if typ not in common.types:
        raise ValueError('Unknown type "{}"'.format(typ))
    members = '\n'.join('unsigned int v{};'.format(i) \
                        for i in range(0, get_nb_el(typ)))
    return 'struct {{ {} }}'.format(members)

def get_nb_registers(simd_ext):
    if simd_ext != 'cpu':
        raise ValueError('Unknown SIMD extension "{}"'.format(simd_ext))
    return '1'

def has_compatible_SoA_types(simd_ext):
    if simd_ext != 'cpu':
        raise ValueError('Unknown SIMD extension "{}"'.format(simd_ext))
    return False

def get_additional_include(func, platform, simd_ext):
<<<<<<< HEAD
    if func in ['sqrt', 'ceil', 'floor', 'trunc', 'fma', 'fnma', 'fms',
                'fnms', 'round_to_even']:
        return '''#include <nsimd/scalar_utilities.h>
                  '''
=======
    if func in ['sqrt', 'ceil', 'floor', 'trunc']:
        return '''#if NSIMD_CXX > 0
                    #include <cmath>
                  #else
                    #include <math.h>
                  #endif'''
    elif func == 'adds':
        return  '''
                #include <nsimd/cpu/cpu/add.h>
                '''
    elif func == 'subs':
        return'''
                #include <nsimd/cpu/cpu/sub.h>
                #include <nsimd/cpu/cpu/adds.h>
                #include <nsimd/cpu/cpu/neg.h>
               '''
>>>>>>> 371ee494
    elif func in ['']:
        return '''#include <nsimd/cpu/cpu/reinterpret.h>
                  '''
    elif func == 'zip':
        return '''#include <nsimd/cpu/cpu/ziplo.h>
                  #include <nsimd/cpu/cpu/ziphi.h>
                  '''
    elif func == 'unzip':
         return '''#include <nsimd/cpu/cpu/unziplo.h>
                   #include <nsimd/cpu/cpu/unziphi.h>
                  '''
    elif func == 'shra':
        return '''#include <nsimd/cpu/{simd_ext}/shr.h>
                  '''.format(simd_ext=simd_ext)
    return ''

# -----------------------------------------------------------------------------
# Returns C code for func

fmtspec = {}

def repeat_stmt(fmt, typ):
    return '\n'.join(fmt.format(i=i) for i in range(0, get_nb_el(typ)))

# -----------------------------------------------------------------------------

def func_body(fmt, typ2, logical = False):
    return '''nsimd_cpu_v{logical}{typ2} ret;
              {content}
              return ret;'''.format(logical='l' if logical else '', typ2=typ2,
                                    content=repeat_stmt(fmt, typ2), **fmtspec)

# -----------------------------------------------------------------------------

def op2(op, typ):
    return func_body('ret.v{{i}} = {cast}({in0}.v{{i}} {op} {in1}.v{{i}});'. \
                     format(cast='({})'.format(typ) if typ in common.iutypes \
                            else '', op=op, **fmtspec), typ)

# -----------------------------------------------------------------------------

def lop2(op, typ):
    return func_body('ret.v{{i}} = {in0}.v{{i}} {op} {in1}.v{{i}};'. \
                     format(op=op, **fmtspec), typ, True)

# -----------------------------------------------------------------------------

def bitwise2(op, typ):
    if typ in common.utypes:
        return op2(op, typ)
    utyp2 = 'u32' if typ == 'f16' else common.bitfield_type[typ]
    typ2 = 'f32' if typ == 'f16' else typ
    return '''nsimd_cpu_v{typ} ret;
              union {{ {utyp2} u; {typ2} f; }} buf0, buf1;
              {content}
              return ret;'''.format(content=repeat_stmt(
              '''buf0.f = {in0}.v{{i}};
                 buf1.f = {in1}.v{{i}};
                 buf0.u = ({utyp2})(buf0.u {op} buf1.u);
                 ret.v{{i}} = buf0.f;'''.format(utyp2=utyp2, op=op, **fmtspec),
                 typ), utyp2=utyp2, typ2=typ2, **fmtspec)

# -----------------------------------------------------------------------------

def andnot2(typ):
    if typ in common.utypes:
        return '''nsimd_cpu_v{typ} ret;
                  {content}
                  return ret;'''.format(content=repeat_stmt(
                  'ret.v{{i}} = ({typ})({in0}.v{{i}} & (~{in1}.v{{i}}));'. \
                  format(**fmtspec), typ), **fmtspec)
    utyp2 = 'u32' if typ == 'f16' else common.bitfield_type[typ]
    typ2 = 'f32' if typ == 'f16' else typ
    return '''nsimd_cpu_v{typ} ret;
              union {{ {utyp2} u; {typ2} f; }} buf0, buf1;
              {content}
              return ret;'''.format(content=repeat_stmt(
              '''buf0.f = {in0}.v{{i}};
                 buf1.f = {in1}.v{{i}};
                 buf0.u = ({utyp2})(buf0.u & (~buf1.u));
                 ret.v{{i}} = buf0.f;'''.format(utyp2=utyp2, **fmtspec), typ),
                 utyp2=utyp2, typ2=typ2, **fmtspec)

# -----------------------------------------------------------------------------

def landnot2(typ):
    return func_body('ret.v{{i}} = {in0}.v{{i}} & (~{in1}.v{{i}});'.\
                     format(**fmtspec), typ, True)

# -----------------------------------------------------------------------------

def lnot1(typ):
    return func_body('ret.v{{i}} = ~{in0}.v{{i}};'.\
                     format(**fmtspec), typ, True)

# -----------------------------------------------------------------------------

def not1(typ):
    if typ in common.utypes:
        return func_body('ret.v{{i}} = ({typ})(~{in0}.v{{i}});'. \
                         format(**fmtspec), typ)
    utyp2 = 'u32' if typ == 'f16' else common.bitfield_type[typ]
    typ2 = 'f32' if typ == 'f16' else typ
    return '''nsimd_cpu_v{typ} ret;
              union {{ {utyp2} u; {typ2} f; }} buf0;
              {content}
              return ret;'''.format(content=repeat_stmt(
              '''buf0.f = {in0}.v{{i}};
                 buf0.u = ({utyp2})(~buf0.u);
                 ret.v{{i}} = buf0.f;'''.format(utyp2=utyp2, **fmtspec), typ),
                 utyp2=utyp2, typ2=typ2, **fmtspec)

# -----------------------------------------------------------------------------

def minmax2(minmax, typ):
    op = '<' if minmax == 'min' else '>'
    typ2 = 'f32' if typ == 'f16' else typ
    return func_body(
           '''ret.v{{i}} = ({typ2})({in0}.v{{i}} {op} {in1}.v{{i}} ?
                                    {in0}.v{{i}} : {in1}.v{{i}});'''. \
                                    format(typ2=typ2, op=op, **fmtspec), typ)

# -----------------------------------------------------------------------------

def libm_opn(func, typ):
    if typ in common.iutypes:
<<<<<<< HEAD
        if func in ['floor', 'ceil', 'trunc', 'round_to_even']:
            return 'return {in0};'.format(**fmtspec)
        else:
            return func_body(
                   '''ret.v{{i}} = ({typ})({in0}.v{{i}} * {in1}.v{{i}}
                                   + {in2}.v{{i}});'''. \
                                   format(**fmtspec), typ)
    typ2 = 'f32' if typ == 'f16' else typ
    args = ', '.join(['{{in{}}}'.format(i).format(**fmtspec) + '.v{i}' \
                      for i in range(3 if func == 'fma' else 1)])
    return func_body('ret.v{{i}} = nsimd_{func}_{typ}({args});'. \
                     format(typ=typ2, func=func, args=args), typ)
=======
        return 'return {in0};'.format(**fmtspec)
    stmt = '''{{{{
              {typ2} fl_p_half = fl.v{{i}} + 0.5{suffix};
              if ({in0}.v{{i}} == fl_p_half) {{{{
                f64 flo2 = (f64)(fl.v{{i}} * 0.5{suffix});
                if (floor(flo2) == flo2) {{{{
                  ret.v{{i}} = fl.v{{i}};
                }}}} else {{{{
                  ret.v{{i}} = ce.v{{i}};
                }}}}
              }}}} else if ({in0}.v{{i}} > fl_p_half) {{{{
                ret.v{{i}} = ce.v{{i}};
              }}}} else {{{{
                ret.v{{i}} = fl.v{{i}};
              }}}}
              }}}}'''.format(typ2 = 'f32' if typ in ['f16', 'f32'] else 'f64',
                             suffix = 'f' if typ in ['f16', 'f32'] else '',
                             **fmtspec)
    return \
    '''nsimd_cpu_v{typ} fl = nsimd_floor_cpu_{typ}({in0});
       nsimd_cpu_v{typ} ce = nsimd_ceil_cpu_{typ}({in0});
       nsimd_cpu_v{typ} ret;
       '''.format(**fmtspec) + \
       repeat_stmt(stmt, typ) + '\n' + \
       'return ret;'
>>>>>>> 371ee494

# -----------------------------------------------------------------------------

def bitwise1_param(op, typ):
    if typ in common.utypes:
        return func_body('ret.v{{i}} = ({typ})({in0}.v{{i}} {op} {in1});'. \
                         format(op=op, **fmtspec), typ)
    else:
        return '''nsimd_cpu_v{typ} ret;
                  union {{ {typ} i; {utyp} u; }} buf;
                  {content}
                  return ret;'''. \
                  format(content=repeat_stmt(
                  '''buf.i = {in0}.v{{i}};
                     buf.u = ({utyp})(buf.u {op} {in1});
                     ret.v{{i}} = buf.i;'''.format(op=op, **fmtspec), typ),
                     **fmtspec)

# -----------------------------------------------------------------------------

def cmp2(op, typ):
    return '''nsimd_cpu_vl{typ} ret;
              {content}
              return ret;'''.format(content=repeat_stmt(
              '''ret.v{{i}} = (u32)({in0}.v{{i}} {op} {in1}.v{{i}}
                                    ? -1 : 0);'''. \
                                    format(op=op, **fmtspec), typ), **fmtspec)

# -----------------------------------------------------------------------------

def set1(typ):
    if typ == 'f16':
        content = repeat_stmt('ret.v{{i}} = nsimd_f16_to_f32({in0});'. \
                              format(**fmtspec), typ)
    else:
        content = repeat_stmt('ret.v{{i}} = {in0};'.format(**fmtspec), typ)
    return '''nsimd_cpu_v{typ} ret;
              {content}
              return ret;'''.format(content=content, **fmtspec)

# -----------------------------------------------------------------------------

def load(typ):
    if typ == 'f16':
        content = repeat_stmt(
                  'ret.v{{i}} = nsimd_u16_to_f32(((u16 *){in0})[{{i}}]);'. \
                  format(**fmtspec), typ)
    else:
        content = repeat_stmt('ret.v{{i}} = {in0}[{{i}}];'.format(**fmtspec),
                  typ)
    return '''nsimd_cpu_v{typ} ret;
              {content}
              return ret;'''.format(content=content, **fmtspec)

# -----------------------------------------------------------------------------

def load_deg234(typ, deg):
    if typ == 'f16':
        buf = repeat_stmt(
              '''ret.v{{{{j}}}}.v{{i}} =
                     nsimd_u16_to_f32(
                       ((u16 *){in0})[{deg} * {{i}} + {{{{j}}}}]);'''. \
                       format(deg=deg, **fmtspec), typ)
    else:
        buf = repeat_stmt(
              'ret.v{{{{j}}}}.v{{i}} = {in0}[{deg} * {{i}} + {{{{j}}}}];'. \
              format(deg=deg, **fmtspec), typ)
    content = '\n'.join(buf.format(j=j) for j in range(0, deg))
    return '''nsimd_cpu_v{typ}x{deg} ret;
              {content}
              return ret;'''.format(deg=deg, content=content, **fmtspec)

# -----------------------------------------------------------------------------

def store_deg234(typ, deg):
    content = ''
    for i in range(0, get_nb_el(typ)):
        for j in range(1, deg + 1):
            arg = fmtspec['in{}'.format(j)]
            if typ == 'f16':
                content += \
                '''((u16 *){in0})[{deg} * {i} + {j}] =
                       nsimd_f32_to_u16({arg}.v{i});\n'''. \
                       format(deg=deg, i=i, j=j - 1, arg=arg, **fmtspec)
            else:
                content += \
                '{in0}[{deg} * {i} + {j}] = {arg}.v{i};\n'. \
                format(deg=deg, i=i, j=j - 1, arg=arg, **fmtspec)
    return content[:-1]

# -----------------------------------------------------------------------------

def loadl(typ):
    if typ == 'f16':
        content = repeat_stmt(
                  '''ret.v{{i}} = (u32)(nsimd_u16_to_f32(((u16 *){in0})[{{i}}])
                                      == 0.0f ? 0 : -1);'''. \
                                      format(**fmtspec), typ)
    else:
        content = repeat_stmt(
                  '''ret.v{{i}} = (u32)({in0}[{{i}}] == ({typ})0
                                        ? 0 : -1);'''. \
                                        format(**fmtspec), typ)
    return '''nsimd_cpu_vl{typ} ret;
              {content}
              return ret;'''.format(content=content, **fmtspec)

# -----------------------------------------------------------------------------

def store(typ):
    if typ == 'f16':
        content = repeat_stmt(
                  '((u16*){in0})[{{i}}] = nsimd_f32_to_u16({in1}.v{{i}});'. \
                  format(**fmtspec), typ)
    else:
        content = repeat_stmt('{in0}[{{i}}] = {in1}.v{{i}};'. \
                              format(**fmtspec), typ)
    return content

# -----------------------------------------------------------------------------

def storel(typ):
    if typ == 'f16':
        content = repeat_stmt(
                  '''((u16*){in0})[{{i}}] = (u16)({in1}.v{{i}} == (u32)0
                                            ? nsimd_f32_to_u16(0.0f)
                                            : nsimd_f32_to_u16(1.0f));'''. \
                                            format(**fmtspec), typ)
    else:
        content = repeat_stmt(
                  '''{in0}[{{i}}] = ({typ})({in1}.v{{i}} == (u32)0
                                  ? ({typ})0 : ({typ})1);'''. \
                                  format(**fmtspec), typ)
    return content

# -----------------------------------------------------------------------------

def if_else1(typ):
    typ2 = 'f32' if typ == 'f16' else typ
    return func_body(
           '''ret.v{{i}} = ({typ2})({in0}.v{{i}} != (u32)0
                                    ? {in1}.v{{i}} : {in2}.v{{i}});'''. \
                                    format(typ2=typ2, **fmtspec), typ)

# -----------------------------------------------------------------------------

def abs1(typ):
    if typ in common.utypes:
        return func_body('ret.v{{i}} = {in0}.v{{i}};'.format(**fmtspec), typ)
    typ2 = 'f32' if typ == 'f16' else typ
    return func_body(
           '''ret.v{{i}} = ({typ2})({in0}.v{{i}} < ({typ2})0
                                    ? -{in0}.v{{i}} : {in0}.v{{i}});'''. \
                                    format(typ2=typ2, **fmtspec), typ)

# -----------------------------------------------------------------------------

def fma_fms(func, typ):
    if typ in common.iutypes:
        op = '+' if func in ['fma', 'fnma'] else '-'
        neg = '-' if func in ['fnma', 'fnms'] else ''
        return func_body(
               '''ret.v{{i}} = ({typ})({neg}({in0}.v{{i}} * {in1}.v{{i}})
                               {op} {in2}.v{{i}});'''.format(op=op,
                               neg=neg, **fmtspec), typ)
    else:
        op = '' if func in ['fnma'] else '-'
        neg = '-' if func in ['fnma', 'fnms'] else ''
        typ2 = 'f32' if typ == 'f16' else typ
        return \
        func_body(
        '''ret.v{{i}} = nsimd_fma_{typ2}({neg}{in0}.v{{i}}, {in1}.v{{i}},
                          {op}{in2}.v{{i}});'''.format(
                          op=op, neg=neg, typ2=typ2, **fmtspec), typ)

# -----------------------------------------------------------------------------

def all_any(typ, func):
    op = '&&' if func == 'all' else '||'
    if get_nb_el(typ) == 1:
        cond = '{in0}.v0 == (u32)-1'.format(**fmtspec)
    else:
        cond = op.join('({in0}.v{i} == (u32)-1)'.format(i=i, **fmtspec) \
                       for i in range(0, get_nb_el(typ)))
    return '''if ({cond}) {{
                return -1;
              }} else {{
                return 0;
              }}'''.format(cond=cond)

# -----------------------------------------------------------------------------

def reinterpret1(from_typ, to_typ):
    if from_typ == to_typ:
        return func_body('ret.v{{i}} = {in0}.v{{i}};'.format(**fmtspec),
                         to_typ)
    return '''char buf[{len}];
              nsimd_storeu_cpu_{from_typ}(({from_typ} *)buf, {in0});
              return nsimd_loadu_cpu_{to_typ}(({to_typ} *)buf);'''. \
              format(len=NBITS // 8, **fmtspec)

# -----------------------------------------------------------------------------

def reinterpretl1(from_typ, to_typ):
    return func_body('ret.v{{i}} = {in0}.v{{i}};'.format(**fmtspec), to_typ,
                     True);

# -----------------------------------------------------------------------------

def convert1(from_typ, to_typ):
    if to_typ == from_typ:
        return func_body('ret.v{{i}} = {in0}.v{{i}};'.format(**fmtspec),
                         to_typ)
    typ2 = 'f32' if to_typ == 'f16' else to_typ
    return func_body('ret.v{{i}} = ({typ2}){in0}.v{{i}};'. \
                     format(typ2=typ2, **fmtspec), to_typ)

# -----------------------------------------------------------------------------

def rec_rec11(typ):
    one = '1.0f' if typ in ['f16', 'f32'] else '1.0'
    return func_body('ret.v{{i}} = {one} / {in0}.v{{i}};'. \
                     format(one=one, **fmtspec), typ)

# -----------------------------------------------------------------------------

def rsqrt11(typ):
    if typ == 'f64':
        return func_body('ret.v{{i}} = 1.0 / sqrt({in0}.v{{i}});'. \
                         format(**fmtspec), typ)
    else:
        return func_body(
               'ret.v{{i}} = (f32)(1.0 / sqrt((f64){in0}.v{{i}}));'. \
               format(**fmtspec), typ)

# -----------------------------------------------------------------------------

def neg1(typ):
    typ2 = 'f32' if typ == 'f16' else typ
    return func_body('ret.v{{i}} = ({typ2})(-{in0}.v{{i}});'. \
                     format(typ2=typ2, **fmtspec), typ)

# -----------------------------------------------------------------------------

def nbtrue1(typ):
    acc_code = repeat_stmt('acc += {in0}.v{{i}} == (u32)-1 ? 1 : 0;'. \
                           format(**fmtspec), typ)
    return '''int acc = 0;
              {acc_code}
              return acc;'''.format(acc_code=acc_code)

# -----------------------------------------------------------------------------

def reverse1(typ):
    n = get_nb_el(typ)
    content = '\n'.join('ret.v{i} = {in0}.v{j}'. \
                        format(i=i, j=n - i, **fmtspec) \
                        for i in range(0, n))
    return '''nsimd_cpu_v{typ} ret;
              {content}
              return ret;'''.format(content=content, **fmtspec)

# -----------------------------------------------------------------------------

def addv1(typ):
    content = '+'.join('{in0}.v{i}'.format(i=i, **fmtspec) \
                       for i in range(0, get_nb_el(typ)))
    if typ == 'f16':
        return 'return nsimd_f32_to_f16({});'.format(content)
    else:
        return 'return {};'.format(content)

# -----------------------------------------------------------------------------

def upcvt1(from_typ, to_typ):
    n = get_nb_el(to_typ)
    to_typ2 = 'f32' if to_typ == 'f16' else to_typ
    lower_half = '\n'.join('ret.v0.v{i} = ({to_typ2}){in0}.v{i};'. \
                           format(i=i, to_typ2=to_typ2, **fmtspec) \
                           for i in range(0, n))
    upper_half = '\n'.join('ret.v1.v{i} = ({to_typ2}){in0}.v{j};'. \
                           format(i=i, j=i + n, to_typ2=to_typ2, **fmtspec) \
                           for i in range(0, n))
    return '''nsimd_cpu_v{to_typ}x2 ret;
              {lower_half}
              {upper_half}
              return ret;'''.format(lower_half=lower_half,
                                    upper_half=upper_half, **fmtspec)

# -----------------------------------------------------------------------------

def downcvt2(from_typ, to_typ):
    n = get_nb_el(from_typ)
    to_typ2 = 'f32' if to_typ == 'f16' else to_typ
    lower_half = '\n'.join('ret.v{i} = ({to_typ2}){in0}.v{i};'. \
                           format(i=i, to_typ2=to_typ2, **fmtspec) \
                           for i in range(0, n))
    upper_half = '\n'.join('ret.v{j} = ({to_typ2}){in1}.v{i};'. \
                           format(i=i, j=i + n, to_typ2=to_typ2, **fmtspec) \
                           for i in range(0, n))
    return '''nsimd_cpu_v{to_typ} ret;
              {lower_half}
              {upper_half}
              return ret;'''.format(lower_half=lower_half,
                                    upper_half=upper_half, **fmtspec)

# -----------------------------------------------------------------------------

def len1(typ):
    return 'return {};'.format(get_nb_el(typ))

# -----------------------------------------------------------------------------

def adds_itypes(assign_max, assign_add_if_ok):
    check_overflow = \
           'if (({in0}.v{{i}} > 0) && ({in1}.v{{i}} > {max} - {in0}.v{{i}}))'
    assign_max_if_overflow = check_overflow + '\n' + assign_max

    check_underflow = \
           'else if (({in0}.v{{i}} < 0) && ({in1}.v{{i}} < {min} - {in0}.v{{i}}))'
    assign_min = '{{{{ ret.v{{i}} = {min}; }}}}'
    assign_min_if_underflow = check_underflow + '\n' + assign_min

    algo = assign_max_if_overflow + '\n' + \
           assign_min_if_underflow + '\n' + \
           assign_add_if_ok

    return algo


def adds_utypes(assign_max, assign_add_if_ok):
    check_overflow = 'if ({in1}.v{{i}} > {max} - {in0}.v{{i}})'
    assign_max_if_overflow = check_overflow + '\n' + assign_max

    algo = assign_max_if_overflow + '\n' + \
           assign_add_if_ok

    return algo


def adds(from_typ):

    if from_typ in common.ftypes:
      return 'return nsimd_add_{simd_ext}_{from_typ}({in0}, {in1});'.format(**fmtspec)

    if not from_typ in common.limits.keys():
      raise ValueError('Type not implemented in platform_{simd_ext} adds({from_typ})'.format(from_typ))

    assign_max = '{{{{ ret.v{{i}} = {max}; }}}}'
    add = '{{{{ ret.v{{i}} = ({from_typ})({in0}.v{{i}} + {in1}.v{{i}}); }}}}'
    assign_add_if_ok = 'else ' + '\n' + add

    if from_typ in common.itypes:
        algo = adds_itypes(assign_max, assign_add_if_ok)

    else:
        algo = adds_utypes(assign_max, assign_add_if_ok)

    type_limits = common.limits[from_typ]
    content = repeat_stmt(algo.format(**type_limits, **fmtspec), from_typ)

    return '''nsimd_{simd_ext}_v{from_typ} ret;

              {content}

              return ret;'''.format(from_typ = from_typ, content = content, simd_ext=fmtspec['simd_ext'])

# -----------------------------------------------------------------------------

def subs(from_typ):

    if from_typ in common.itypes:
      return 'return nsimd_adds_{simd_ext}_{from_typ}({in0},nsimd_neg_{simd_ext}_{from_typ}({in1}));'.format(**fmtspec)

    if from_typ in common.ftypes:
      return 'return nsimd_sub_{simd_ext}_{from_typ}({in0}, {in1});'.format(**fmtspec)

    if from_typ not in common.utypes:
      raise ValueError('Type not implemented in platform_{simd_ext} adds({from_typ})'.format(from_typ))

    check_underflow = 'if ({in0}.v{{i}} < {in1}.v{{i}})'
    assign_min = '{{{{ ret.v{{i}} = ({from_typ}){min}; }}}}'
    assign_min_if_underflow = check_underflow + '\n' + assign_min
    sub = '{{{{ ret.v{{i}} = ({from_typ})({in0}.v{{i}} - {in1}.v{{i}}); }}}}'
    assign_sub_if_ok = 'else ' + '\n' + sub

    algo = assign_min_if_underflow + '\n' + \
           assign_sub_if_ok

    type_limits = common.limits[from_typ]
    content = repeat_stmt(algo.format(**type_limits, **fmtspec), from_typ)

    return '''nsimd_{simd_ext}_v{from_typ} ret;

               {content}

               return ret;'''.format(from_typ = from_typ, content = content, simd_ext=fmtspec['simd_ext'])

# -----------------------------------------------------------------------------

def to_logical1(typ):
    unsigned_to_logical = \
        'ret.v{{i}} = ({in0}.v{{i}} == ({utyp})0 ? (u32)0 : (u32)-1);'. \
        format(**fmtspec)
    if typ in common.utypes:
        return func_body(unsigned_to_logical, typ, True)
    else:
        unsigned_to_logical = \
            'ret.v{{i}} = (buf.v{{i}} == ({utyp})0 ? (u32)0 : (u32)-1);'. \
            format(**fmtspec)
        return '''nsimd_cpu_vl{typ} ret;
                  nsimd_cpu_vu{typnbits} buf;
                  buf = nsimd_reinterpret_cpu_u{typnbits}_{typ}({in0});
                  {unsigned_to_logical}
                  return ret;'''. \
                  format(unsigned_to_logical=repeat_stmt(unsigned_to_logical,
                                                         typ), **fmtspec)

# -----------------------------------------------------------------------------

def to_mask1(typ):
    logical_to_unsigned = \
        'ret.v{{i}} = ({utyp})({in0}.v{{i}} ? -1 : 0);'. \
        format(**fmtspec)
    if typ in common.utypes:
        return func_body(logical_to_unsigned, typ)
    elif typ == 'f16':
        return '''union {{ f32 f; u32 u; }} buf;
                  nsimd_cpu_vf16 ret;
                  {u32_to_f32}
                  return ret;'''. \
                  format(u32_to_f32=repeat_stmt(
                      'buf.u = {in0}.v{{i}}; ret.v{{i}} = buf.f;'. \
                      format(**fmtspec), 'f16'), **fmtspec)
    else:
        return '''nsimd_cpu_vu{typnbits} ret;
                  {logical_to_unsigned}
                  return nsimd_reinterpret_cpu_{typ}_u{typnbits}(ret);'''. \
                  format(logical_to_unsigned=repeat_stmt(logical_to_unsigned,
                                                         typ), **fmtspec)

# -----------------------------------------------------------------------------

def zip_half(func, typ):
    n = get_nb_el(typ)
    if typ in ['i64', 'u64', 'f64']:
      return '''(void)({in1});
                return {in0};'''.format(**fmtspec)
    else:
      if func == "ziplo":
        content = '\n'.join('ret.v{j1} = {in0}.v{i}; ret.v{j2} = {in1}.v{i};'. \
                            format(i=i, j1=i*2, j2=i*2+1, **fmtspec) \
                            for i in range(0, int(n/2)))
      else :
        content = '\n'.join('ret.v{j1} = {in0}.v{i}; ret.v{j2} = {in1}.v{i};'. \
                            format(i=i+int(n/2), j1=i*2, j2=i*2+1, **fmtspec) \
                            for i in range(0, int(n/2)))

      return '''nsimd_cpu_v{typ} ret;
              {content}
              return ret;'''.format(content=content, **fmtspec)

# -----------------------------------------------------------------------------

def unzip_half(func, typ):
  n = get_nb_el(typ)
  content = ''
  if int(n/2) != 0:
    if func == "unziplo":
      content = '\n'.join('ret.v{i} = {in0}.v{j}; '. \
                  format(i=i, j=i*2, **fmtspec) \
                  for i in range(0, int(n/2)))
      content = content + '\n'.join('ret.v{i} = {in1}.v{j}; '. \
                  format(i=i, j=2*(i-int(n/2)), **fmtspec) \
                  for i in range(int(n/2), n))
    else :
      content = '\n'.join('ret.v{i} = {in0}.v{j}; '. \
                  format(i=i, j=i*2+1, **fmtspec) \
                  for i in range(0, int(n/2)))
      content = content + '\n'.join('ret.v{i} = {in1}.v{j}; '. \
                  format(i=i, j=2*(i-int(n/2))+1, **fmtspec)\
                  for i in range(int(n/2), n))

    return '''nsimd_cpu_v{typ} ret;
            {content}
            return ret;'''.format(content=content, **fmtspec)
  else:
    return '''(void)({in1});
              return {in0};'''.format(**fmtspec)

def zip(from_typ):
    return '''\
    nsimd_{simd_ext}_v{typ}x2 ret;
    ret.v0 = nsimd_ziplo_cpu_{typ}({in0}, {in1});
    ret.v1 = nsimd_ziphi_cpu_{typ}({in0}, {in1});
    return ret;
    '''.format(**fmtspec)

def unzip(from_typ):
    return '''\
    nsimd_{simd_ext}_v{typ}x2 ret;
    ret.v0 = nsimd_unziplo_cpu_{typ}({in0}, {in1});
    ret.v1 = nsimd_unziphi_cpu_{typ}({in0}, {in1});
    return ret;
    '''.format(**fmtspec)

# -----------------------------------------------------------------------------
## shift right

def shra(typ):
    n = get_nb_el(typ)
    content = ''
    # Sign extension for a right shift has implementation-defined behaviour.
    # To be sure it is performed, we do it manually.
    content = '\n'.join('''\
    /* -------------------------------------------- */
    val.ival = {in0}.v{i};
    if(val.ival < 0){{
      sign.ival = -1;
      sign.uval = (u{typnbits})(sign.uval << shift);
    }} else {{
      sign.uval = 0u;
    }}
    shifted = (u{typnbits})(val.uval >> {in1});
    ret.v{i} = (i{typnbits}) (shifted | sign.uval);'''.\
                    format(**fmtspec, i=i)for i in range(0, n))
    if typ in common.utypes:
        return '''return nsimd_shr_{simd_ext}_{typ}({in0}, {in1});'''. \
            format(**fmtspec)
    else:
        return '''\
        nsimd_cpu_v{typ} ret;
        const int shift = {typnbits} - {in1};
        union {{i{typnbits} ival; u{typnbits} uval;}} val;
        union {{i{typnbits} ival; u{typnbits} uval;}} sign;
        u{typnbits} shifted;

        {content}

        return ret;'''.format(content=content, **fmtspec)

# -----------------------------------------------------------------------------

def get_impl(func, simd_ext, from_typ, to_typ=''):

    global fmtspec
    fmtspec = {
      'simd_ext': simd_ext,
      'typ': from_typ,
      'from_typ': from_typ,
      'to_typ': to_typ,
      'utyp': common.bitfield_type[from_typ],
      'in0': common.in0,
      'in1': common.in1,
      'in2': common.in2,
      'in3': common.in3,
      'in4': common.in4,
      'typnbits': from_typ[1:]
    }

    impls = {
        'loada': lambda: load(from_typ),
        'load2a': lambda: load_deg234(from_typ, 2),
        'load3a': lambda: load_deg234(from_typ, 3),
        'load4a': lambda: load_deg234(from_typ, 4),
        'loadu': lambda: load(from_typ),
        'load2u': lambda: load_deg234(from_typ, 2),
        'load3u': lambda: load_deg234(from_typ, 3),
        'load4u': lambda: load_deg234(from_typ, 4),
        'storea': lambda: store(from_typ),
        'store2a': lambda: store_deg234(from_typ, 2),
        'store3a': lambda: store_deg234(from_typ, 3),
        'store4a': lambda: store_deg234(from_typ, 4),
        'storeu': lambda: store(from_typ),
        'store2u': lambda: store_deg234(from_typ, 2),
        'store3u': lambda: store_deg234(from_typ, 3),
        'store4u': lambda: store_deg234(from_typ, 4),
        'loadla': lambda: loadl(from_typ),
        'loadlu': lambda: loadl(from_typ),
        'storela': lambda: storel(from_typ),
        'storelu': lambda: storel(from_typ),
        'add': lambda: op2('+', from_typ),
        'mul': lambda: op2('*', from_typ),
        'div': lambda: op2('/', from_typ),
        'sub': lambda: op2('-', from_typ),
        'adds' : lambda: adds(from_typ),
        'subs' : lambda: subs(from_typ),
        'orb': lambda: bitwise2('|', from_typ),
        'orl': lambda: lop2('|', from_typ),
        'andb': lambda: bitwise2('&', from_typ),
        'andnotb': lambda: andnot2(from_typ),
        'andnotl': lambda: landnot2(from_typ),
        'andl': lambda: lop2('&', from_typ),
        'xorb': lambda: bitwise2('^', from_typ),
        'xorl': lambda: lop2('^', from_typ),
        'min': lambda: minmax2('min', from_typ),
        'max': lambda: minmax2('max', from_typ),
        'notb': lambda: not1(from_typ),
        'notl': lambda: lnot1(from_typ),
        'sqrt': lambda: libm_opn('sqrt', from_typ),
        'set1': lambda: set1(from_typ),
        'shr': lambda: bitwise1_param('>>', from_typ),
        'shl': lambda: bitwise1_param('<<', from_typ),
        'shra': lambda:shra(from_typ),
        'eq': lambda: cmp2('==', from_typ),
        'ne': lambda: cmp2('!=', from_typ),
        'gt': lambda: cmp2('>', from_typ),
        'ge': lambda: cmp2('>=', from_typ),
        'lt': lambda: cmp2('<', from_typ),
        'le': lambda: cmp2('<=', from_typ),
        'len': lambda: len1(from_typ),
        'if_else1': lambda: if_else1(from_typ),
        'abs': lambda: abs1(from_typ),
        'fma': lambda: libm_opn('fma', from_typ),
        'fnma': lambda: fma_fms('fnma', from_typ),
        'fms': lambda: fma_fms('fms', from_typ),
        'fnms': lambda: fma_fms('fnms', from_typ),
        'ceil': lambda: libm_opn('ceil', from_typ),
        'floor': lambda: libm_opn('floor', from_typ),
        'trunc': lambda: libm_opn('trunc', from_typ),
        'round_to_even': lambda: libm_opn('round_to_even', from_typ),
        'all': lambda: all_any(from_typ, 'all'),
        'any': lambda: all_any(from_typ, 'any'),
        'reinterpret': lambda: reinterpret1(from_typ, to_typ),
        'reinterpretl': lambda: reinterpretl1(from_typ, to_typ),
        'cvt': lambda: convert1(from_typ, to_typ),
        'rec11': lambda: rec_rec11(from_typ),
        'rec8': lambda: rec_rec11(from_typ),
        'rsqrt11': lambda: rsqrt11(from_typ),
        'rsqrt8': lambda: rsqrt11(from_typ),
        'rec': lambda: rec_rec11(from_typ),
        'neg': lambda: neg1(from_typ),
        'nbtrue': lambda: nbtrue1(from_typ),
        'reverse': lambda: reverse1(from_typ),
        'addv': lambda: addv1(from_typ),
        'upcvt': lambda: upcvt1(from_typ, to_typ),
        'downcvt': lambda: downcvt2(from_typ, to_typ),
        'to_logical': lambda: to_logical1(from_typ),
        'to_mask': lambda: to_mask1(from_typ),
        'ziplo': lambda: zip_half('ziplo', from_typ),
        'ziphi': lambda: zip_half('ziphi', from_typ),
        'unziplo': lambda: unzip_half('unziplo', from_typ),
        'unziphi': lambda: unzip_half('unziphi', from_typ),
        'zip' : lambda : zip(from_typ),
        'unzip' : lambda : unzip(from_typ)
    }
    if simd_ext != 'cpu':
        raise ValueError('Unknown SIMD extension "{}"'.format(simd_ext))
    if not from_typ in common.types:
        raise ValueError('Unknown from_type "{}"'.format(from_typ))
    if not func in impls:
        return common.NOT_IMPLEMENTED
    return impls[func]()<|MERGE_RESOLUTION|>--- conflicted
+++ resolved
@@ -87,18 +87,10 @@
     return False
 
 def get_additional_include(func, platform, simd_ext):
-<<<<<<< HEAD
     if func in ['sqrt', 'ceil', 'floor', 'trunc', 'fma', 'fnma', 'fms',
                 'fnms', 'round_to_even']:
         return '''#include <nsimd/scalar_utilities.h>
                   '''
-=======
-    if func in ['sqrt', 'ceil', 'floor', 'trunc']:
-        return '''#if NSIMD_CXX > 0
-                    #include <cmath>
-                  #else
-                    #include <math.h>
-                  #endif'''
     elif func == 'adds':
         return  '''
                 #include <nsimd/cpu/cpu/add.h>
@@ -109,10 +101,6 @@
                 #include <nsimd/cpu/cpu/adds.h>
                 #include <nsimd/cpu/cpu/neg.h>
                '''
->>>>>>> 371ee494
-    elif func in ['']:
-        return '''#include <nsimd/cpu/cpu/reinterpret.h>
-                  '''
     elif func == 'zip':
         return '''#include <nsimd/cpu/cpu/ziplo.h>
                   #include <nsimd/cpu/cpu/ziphi.h>
@@ -236,7 +224,6 @@
 
 def libm_opn(func, typ):
     if typ in common.iutypes:
-<<<<<<< HEAD
         if func in ['floor', 'ceil', 'trunc', 'round_to_even']:
             return 'return {in0};'.format(**fmtspec)
         else:
@@ -249,33 +236,6 @@
                       for i in range(3 if func == 'fma' else 1)])
     return func_body('ret.v{{i}} = nsimd_{func}_{typ}({args});'. \
                      format(typ=typ2, func=func, args=args), typ)
-=======
-        return 'return {in0};'.format(**fmtspec)
-    stmt = '''{{{{
-              {typ2} fl_p_half = fl.v{{i}} + 0.5{suffix};
-              if ({in0}.v{{i}} == fl_p_half) {{{{
-                f64 flo2 = (f64)(fl.v{{i}} * 0.5{suffix});
-                if (floor(flo2) == flo2) {{{{
-                  ret.v{{i}} = fl.v{{i}};
-                }}}} else {{{{
-                  ret.v{{i}} = ce.v{{i}};
-                }}}}
-              }}}} else if ({in0}.v{{i}} > fl_p_half) {{{{
-                ret.v{{i}} = ce.v{{i}};
-              }}}} else {{{{
-                ret.v{{i}} = fl.v{{i}};
-              }}}}
-              }}}}'''.format(typ2 = 'f32' if typ in ['f16', 'f32'] else 'f64',
-                             suffix = 'f' if typ in ['f16', 'f32'] else '',
-                             **fmtspec)
-    return \
-    '''nsimd_cpu_v{typ} fl = nsimd_floor_cpu_{typ}({in0});
-       nsimd_cpu_v{typ} ce = nsimd_ceil_cpu_{typ}({in0});
-       nsimd_cpu_v{typ} ret;
-       '''.format(**fmtspec) + \
-       repeat_stmt(stmt, typ) + '\n' + \
-       'return ret;'
->>>>>>> 371ee494
 
 # -----------------------------------------------------------------------------
 
