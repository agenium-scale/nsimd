# Use utf-8 encoding
# -*- coding: utf-8 -*-

# Copyright (c) 2019 Agenium Scale
#
# Permission is hereby granted, free of charge, to any person obtaining a copy
# of this software and associated documentation files (the "Software"), to deal
# in the Software without restriction, including without limitation the rights
# to use, copy, modify, merge, publish, distribute, sublicense, and/or sell
# copies of the Software, and to permit persons to whom the Software is
# furnished to do so, subject to the following conditions:
#
# The above copyright notice and this permission notice shall be included in all
# copies or substantial portions of the Software.
#
# THE SOFTWARE IS PROVIDED "AS IS", WITHOUT WARRANTY OF ANY KIND, EXPRESS OR
# IMPLIED, INCLUDING BUT NOT LIMITED TO THE WARRANTIES OF MERCHANTABILITY,
# FITNESS FOR A PARTICULAR PURPOSE AND NONINFRINGEMENT. IN NO EVENT SHALL THE
# AUTHORS OR COPYRIGHT HOLDERS BE LIABLE FOR ANY CLAIM, DAMAGES OR OTHER
# LIABILITY, WHETHER IN AN ACTION OF CONTRACT, TORT OR OTHERWISE, ARISING FROM,
# OUT OF OR IN CONNECTION WITH THE SOFTWARE OR THE USE OR OTHER DEALINGS IN THE
# SOFTWARE.

if __name__ == 'operators':
    import common
    from common import Domain
else:
    from . import common
    from .common import Domain
import collections

# -----------------------------------------------------------------------------
# Metaclass and class to gather all operator categories

categories = collections.OrderedDict()

class MAddToCategories(type):
    def __new__(cls, name, bases, dct):
        if name != 'DocCategory':
            if 'title' not in dct:
                raise Exception('No member title provided for class {}'. \
                                format(name))
            dct['name'] = name
            dct['id'] = '/categories/{}'.format(name)
        ret = type.__new__(cls, name, bases, dct)
        if name != 'DocCategory':
            categories[name] = ret()
        return ret

class DocCategory(object, metaclass=MAddToCategories):
    pass

# -----------------------------------------------------------------------------
# Operators categories

class DocShuffle(DocCategory):
    title = 'Shuffle functions'

class DocTrigo(DocCategory):
    title = 'Trigonometric functions'

class DocHyper(DocCategory):
    title = 'Hyperbolic functions'

class DocExpLog(DocCategory):
    title = 'Exponential and logarithmic functions'

class DocBasicArithmetic(DocCategory):
    title = 'Basic arithmetic operators'

class DocBitsOperators(DocCategory):
    title = 'Bits manipulation operators'

class DocLogicalOperators(DocCategory):
    title = 'Logicals operators'

class DocMisc(DocCategory):
    title = 'Miscellaneous'

class DocLoadStore(DocCategory):
    title = 'Loads & stores'

class DocComparison(DocCategory):
    title = 'Comparison operators'

class DocRounding(DocCategory):
    title = 'Rounding functions'

class DocConversion(DocCategory):
    title = 'Conversion operators'

# -----------------------------------------------------------------------------
# Metaclass and class to gather all operators

operators = collections.OrderedDict()

class MAddToOperators(type):
    def __new__(cls, name, bases, dct):
        # We don't care about the parent class
        if name == 'Operator' or name == 'SrcOperator':
            return type.__new__(cls, name, bases, dct)

        # Mandatory members
        mm = ['categories', 'signature']
        for m in mm:
            if m not in dct:
                raise Exception('Mandatory member "{}" not given in "{}"'. \
                                format(m, name))

        # Check that all items in categories exists
        for c in dct['categories']:
            if type(c) == str:
                raise Exception( \
                      'Category "{}" must not be a string for operator "{}"'. \
                      format(c, name))
            if not hasattr(c, 'name'):
                raise Exception( \
                      'Category "{}" does not exist for operator "{}"'. \
                      format(c.__class__.__name__, name))
            if c.name not in categories:
                raise Exception( \
                      'Category "{}" does not exist for operator "{}"'. \
                      format(c.__class__.__name__, name))

        # Some defaults, that are fixed by the implementation
        (dct['name'], dct['params']) = common.parse_signature(dct['signature'])
        if 'output_to' in dct:
            if dct['output_to'] == common.OUTPUT_TO_SAME_TYPE:
                dct['closed'] = True
            else:
                dct['closed'] = False
        else:
            dct['closed'] = True
            dct['output_to'] = common.OUTPUT_TO_SAME_TYPE

        # If the operator takes as inputs vectors and returns a scalar, then
        # by default we cannot autogenerate the C++ advanced API because we
        # cannot guess how to combine pieces of a unrolled pack
        if 'autogen_cxx_adv' not in dct:
            if dct['params'][0] in ['p', 's']:
                dct['autogen_cxx_adv'] = False
            else:
                dct['autogen_cxx_adv'] = True

        # Fill domain, default is R
        if 'domain' not in dct:
            dct['domain'] = Domain('R')

        # Check that params is not empty
        if len(dct['params']) == 0:
            raise Exception('"params" is empty for operator "{}"'. \
                            format(name))

        # Fill full_name, default is same as name
        if 'full_name' not in dct:
            dct['full_name'] = name

        # Fill desc, default is a basic sentence using full_name
        if 'desc' not in dct:
            arg = 'arguments' if len(dct['params']) > 2 else 'argument'
            if dct['params'][0] == '_':
                dct['desc'] = \
                '{} the {}. Defined over {}.'. \
                format(dct['full_name'].capitalize(), arg, dct['domain'])
            else:
                dct['desc'] = \
                'Returns the {} of the {}. Defined over {}.'.\
                format(dct['full_name'], arg, dct['domain'])

        ret = type.__new__(cls, name, bases, dct)
        operators[dct['name']] = ret()
        return ret

class Operator(object, metaclass=MAddToOperators):

    # Default values (for general purpose)
    domain = Domain('R')
    cxx_operator = None
    autogen_cxx_adv = True
    output_to = common.OUTPUT_TO_SAME_TYPE
    src = False
    load_store = False
    types = common.types
    params = []
    signature = ''

    # Enable bench by default
    do_bench = True

    # Default values (for documentation)
    desc = ''

    # Defaults values (for benches)
    returns_any_type = False
    bench_auto_against_cpu = True
    bench_auto_against_mipp = False
    bench_auto_against_sleef = False
    bench_auto_against_std = False
    use_for_parsing = True

    # Defaults values (for tests)
    tests_mpfr = False
<<<<<<< HEAD
    tests_ulps = None
=======
    tests_ulps = {}
>>>>>>> 8c76c14c

    @property
    def returns(self):
        return self.params[0]

    @property
    def args(self):
        return self.params[1:]

    @property
    def cxx_operator_symbol(self):
        assert self.cxx_operator is not None
        return self.cxx_operator.replace('operator', '')

    def __init__(self):
        (self.name, self.params) = common.parse_signature(self.signature)
        super(Operator, self).__init__()

    def get_return(self):
        return self.params[0]

    def tests_mpfr_name(self):
        return 'mpfr_' + self.name

    def bench_mipp_name(self, typ):
        return 'mipp::{}<{}>'.format(self.name, typ)

    def bench_mipp_types(self):
        return common.ftypes_no_f16

    def bench_sleef_name(self, simd, typ):
        return common.sleef_name(self.name, simd, typ)

    def bench_sleef_types(self):
        return common.ftypes_no_f16

    def bench_std_name(self, simd, typ):
        return 'std::{}'.format(self.name)

    def bench_std_types(self):
        return self.types

    # TODO: move to gen_archis.py
    def get_header_guard(self, platform, simd_ext):
        return 'NSIMD_{}_{}_{}_H'.format(platform.upper(),
            simd_ext.upper(), self.name.upper())

    def get_fmtspec(self, t, tt, simd_ext):
        ret = {}
        return_typ = common.get_one_type_specific(self.params[0], simd_ext, tt)
        ret['return_typ'] = return_typ
        ret['returns'] = '' if return_typ == 'void' else 'return '
        args_list = common.enum([common.get_one_type_specific(p, simd_ext, t)
                                 for p in self.params[1:]])
        if len(args_list) > 0:
            ret['c_args'] = ', '.join(['{} a{}'.format(i[1], i[0])
                                       for i in args_list])
            ret['cxx_args'] = ret['c_args'] + ', '
        else:
            ret['c_args'] = 'void'
            ret['cxx_args'] = ''
        if self.closed:
            ret['cxx_args'] += '{}, {}'.format(t, simd_ext)
        else:
            ret['cxx_args'] += '{}, {}, {}'.format(t, tt, simd_ext)
        ret['vas'] = ', '.join(['a{}'.format(i[0]) for i in args_list])
        ret['suf'] = tt if self.closed else '{}_{}'.format(tt, t)
        ret['name'] = self.name
        ret['hbar'] = common.hbar
        ret['simd_ext'] = simd_ext
        return ret

    def get_generic_signature(self, lang):
        if lang == 'c_base':
            vas = common.get_args(len(self.params) - 1)
            args = vas + (', ' if vas != '' else '')
            args += 'from_type, to_type' if not self.closed else 'type'
            return ['#define v{name}({args})'.format(name=self.name,
                    args=args),
                    '#define v{name}_e({args}, simd_ext)'. \
                    format(name=self.name, args=args)]
        elif lang == 'cxx_base':
            return_typ = common.get_one_type_generic(self.params[0], 'T')
            if return_typ.startswith('vT'):
                return_typ = \
                'typename simd_traits<T, NSIMD_SIMD>::simd_vector{}'. \
                format(return_typ[2:])
            elif return_typ == 'vlT':
                return_typ = \
                'typename simd_traits<T, NSIMD_SIMD>::simd_vectorl'
            args_list = common.enum(self.params[1:])

            temp = ', '.join(['typename A{}'.format(a[0]) for a in args_list])
            temp += ', ' if temp != '' else ''
            if not self.closed :
                tmpl_args = temp + 'typename F, typename T'
            else:
                tmpl_args = temp + 'typename T'

            temp = ', '.join(['A{i} a{i}'.format(i=a[0]) for a in args_list])
            temp += ', ' if temp != '' else ''
            if not self.closed :
                func_args = temp + 'F, T'
            else:
                func_args = temp + 'T'

            return \
            'template <{tmpl_args}> {return_typ} {name}({func_args});'. \
            format(return_typ=return_typ, tmpl_args=tmpl_args,
                   func_args=func_args, name=self.name)
        elif lang == 'cxx_adv':
            def get_pack(param):
                return 'pack{}'.format(param[1:]) if param[0] == 'v' \
                                                  else 'packl'
            args_list = common.enum(self.params[1:])
            inter = [i for i in ['v', 'l', 'vx2', 'vx3', 'vx4'] \
                     if i in self.params[1:]]
            # Do we need tag dispatching on pack<>? e.g. len, set1 and load*
            need_tmpl_pack = get_pack(self.params[0]) if inter == [] else None

            # Compute template arguments
            tmpl_args = []
            if not self.closed:
                tmpl_args += ['typename ToPackType']
            tmpl_args1 = tmpl_args + ['typename T', 'typename SimdExt']
            tmpl_argsN = tmpl_args + ['typename T', 'int N', 'typename SimdExt']
            other_tmpl_args = ['typename A{}'.format(i[0]) for i in args_list \
                               if i[1] not in ['v', 'l']]
            tmpl_args1 += other_tmpl_args
            tmpl_argsN += other_tmpl_args
            tmpl_args1 = ', '.join(tmpl_args1)
            tmpl_argsN = ', '.join(tmpl_argsN)

            # Compute function arguments
            def arg_type(arg, N):
                if arg[1] in ['v', 'l']:
                    pack_typ = 'pack' if arg[1] == 'v' else 'packl'
                    return '{}<T, {}, SimdExt> const&'.format(pack_typ, N)
                else:
                    return 'A{}'.format(arg[0])
            args1 = ['{} a{}'.format(arg_type(i, '1'), i[0]) for i in args_list]
            argsN = ['{} a{}'.format(arg_type(i, 'N'), i[0]) for i in args_list]
            # Arguments without tag dispatching on pack
            other_argsN = ', '.join(argsN)
            if not self.closed:
                args1 = ['ToPackType'] + args1
                argsN = ['ToPackType'] + argsN
            if need_tmpl_pack != None:
                args1 = ['{}<T, 1, SimdExt> const&'.format(need_tmpl_pack)] + \
                        args1
                argsN = ['{}<T, N, SimdExt> const&'.format(need_tmpl_pack)] + \
                        argsN
            args1 = ', '.join(args1)
            argsN = ', '.join(argsN)

            # Compute return type
            ret1 = 'ToPackType' if not self.closed \
                   else common.get_one_type_generic_adv_cxx(self.params[0],
                                                            'T', '1')
            retN = 'ToPackType' if not self.closed \
                   else common.get_one_type_generic_adv_cxx(self.params[0],
                                                            'T', 'N')

            ret = { \
                '1': 'template <{tmpl_args1}> {ret1} {cxx_name}({args1});'. \
                     format(tmpl_args1=tmpl_args1, ret1=ret1, args1=args1,
                            cxx_name=self.name),
                'N': 'template <{tmpl_argsN}> {retN} {cxx_name}({argsN});'. \
                     format(tmpl_argsN=tmpl_argsN, retN=retN, argsN=argsN,
                            cxx_name=self.name)
            }
            if self.cxx_operator:
                ret.update({ \
                    'op1':
                    'template <{tmpl_args1}> {ret1} {cxx_name}({args1});'. \
                    format(tmpl_args1=tmpl_args1, ret1=ret1, args1=args1,
                           cxx_name=self.cxx_operator),
                    'opN':
                    'template <{tmpl_argsN}> {retN} {cxx_name}({argsN});'. \
                    format(tmpl_argsN=tmpl_argsN, retN=retN, argsN=argsN,
                           cxx_name=self.cxx_operator)
                })
            if not self.closed:
                ret['dispatch'] = \
                'template <{tmpl_argsN}> {retN} {cxx_name}({other_argsN});'. \
                format(tmpl_argsN=tmpl_argsN, other_argsN=other_argsN,
                       retN=retN, cxx_name=self.name)
            elif need_tmpl_pack != None:
                other_tmpl_args = ', '.join(['typename SimdVector'] + \
                                            other_tmpl_args)
                ret['dispatch'] = \
                '''template <{other_tmpl_args}>
                   SimdVector {cxx_name}({other_argsN});'''. \
                   format(other_tmpl_args=other_tmpl_args,
                          other_argsN=other_argsN, cxx_name=self.name)
            return ret
        else:
            raise Exception('Lang must be one of c_base, cxx_base, cxx_adv')

    def get_signature(self, typename, lang, simd_ext):
        # Check that the type is available for this function
        if typename not in self.types:
            raise Exception('Type {} not supported for function {}'. \
                            format(typename, self.name))

        fmtspec = self.get_fmtspec(typename, typename, simd_ext)

        if lang == 'c_base':
            sig = '{return_typ} nsimd_{name}_{simd_ext}_{suf}({c_args})'. \
                  format(**fmtspec)
        elif lang == 'cxx_base':
            sig = '{return_typ} {name}({cxx_args})'.format(**fmtspec)
        elif lang == 'cxx_adv':
            sig = ''
            raise Exception('TODO cxx_adv for {}'.format(lang))
        else:
            raise Exception('Unknown langage {}'.format(lang))

        return sig

class SrcOperator(Operator):
    src = True
    types = common.ftypes

# -----------------------------------------------------------------------------
# List of functions/operators

class Len(Operator):
    signature = 'p len'
    domain = Domain('')
    desc = 'Returns the length of the nsimd vector.'
    categories = [DocMisc]

class Set1(Operator):
    signature = 'v set1 s'
    categories = [DocMisc]
    desc = 'Set all elements in the vector to the given value.'

class Loadu(Operator):
    full_name = 'loadu'
    signature = 'v loadu c*'
    load_store = True
    categories = [DocLoadStore]
    desc = 'Load data from unaligned memory.'

class Load2u(Operator):
    full_name = 'load2u'
    signature = 'vx2 load2u c*'
    load_store = True
    categories = [DocLoadStore]
    desc = 'Load array of structures of 2 members from unaligned memory.'

class Load3u(Operator):
    full_name = 'load3u'
    signature = 'vx3 load3u c*'
    load_store = True
    categories = [DocLoadStore]
    desc = 'Load array of structures of 3 members from unaligned memory.'

class Load4u(Operator):
    full_name = 'load4u'
    signature = 'vx4 load4u c*'
    load_store = True
    categories = [DocLoadStore]
    desc = 'Load array of structures of 4 members from unaligned memory.'

class Loada(Operator):
    full_name = 'loada'
    signature = 'v loada c*'
    load_store = True
    categories = [DocLoadStore]
    desc = 'Load data from aligned memory.'

class Load2a(Operator):
    full_name = 'load2a'
    signature = 'vx2 load2a c*'
    load_store = True
    categories = [DocLoadStore]
    desc = 'Load array of structures of 2 members from aligned memory.'

class Load3a(Operator):
    full_name = 'load3a'
    signature = 'vx3 load3a c*'
    load_store = True
    categories = [DocLoadStore]
    desc = 'Load array of structures of 3 members from aligned memory.'

class Load4a(Operator):
    full_name = 'load4a'
    signature = 'vx4 load4a c*'
    load_store = True
    categories = [DocLoadStore]
    desc = 'Load array of structures of 4 members from aligned memory.'

class Loadlu(Operator):
    full_name = 'loadlu'
    signature = 'l loadlu c*'
    load_store = True
    categories = [DocLoadStore]
    desc = 'Load data from unaligned memory and interpret it as booleans. ' + \
           'Zero is interpreted as False and nonzero as True.'

class Loadla(Operator):
    full_name = 'loadla'
    signature = 'l loadla c*'
    load_store = True
    categories = [DocLoadStore]
    desc = 'Load data from aligned memory and interpret it as booleans. ' + \
           'Zero is interpreted as False and nonzero as True.'

class Storeu(Operator):
    full_name = 'storeu'
    signature = '_ storeu * v'
    load_store = True
    categories = [DocLoadStore]
    desc = 'Store SIMD vector into unaligned memory.'

class Store2u(Operator):
    full_name = 'store2u'
    signature = '_ store2u * v v'
    load_store = True
    domain = Domain('RxR')
    categories = [DocLoadStore]
    desc = 'Store 2 SIMD vectors as array of structures of 2 members into ' + \
           'unaligned memory.'

class Store3u(Operator):
    full_name = 'store3u'
    signature = '_ store3u * v v v'
    load_store = True
    domain = Domain('RxRxR')
    categories = [DocLoadStore]
    desc = 'Store 3 SIMD vectors as array of structures of 3 members into ' + \
           'unaligned memory.'

class Store4u(Operator):
    full_name = 'store4u'
    signature = '_ store4u * v v v v'
    load_store = True
    domain = Domain('RxRxRxR')
    categories = [DocLoadStore]
    desc = 'Store 4 SIMD vectors as array of structures of 4 members into ' + \
           'unaligned memory.'

class Storea(Operator):
    full_name = 'storea'
    signature = '_ storea * v'
    load_store = True
    categories = [DocLoadStore]
    desc = 'Store SIMD vector into aligned memory.'

class Store2a(Operator):
    full_name = 'store2a'
    signature = '_ store2a * v v'
    load_store = True
    domain = Domain('RxR')
    categories = [DocLoadStore]
    desc = 'Store 2 SIMD vectors as array of structures of 2 members into ' + \
           'aligned memory.'

class Store3a(Operator):
    full_name = 'store3a'
    signature = '_ store3a * v v v'
    load_store = True
    domain = Domain('RxRxR')
    categories = [DocLoadStore]
    desc = 'Store 3 SIMD vectors as array of structures of 3 members into ' + \
           'aligned memory.'

class Store4a(Operator):
    full_name = 'store4a'
    signature = '_ store4a * v v v v'
    load_store = True
    domain = Domain('RxRxRxR')
    categories = [DocLoadStore]
    desc = 'Store 4 SIMD vectors as array of structures of 4 members into ' + \
           'aligned memory.'

class Storelu(Operator):
    full_name = 'storelu'
    signature = '_ storelu * l'
    load_store = True
    categories = [DocLoadStore]
    domain = Domain('R')
    desc = 'Store SIMD vector of booleans into unaligned memory. True is ' + \
           'stored as 1 and False as 0.'

class Storela(Operator):
    full_name = 'storela'
    signature = '_ storela * l'
    load_store = True
    categories = [DocLoadStore]
    domain = Domain('R')
    desc = 'Store SIMD vector of booleans into aligned memory. True is ' + \
           'stored as 1 and False as 0.'

class Orb(Operator):
    full_name = 'bitwise or'
    signature = 'v orb v v'
    cxx_operator = 'operator|'
    domain = Domain('RxR')
    categories = [DocBitsOperators]
    #bench_auto_against_std = True ## TODO: Add check to floating-types
    bench_auto_against_mipp = True

class Andb(Operator):
    full_name = 'bitwise and'
    signature = 'v andb v v'
    cxx_operator = 'operator&'
    domain = Domain('RxR')
    categories = [DocBitsOperators]
    #bench_auto_against_std = True ## TODO: Add check to floating-types
    bench_auto_against_mipp = True

class Andnotb(Operator):
    full_name = 'bitwise and not'
    signature = 'v andnotb v v'
    domain = Domain('RxR')
    categories = [DocBitsOperators]
    bench_auto_against_mipp = True

    def bench_mipp_name(self, typ):
        return 'mipp::andnb<{}>'.format(typ)

class Notb(Operator):
    full_name = 'bitwise not'
    signature = 'v notb v'
    cxx_operator = 'operator~'
    domain = Domain('R')
    categories = [DocBitsOperators]
    #bench_auto_against_std = True ## TODO: Add check to floating-types
    bench_auto_against_mipp = True

class Xorb(Operator):
    full_name = 'bitwise xor'
    signature = 'v xorb v v'
    cxx_operator = 'operator^'
    domain = Domain('RxR')
    categories = [DocBitsOperators]
    #bench_auto_against_std = True ## TODO: Add check to floating-types
    bench_auto_against_mipp = True

class Orl(Operator):
    full_name = 'logical or'
    signature = 'l orl l l'
    cxx_operator = 'operator||'
    domain = Domain('BxB')
    categories = [DocLogicalOperators]
    bench_auto_against_std = True

class Andl(Operator):
    full_name = 'logical and'
    signature = 'l andl l l'
    cxx_operator = 'operator&&'
    domain = Domain('BxB')
    categories = [DocLogicalOperators]
    bench_auto_against_std = True

class Andnotl(Operator):
    full_name = 'logical and not'
    signature = 'l andnotl l l'
    domain = Domain('BxB')
    categories = [DocLogicalOperators]

class Xorl(Operator):
    full_name = 'logical xor'
    signature = 'l xorl l l'
    domain = Domain('BxB')
    categories = [DocLogicalOperators]

class Notl(Operator):
    full_name = 'logical not'
    signature = 'l notl l'
    cxx_operator = 'operator!'
    domain = Domain('B')
    categories = [DocLogicalOperators]
    bench_auto_against_std = True

class Add(Operator):
    full_name = 'addition'
    signature = 'v add v v'
    cxx_operator = 'operator+'
    domain = Domain('RxR')
    categories = [DocBasicArithmetic]
    bench_auto_against_std = True
    bench_auto_against_mipp = True

class Sub(Operator):
    full_name = 'subtraction'
    signature = 'v sub v v'
    cxx_operator = 'operator-'
    domain = Domain('RxR')
    categories = [DocBasicArithmetic]
    bench_auto_against_std = True
    bench_auto_against_mipp = True

class Addv(Operator):
    full_name = 'horizontal sum'
    signature = 's addv v'
    domain = Domain('R')
    categories = [DocMisc]
    desc = 'Returns the sum of all the elements contained in v'
    do_bench = False
    types = common.ftypes

class Mul(Operator):
    full_name = 'product'
    signature = 'v mul v v'
    cxx_operator = 'operator*'
    domain = Domain('RxR')
    categories = [DocBasicArithmetic]
    bench_auto_against_std = True
    bench_auto_against_mipp = True

class Div(Operator):
    full_name = 'division'
    signature = 'v div v v'
    cxx_operator = 'operator/'
    domain = Domain('RxR\{0}')
    categories = [DocBasicArithmetic]
    bench_auto_against_std = True
    bench_auto_against_mipp = True

class Neg(Operator):
    full_name = 'negation'
    signature = 'v neg v'
    cxx_operator = 'operator-'
    domain = Domain('R')
    categories = [DocBasicArithmetic]
    bench_auto_against_std = True

class Min(Operator):
    full_name = 'min'
    signature = 'v min v v'
    domain = Domain('RxR')
    categories = [DocBasicArithmetic]

class Max(Operator):
    full_name = 'max'
    signature = 'v max v v'
    domain = Domain('RxR')
    categories = [DocBasicArithmetic]
    bench_auto_against_mipp = True

class Shr(Operator):
    full_name = 'right shift'
    signature = 'v shr v p'
    types = common.iutypes
    cxx_operator = 'operator>>'
    domain = Domain('RxN')
    categories = [DocBitsOperators]
    bench_auto_against_mipp = True

    def bench_mipp_name(self, typ):
        return 'mipp::rshift<{}>'.format(typ)

class Shl(Operator):
    full_name = 'left shift'
    signature = 'v shl v p'
    types = common.iutypes
    cxx_operator = 'operator<<'
    domain = Domain('RxN')
    categories = [DocBitsOperators]
    bench_auto_against_mipp = True

    def bench_mipp_name(self, typ):
        return 'mipp::lshift<{}>'.format(typ)

class Eq(Operator):
    signature = 'l eq v v'
    cxx_operator = 'operator=='
    domain = Domain('RxR')
    categories = [DocComparison]
    bench_auto_against_std = True
    bench_auto_against_mipp = True

    def bench_mipp_name(self, typ):
        return 'mipp::cmpeq<{}>'.format(typ)

class Ne(Operator):
    signature = 'l ne v v'
    cxx_operator = 'operator!='
    domain = Domain('RxR')
    categories = [DocComparison]
    bench_auto_against_std = True
    bench_auto_against_mipp = True

    def bench_mipp_name(self, typ):
        return 'mipp::cmpneq<{}>'.format(typ)

class Gt(Operator):
    signature = 'l gt v v'
    cxx_operator = 'operator>'
    domain = Domain('RxR')
    categories = [DocComparison]
    bench_auto_against_std = True
    bench_auto_against_mipp = True

    def bench_mipp_name(self, typ):
        return 'mipp::cmpgt<{}>'.format(typ)

class Ge(Operator):
    signature = 'l ge v v'
    cxx_operator = 'operator>='
    domain = Domain('RxR')
    categories = [DocComparison]
    bench_auto_against_std = True
    bench_auto_against_mipp = True

    def bench_mipp_name(self, typ):
        return 'mipp::cmpge<{}>'.format(typ)

class Lt(Operator):
    signature = 'l lt v v'
    cxx_operator = 'operator<'
    domain = Domain('RxR')
    categories = [DocComparison]
    bench_auto_against_std = True
    bench_auto_against_mipp = True

    def bench_mipp_name(self, typ):
        return 'mipp::cmplt<{}>'.format(typ)

class Le(Operator):
    signature = 'l le v v'
    cxx_operator = 'operator<='
    domain = Domain('RxR')
    categories = [DocComparison]
    bench_auto_against_std = True
    bench_auto_against_mipp = True

    def bench_mipp_name(self, typ):
        return 'mipp::cmple<{}>'.format(typ)

class If_else1(Operator):
    signature = 'v if_else1 l v v'
    domain = Domain('BxRxR')
    categories = [DocMisc]

class Abs(Operator):
    signature = 'v abs v'
    domain = Domain('R')
    categories = [DocBasicArithmetic]
    bench_auto_against_mipp = True
    bench_auto_against_sleef = True
    #bench_auto_against_std = True

    def bench_sleef_name(self, simd, typ):
        return common.sleef_name('fabs', simd, typ)

class Fma(Operator):
    signature = 'v fma v v v'
    domain = Domain('RxRxR')
    categories = [DocBasicArithmetic]
    tests_ulps = {'f16':'10', 'f32':'22', 'f64':'50'}

class Fnma(Operator):
    signature = 'v fnma v v v'
    domain = Domain('RxRxR')
    categories = [DocBasicArithmetic]
    tests_ulps = {'f16':'10', 'f32':'22', 'f64':'50'}

class Fms(Operator):
    signature = 'v fms v v v'
    domain = Domain('RxRxR')
    categories = [DocBasicArithmetic]
    tests_ulps = {'f16':'10', 'f32':'22', 'f64':'50'}

class Fnms(Operator):
    signature = 'v fnms v v v'
    domain = Domain('RxRxR')
    categories = [DocBasicArithmetic]
    tests_ulps = {'f16':'10', 'f32':'22', 'f64':'50'}

class Ceil(Operator):
    signature = 'v ceil v'
    domain = Domain('R')
    categories = [DocRounding]
    bench_auto_against_sleef = True
    bench_auto_against_std = True

class Floor(Operator):
    signature = 'v floor v'
    domain = Domain('R')
    categories = [DocRounding]
    bench_auto_against_sleef = True
    bench_auto_against_std = True

class Trunc(Operator):
    signature = 'v trunc v'
    domain = Domain('R')
    categories = [DocRounding]
    bench_auto_against_sleef = True
    bench_auto_against_std = True

class Round_to_even(Operator):
    signature = 'v round_to_even v'
    domain = Domain('R')
    categories = [DocRounding]

class All(Operator):
    signature = 'p all l'
    domain = Domain('B')
    categories = [DocMisc]

class Any(Operator):
    signature = 'p any l'
    domain = Domain('B')
    categories = [DocMisc]

class Nbtrue(Operator):
    signature = 'p nbtrue l'
    domain = Domain('B')
    categories = [DocMisc]

class Reinterpret(Operator):
    signature = 'v reinterpret v'
    output_to = common.OUTPUT_TO_SAME_SIZE_TYPES
    domain = Domain('R')
    categories = [DocConversion]
    ## Disable bench
    do_bench = False

class Reinterpretl(Operator):
    signature = 'l reinterpretl l'
    domain = Domain('B')
    categories = [DocConversion]
    output_to = common.OUTPUT_TO_SAME_SIZE_TYPES
    ## Disable bench
    do_bench = False

class Cvt(Operator):
    signature = 'v cvt v'
    output_to = common.OUTPUT_TO_SAME_SIZE_TYPES
    domain = Domain('R')
    categories = [DocConversion]
    ## Disable bench
    do_bench = False

class Upcvt(Operator):
    signature = 'vx2 upcvt v'
    output_to = common.OUTPUT_TO_UP_TYPES
    domain = Domain('R')
    types = ['i8', 'u8', 'i16', 'u16', 'f16', 'i32', 'u32', 'f32']
    categories = [DocConversion]
    ## Disable bench
    do_bench = False

class Downcvt(Operator):
    signature = 'v downcvt v v'
    output_to = common.OUTPUT_TO_DOWN_TYPES
    domain = Domain('R')
    types = ['i16', 'u16', 'f16', 'i32', 'u32', 'f32', 'i64', 'u64', 'f64']
    categories = [DocConversion]
    ## Disable bench
    do_bench = False

class Rec(Operator):
    full_name = 'reciprocal'
    signature = 'v rec v'
    types = common.ftypes
    domain = Domain('R\{0}')
    categories = [DocBasicArithmetic]

class Rec11(Operator):
    full_name = 'reciprocal with relative error at most 2^{-11}'
    signature = 'v rec11 v'
    types = common.ftypes
    categories = [DocBasicArithmetic]
    domain = Domain('R\{0}')
<<<<<<< HEAD
    tests_ulps = 11

class Rec8(Operator):
    full_name = 'reciprocal with relative error at most 2^{-8}'
    signature = 'v rec8 v'
    types = common.ftypes
    categories = [DocBasicArithmetic]
    domain = Domain('R\{0}')
    tests_ulps = 8
=======
    tests_ulps = {'f16':'9', 'f32':'11', 'f64':'11'}
>>>>>>> 8c76c14c

class Sqrt(Operator):
    full_name = 'square root'
    signature = 'v sqrt v'
    types = common.ftypes
    domain = Domain('[0,Inf)')
    categories = [DocBasicArithmetic]
    bench_auto_against_mipp = True
    bench_auto_against_sleef = True
    bench_auto_against_std = True
    tests_mpfr = True

class Rsqrt11(Operator):
    full_name = 'square root'
    signature = 'v rsqrt11 v'
    types = common.ftypes
    domain = Domain('[0,Inf)')
    categories = [DocBasicArithmetic]
<<<<<<< HEAD
    tests_ulps = 11

class Rsqrt8(Operator):
    full_name = 'square root'
    signature = 'v rsqrt8 v'
    types = common.ftypes
    domain = Domain('[0,Inf)')
    categories = [DocBasicArithmetic]
    tests_ulps = 8

class Ziplo(Operator):
    full_name = 'ziplo'
    signature = 'v ziplo v v'
    types = common.types
    domain = Domain('R')
    categories = [DocMisc]
    do_bench = False

class Ziphi(Operator):
    full_name = 'ziphi'
    signature = 'v ziphi v v'
    types = common.types
    domain = Domain('R')
    categories = [DocMisc]
    do_bench = False

class Unziplo(Operator):
    full_name = 'unziplo'
    signature = 'v unziplo v v'
    types = common.types
    domain = Domain('R')
    categories = [DocMisc]
    do_bench = False

class Unziphi(Operator):
    full_name = 'unziphi'
    signature = 'v unziphi v v'
    types = common.types
    domain = Domain('R')
    categories = [DocMisc]
    do_bench = False

class ToMask(Operator):
    full_name = 'square root'
    signature = 'v to_mask l'
    categories = [DocLogicalOperators]
    do_bench = False

class ToLogical(Operator):
    full_name = 'square root'
    signature = 'l to_logical v'
    categories = [DocLogicalOperators]
    do_bench = False
=======
    tests_ulps = {'f16':'9', 'f32':'11', 'f64':'11'}
>>>>>>> 8c76c14c

# -----------------------------------------------------------------------------
# Import other operators if present: this is not Pythonic and an issue was
# opened for this

import os
import sys
import io

sep = ';' if sys.platform == 'win32' else ':'
search_dirs = os.getenv('NSIMD_OPERATORS_PATH')
if search_dirs != None:
    dirs = search_dirs.split(sep)
    for d in dirs:
        operators_file = os.path.join(d, 'operators.py')
        with io.open(operators_file, mode='r', encoding='utf-8') as fin:
            exec(fin.read())<|MERGE_RESOLUTION|>--- conflicted
+++ resolved
@@ -200,11 +200,7 @@
 
     # Defaults values (for tests)
     tests_mpfr = False
-<<<<<<< HEAD
-    tests_ulps = None
-=======
     tests_ulps = {}
->>>>>>> 8c76c14c
 
     @property
     def returns(self):
@@ -975,8 +971,7 @@
     types = common.ftypes
     categories = [DocBasicArithmetic]
     domain = Domain('R\{0}')
-<<<<<<< HEAD
-    tests_ulps = 11
+    tests_ulps = {'f16':'11', 'f32':'11', 'f64':'11'}
 
 class Rec8(Operator):
     full_name = 'reciprocal with relative error at most 2^{-8}'
@@ -984,10 +979,7 @@
     types = common.ftypes
     categories = [DocBasicArithmetic]
     domain = Domain('R\{0}')
-    tests_ulps = 8
-=======
-    tests_ulps = {'f16':'9', 'f32':'11', 'f64':'11'}
->>>>>>> 8c76c14c
+    tests_ulps = {'f16':'8', 'f32':'8', 'f64':'8'}
 
 class Sqrt(Operator):
     full_name = 'square root'
@@ -1006,8 +998,7 @@
     types = common.ftypes
     domain = Domain('[0,Inf)')
     categories = [DocBasicArithmetic]
-<<<<<<< HEAD
-    tests_ulps = 11
+    tests_ulps = {'f16':'11', 'f32':'11', 'f64':'11'}
 
 class Rsqrt8(Operator):
     full_name = 'square root'
@@ -1015,7 +1006,7 @@
     types = common.ftypes
     domain = Domain('[0,Inf)')
     categories = [DocBasicArithmetic]
-    tests_ulps = 8
+    tests_ulps = {'f16':'8', 'f32':'8', 'f64':'8'}
 
 class Ziplo(Operator):
     full_name = 'ziplo'
@@ -1060,9 +1051,6 @@
     signature = 'l to_logical v'
     categories = [DocLogicalOperators]
     do_bench = False
-=======
-    tests_ulps = {'f16':'9', 'f32':'11', 'f64':'11'}
->>>>>>> 8c76c14c
 
 # -----------------------------------------------------------------------------
 # Import other operators if present: this is not Pythonic and an issue was
