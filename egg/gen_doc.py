--- conflicted
+++ resolved
@@ -500,136 +500,8 @@
 
 def gen_html(opts):
     print('-- Generating HTML documentation')
-<<<<<<< HEAD
     common.gen_doc_html(opts, 'NSIMD documentation')
-    
-# # check if md2html exists
-# md2html = 'md2html.exe' if platform.system() == 'Windows' else 'md2html'
-# doc_dir = os.path.join(opts.script_dir, '..', 'doc')
-# full_path_md2html = os.path.join(doc_dir, md2html)
-# if not os.path.isfile(full_path_md2html):
-#     msg = '-- Cannot generate HTML: {} not found. '.format(md2html)
-#     if platform.system() == 'Windows':
-#         msg += 'Run "nmake /F Makefile.win" in {}'.format(doc_dir)
-#     else:
-#         msg += 'Run "make -f Makefile.nix" in {}'.format(doc_dir)
-#     print(msg)
-#     return
-# 
-# # get all markdown files
-# md_dir = os.path.join(doc_dir, 'markdown')
-# html_dir = os.path.join(doc_dir, 'html')
-# common.mkdir_p(html_dir)
-# dirs = [md_dir]
-# md_files = []
-# while len(dirs) > 0:
-#     curr_dir = dirs.pop()
-#     entries = os.listdir(curr_dir)
-#     for entry in entries:
-#         full_path_entry = os.path.join(curr_dir, entry)
-#         if full_path_entry == '..' or full_path_entry == '.':
-#             continue
-#         elif os.path.isdir(full_path_entry):
-#             continue
-#         # Commented because currently, the only subdir is 'modules', and we
-#         # don't want to iterate on it here. If needed, just ensure that the
-#         # 'modules' directory is not explored.
-#         # -----------------------------------------------------------------
-#         # elif os.path.isdir(full_path_entry):
-#         #     dirs.append(os.path.join(full_path_entry))
-#         elif entry.endswith('.md'):
-#             md_files.append(full_path_entry)
-# 
-# # get footer and header
-# header = ''
-# with io.open(os.path.join(doc_dir, 'header.html'), mode='r',
-#              encoding='utf-8') as fin:
-#     header = fin.read()
-# footer = ''
-# with io.open(os.path.join(doc_dir, 'footer.html'), mode='r',
-#              encoding='utf-8') as fin:
-#     footer = fin.read()
-# 
-# # run md2html on all markdown files and build final htmls
-# tmp_file = os.path.join(doc_dir, 'tmp.html')
-# for filename in md_files:
-#     i = filename.rfind('markdown')
-#     if i == -1:
-#         continue
-#     output = filename[0:i] + 'html' + filename[i + 8:-2] + 'html'
-#     common.mkdir_p(os.path.dirname(output))
-#     os.system('{} "{}" "{}"'.format(full_path_md2html, filename, tmp_file))
-#     with common.open_utf8(opts, output) as fout:
-#         fout.write(header)
-#         with io.open(tmp_file, mode='r', encoding='utf-8') as fin:
-#             fout.write(fin.read())
-#         fout.write(footer)
-# 
-=======
-
-    # check if md2html exists
-    md2html = 'md2html.exe' if platform.system() == 'Windows' else 'md2html'
-    doc_dir = os.path.join(opts.script_dir, '..', 'doc')
-    full_path_md2html = os.path.join(doc_dir, md2html)
-    if not os.path.isfile(full_path_md2html):
-        msg = '-- Cannot generate HTML: {} not found. '.format(md2html)
-        if platform.system() == 'Windows':
-            msg += 'Run "nmake /F Makefile.win" in {}'.format(doc_dir)
-        else:
-            msg += 'Run "make -f Makefile.nix" in {}'.format(doc_dir)
-        print(msg)
-        return
-
-    # get all markdown files
-    md_dir = os.path.join(doc_dir, 'markdown')
-    html_dir = os.path.join(doc_dir, 'html')
-    common.mkdir_p(html_dir)
-    dirs = [md_dir]
-    md_files = []
-    while len(dirs) > 0:
-        curr_dir = dirs.pop()
-        entries = os.listdir(curr_dir)
-        for entry in entries:
-            full_path_entry = os.path.join(curr_dir, entry)
-            if full_path_entry == '..' or full_path_entry == '.':
-                continue
-            elif os.path.isdir(full_path_entry):
-                continue
-            # Commented because currently, the only subdir is 'modules', and we
-            # don't want to iterate on it here. If needed, just ensure that the
-            # 'modules' directory is not explored.
-            # -----------------------------------------------------------------
-            # elif os.path.isdir(full_path_entry):
-            #     dirs.append(os.path.join(full_path_entry))
-            elif entry.endswith('.md'):
-                md_files.append(full_path_entry)
-
-    # get footer and header
-    header = ''
-    with io.open(os.path.join(doc_dir, 'header.html'), mode='r',
-                 encoding='utf-8') as fin:
-        header = fin.read()
-    footer = ''
-    with io.open(os.path.join(doc_dir, 'footer.html'), mode='r',
-                 encoding='utf-8') as fin:
-        footer = fin.read()
-
-    # run md2html on all markdown files and build final htmls
-    tmp_file = os.path.join(doc_dir, 'tmp.html')
-    for filename in md_files:
-        i = filename.rfind('markdown')
-        if i == -1:
-            continue
-        output = filename[0:i] + 'html' + filename[i + 8:-2] + 'html'
-        common.mkdir_p(os.path.dirname(output))
-        os.system('{} "{}" "{}"'.format(full_path_md2html, filename, tmp_file))
-        with common.open_utf8(opts, output) as fout:
-            fout.write(header)
-            with io.open(tmp_file, mode='r', encoding='utf-8') as fin:
-                fout.write(fin.read())
-            fout.write(footer)
-
->>>>>>> 949348c9
+ 
 # -----------------------------------------------------------------------------
 
 def doit(opts):
