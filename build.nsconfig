# MIT License
#
# Copyright (c) 2020 Agenium Scale
#
# Permission is hereby granted, free of charge, to any person obtaining a copy
# of this software and associated documentation files (the "Software"), to deal
# in the Software without restriction, including without limitation the rights
# to use, copy, modify, merge, publish, distribute, sublicense, and/or sell
# copies of the Software, and to permit persons to whom the Software is
# furnished to do so, subject to the following conditions:
#
# The above copyright notice and this permission notice shall be included in all
# copies or substantial portions of the Software.
#
# THE SOFTWARE IS PROVIDED "AS IS", WITHOUT WARRANTY OF ANY KIND, EXPRESS OR
# IMPLIED, INCLUDING BUT NOT LIMITED TO THE WARRANTIES OF MERCHANTABILITY,
# FITNESS FOR A PARTICULAR PURPOSE AND NONINFRINGEMENT. IN NO EVENT SHALL THE
# AUTHORS OR COPYRIGHT HOLDERS BE LIABLE FOR ANY CLAIM, DAMAGES OR OTHER
# LIABILITY, WHETHER IN AN ACTION OF CONTRACT, TORT OR OTHERWISE, ARISING FROM,
# OUT OF OR IN CONNECTION WITH THE SOFTWARE OR THE USE OR OTHER DEALINGS IN THE
# SOFTWARE.

package_name nsimd-2.0

## Get OS/Compiler specific file extensions

set o     = @obj_ext
set exe   = @exe_ext
set s     = @asm_ext
set so    = @shared_lib_ext
set lib   = @shared_link_ext
set root  = @source_dir
set make  = @make_command
set build = @build_dir
set root  = @source_dir

## Some defaults

ifnot_set "SIMD extension to use" simd = cpu
ifnot_set "Optional flags like FMA, FP16..." optional_flags = ""
[L] ifnot_set "MPFR compilation flags (for tests only)" mpfr = -lmpfr
[W] ifnot_set "MPFR compilation flags (for tests only)" mpfr = ""
ifnot_set "Sleef compilation flags (for benchmarks only)" sleef = -lsleef
ifnot_set "Google benchmark compilation flags (for benchmarks only)" \
          benchmark = -lbenchmark
ifnot_set "Turn off tests/bench/ulps" build_library_only = false

## Targets for compilation

set o_for_               = fp16$o memory$o api_cpu$o
set o_for_cpu            = $o_for_
set o_for_sycl           = $o_for_
set o_for_cuda           = $o_for_
set o_for_rocm           = $o_for_
set o_for_sse2           = $o_for_cpu api_sse2$o
set o_for_sse42          = $o_for_sse2 api_sse42$o
set o_for_avx            = $o_for_sse42 api_avx$o
set o_for_avx2           = $o_for_avx api_avx2$o
set o_for_avx512_knl     = $o_for_avx2 api_avx512_knl$o
set o_for_avx512_skylake = $o_for_avx2 api_avx512_skylake$o
set o_for_neon128        = $o_for_cpu api_neon128$o
set o_for_aarch64        = $o_for_cpu api_aarch64$o
set o_for_sve            = $o_for_aarch64 api_sve$o
set o_for_sve128         = $o_for_aarch64 api_sve128$o
set o_for_sve256         = $o_for_aarch64 api_sve256$o
set o_for_sve512         = $o_for_aarch64 api_sve512$o
set o_for_sve1024        = $o_for_aarch64 api_sve1024$o
set o_for_sve2048        = $o_for_aarch64 api_sve2048$o

## SIMD compiler flags

set cflags_for_               = -DCPU
set cflags_for_cpu            = -DCPU
set cflags_for_sycl           = -DSYCL
set cflags_for_cuda           = -DCUDA
set cflags_for_rocm           = -DROCM
set cflags_for_sse2           = -DSSE2 -msse2
set cflags_for_sse42          = -DSSE42 -msse42
set cflags_for_avx            = -DAVX -mavx
set cflags_for_avx2           = -DAVX2 -mavx2 -DFMA -mfma -DFP16 -mfp16
set cflags_for_avx512_knl     = -DAVX512_KNL -mavx512_knl -mfma -DFP16 -mfp16
set cflags_for_avx512_skylake = -DAVX512_SKYLAKE -mavx512_skylake -mfma \
                                -DFP16 -mfp16
set cflags_for_neon128        = -DNEON128 -mneon128
set cflags_for_aarch64        = -DAARCH64 -maarch64
set cflags_for_sve            = -DSVE -msve
set cflags_for_sve128         = -DSVE128 -msve128
set cflags_for_sve256         = -DSVE256 -msve256
set cflags_for_sve512         = -DSVE512 -msve512
set cflags_for_sve1024        = -DSVE1024 -msve1024
set cflags_for_sve2048        = -DSVE2048 -msve2048

## Some defaults

set flags   = -Wall -fPIC -O3 -I$root$/include -DNDEBUG
set cflags  = -std=c++14 $flags$

## Default building rules

phony all deps libnsimd_$simd$$so$

build_file libnsimd_$simd$$so deps ${o_for_$simd$}
	c++ -shared @in -o @out

set ldflags = -L. -lnsimd_$simd

## CPU (emulation) rules for building

build_file fp16$o autodeps $root$/src/fp16.cpp
	c++ $cflags$ @in -c -o @out

build_file memory$o autodeps $root$/src/memory.cpp
	c++ $cflags$ @in -c -o @out

build_file api_cpu$o autodeps $root$/src/api_cpu.cpp
	c++ $cflags$ $cflags_for_cpu -c @in -o @out

## Intel rules for building

build_file api_sse2$o autodeps $root$/src/api_sse2.cpp
	c++ $cflags$ -c $cflags_for_sse2 @in -o @out

build_file api_sse42$o autodeps $root$/src/api_sse42.cpp
	c++ $cflags$ -c $cflags_for_sse42 @in -o @out

build_file api_avx$o autodeps $root$/src/api_avx.cpp
	c++ $cflags$ -c $cflags_for_avx @in -o @out

build_file api_avx2$o autodeps $root$/src/api_avx2.cpp
	c++ $cflags$ -c $cflags_for_avx2 @in -o @out

build_file api_avx512_knl$o autodeps $root$/src/api_avx512_knl.cpp
	c++ $cflags$ -c $cflags_for_avx512_knl @in -o @out

build_file api_avx512_skylake$o autodeps $root$/src/api_avx512_skylake.cpp
	c++ $cflags$ -c $cflags_for_avx512_skylake @in -o @out

## ARM 32 bits rules for building

build_file api_neon128$o autodeps $root$/src/api_neon128.cpp
	c++ $cflags$ -c $cflags_for_neon128 @in -o @out

## ARM 64 bits rules for building

build_file api_aarch64$o autodeps $root$/src/api_aarch64.cpp
	c++ $cflags$ -c $cflags_for_aarch64 @in -o @out

build_file api_sve$o autodeps $root$/src/api_sve.cpp
	c++ $cflags$ -c $cflags_for_sve @in -o @out

build_file api_sve128$o autodeps $root$/src/api_sve128.cpp
	c++ $cflags$ -c $cflags_for_sve128 @in -o @out

build_file api_sve256$o autodeps $root$/src/api_sve256.cpp
	c++ $cflags$ -c $cflags_for_sve256 @in -o @out

build_file api_sve512$o autodeps $root$/src/api_sve512.cpp
	c++ $cflags$ -c $cflags_for_sve512 @in -o @out

build_file api_sve1024$o autodeps $root$/src/api_sve1024.cpp
	c++ $cflags$ -c $cflags_for_sve1024 @in -o @out

build_file api_sve2048$o autodeps $root$/src/api_sve2048.cpp
	c++ $cflags$ -c $cflags_for_sve2048 @in -o @out

## Installation and packaging

install_file libnsimd_${simd}$so lib
[W] install_file libnsimd_${simd}$lib lib
install_dir $root$/include/nsimd include
install_dir $root$/doc/html doc

begin_translate_if $build_library_only == false

## Tests

set tests_comp_for_               = c++
set tests_comp_for_cpu            = c++
set tests_comp_for_sycl           = dpcpp
set tests_comp_for_cuda           = nvcc
set tests_comp_for_rocm           = hipcc
set tests_comp_for_sse2           = c++
set tests_comp_for_sse42          = c++
set tests_comp_for_avx            = c++
set tests_comp_for_avx2           = c++
set tests_comp_for_avx512_knl     = c++
set tests_comp_for_avx512_skylake = c++
set tests_comp_for_neon128        = c++
set tests_comp_for_aarch64        = c++
set tests_comp_for_sve            = c++
set tests_comp_for_sve128         = c++
set tests_comp_for_sve256         = c++
set tests_comp_for_sve512         = c++
set tests_comp_for_sve1024        = c++
set tests_comp_for_sve2048        = c++

set tests_comp = ${tests_comp_for_$simd$}

set tests_flags = $flags$ $mpfr ${cflags_for_$simd$} -lm $ldflags

echo Test compilation flags: $tests_flags$

# build_files c89 foreach glob:$root$/tests/*.c \
#                 as tests.%b.c89$exe \
#                 autodeps @item libnsimd_$simd$$so$
# 	cc -std=c89 @item $tests_flags -o @out
# 
# build_files c99 foreach glob:$root$/tests/*.c \
#                 as tests.%b.c99$exe \
#                 autodeps @item libnsimd_$simd$$so$
# 	cc -std=c99 @item $tests_flags -o @out
# 
build_files c11 foreach glob:$root$/tests/*.c \
                as tests.%b.c11$exe \
                autodeps @item libnsimd_$simd$$so$
	cc -std=c11 @item $tests_flags -o @out
# 
# build_files cpp98 foreach glob:$root$/tests/*.cpp \
#                   as tests.%b.cpp98$exe \
#                   autodeps @item libnsimd_$simd$$so$
# 	$tests_comp -std=c++98 @item $tests_flags -o @out

build_files cpp11 foreach glob:$root$/tests/*.cpp \
<<<<<<< HEAD
                  as tests.%b$exe \
                  deps @item libnsimd_$simd$$so$
	[*:R] $tests_comp -std=c++11 @item $tests_flags -o @out

# phony tests.c89 deps $c89.files
# phony tests.c99 deps $c99.files
=======
                  as tests.%b.cpp11$exe \
                  autodeps @item libnsimd_$simd$$so$
	$tests_comp -std=c++11 @item $tests_flags -o @out

build_files cpp20 foreach glob:$root$/tests/*.cpp \
                  as tests.%b.cpp20$exe \
                  autodeps @item libnsimd_$simd$$so$
	$tests_comp -std=c++20 @item $tests_flags -o @out

phony tests.c89 deps $c89.files
phony tests.c99 deps $c99.files
>>>>>>> fdc1ef90
phony tests.c11 deps $c11.files
# phony tests.cpp98 deps $cpp98.files
phony tests.cpp11 deps $cpp11.files
phony tests.cpp20 deps $cpp20.files

#phony tests deps $c89.files$ $c99.files$ $cpp98.files$ $cpp11.files$
phony tests deps $c11.files$ $cpp11.files$
# $cpp98.files$ $cpp11.files$

## Ulps

build_files optional ulps foreach glob:$root$/ulps/*.cpp \
                          as ulp.%b.${simd}$exe \
                          autodeps @item libnsimd_$simd$$so$
	c++ $flags$ $mpfr -std=c++11 @item ${cflags_for_$simd$} \
	    $ldflags -o @out

phony ulps deps $ulps.files

## Benches

set benches_flags  = -std=c++11 ${cflags_for_$simd$} $flags $sleef $benchmark

echo Benches compilation flags: $benches_flags

build_files optional benches \
            foreach glob:$root$/benches/*.$simd$.*.cpp \
            as benches.%b.cpp11$exe \
            autodeps @item libnsimd_$simd$$so$
	c++ benches_flags @item -o @out

phony benches deps $benches.files$

end_translate<|MERGE_RESOLUTION|>--- conflicted
+++ resolved
@@ -49,7 +49,6 @@
 
 set o_for_               = fp16$o memory$o api_cpu$o
 set o_for_cpu            = $o_for_
-set o_for_sycl           = $o_for_
 set o_for_cuda           = $o_for_
 set o_for_rocm           = $o_for_
 set o_for_sse2           = $o_for_cpu api_sse2$o
@@ -71,7 +70,6 @@
 
 set cflags_for_               = -DCPU
 set cflags_for_cpu            = -DCPU
-set cflags_for_sycl           = -DSYCL
 set cflags_for_cuda           = -DCUDA
 set cflags_for_rocm           = -DROCM
 set cflags_for_sse2           = -DSSE2 -msse2
@@ -176,7 +174,6 @@
 
 set tests_comp_for_               = c++
 set tests_comp_for_cpu            = c++
-set tests_comp_for_sycl           = dpcpp
 set tests_comp_for_cuda           = nvcc
 set tests_comp_for_rocm           = hipcc
 set tests_comp_for_sse2           = c++
@@ -200,35 +197,27 @@
 
 echo Test compilation flags: $tests_flags$
 
-# build_files c89 foreach glob:$root$/tests/*.c \
-#                 as tests.%b.c89$exe \
-#                 autodeps @item libnsimd_$simd$$so$
-# 	cc -std=c89 @item $tests_flags -o @out
-# 
-# build_files c99 foreach glob:$root$/tests/*.c \
-#                 as tests.%b.c99$exe \
-#                 autodeps @item libnsimd_$simd$$so$
-# 	cc -std=c99 @item $tests_flags -o @out
-# 
+build_files c89 foreach glob:$root$/tests/*.c \
+                as tests.%b.c89$exe \
+                autodeps @item libnsimd_$simd$$so$
+	cc -std=c89 @item $tests_flags -o @out
+
+build_files c99 foreach glob:$root$/tests/*.c \
+                as tests.%b.c99$exe \
+                autodeps @item libnsimd_$simd$$so$
+	cc -std=c99 @item $tests_flags -o @out
+
 build_files c11 foreach glob:$root$/tests/*.c \
                 as tests.%b.c11$exe \
                 autodeps @item libnsimd_$simd$$so$
 	cc -std=c11 @item $tests_flags -o @out
-# 
-# build_files cpp98 foreach glob:$root$/tests/*.cpp \
-#                   as tests.%b.cpp98$exe \
-#                   autodeps @item libnsimd_$simd$$so$
-# 	$tests_comp -std=c++98 @item $tests_flags -o @out
+
+build_files cpp98 foreach glob:$root$/tests/*.cpp \
+                  as tests.%b.cpp98$exe \
+                  autodeps @item libnsimd_$simd$$so$
+	$tests_comp -std=c++98 @item $tests_flags -o @out
 
 build_files cpp11 foreach glob:$root$/tests/*.cpp \
-<<<<<<< HEAD
-                  as tests.%b$exe \
-                  deps @item libnsimd_$simd$$so$
-	[*:R] $tests_comp -std=c++11 @item $tests_flags -o @out
-
-# phony tests.c89 deps $c89.files
-# phony tests.c99 deps $c99.files
-=======
                   as tests.%b.cpp11$exe \
                   autodeps @item libnsimd_$simd$$so$
 	$tests_comp -std=c++11 @item $tests_flags -o @out
@@ -240,15 +229,13 @@
 
 phony tests.c89 deps $c89.files
 phony tests.c99 deps $c99.files
->>>>>>> fdc1ef90
 phony tests.c11 deps $c11.files
-# phony tests.cpp98 deps $cpp98.files
+phony tests.cpp98 deps $cpp98.files
 phony tests.cpp11 deps $cpp11.files
 phony tests.cpp20 deps $cpp20.files
 
 #phony tests deps $c89.files$ $c99.files$ $cpp98.files$ $cpp11.files$
-phony tests deps $c11.files$ $cpp11.files$
-# $cpp98.files$ $cpp11.files$
+phony tests deps $c11.files$ $cpp98.files$ $cpp11.files$
 
 ## Ulps
 
