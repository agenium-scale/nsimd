/*

Copyright (c) 2020 Agenium Scale

Permission is hereby granted, free of charge, to any person obtaining a copy
of this software and associated documentation files (the "Software"), to deal
in the Software without restriction, including without limitation the rights
to use, copy, modify, merge, publish, distribute, sublicense, and/or sell
copies of the Software, and to permit persons to whom the Software is
furnished to do so, subject to the following conditions:

The above copyright notice and this permission notice shall be included in all
copies or substantial portions of the Software.

THE SOFTWARE IS PROVIDED "AS IS", WITHOUT WARRANTY OF ANY KIND, EXPRESS OR
IMPLIED, INCLUDING BUT NOT LIMITED TO THE WARRANTIES OF MERCHANTABILITY,
FITNESS FOR A PARTICULAR PURPOSE AND NONINFRINGEMENT. IN NO EVENT SHALL THE
AUTHORS OR COPYRIGHT HOLDERS BE LIABLE FOR ANY CLAIM, DAMAGES OR OTHER
LIABILITY, WHETHER IN AN ACTION OF CONTRACT, TORT OR OTHERWISE, ARISING FROM,
OUT OF OR IN CONNECTION WITH THE SOFTWARE OR THE USE OR OTHER DEALINGS IN THE
SOFTWARE.

*/

#ifndef NSIMD_MODULES_SPMD_HPP
#define NSIMD_MODULES_SPMD_HPP

#include <nsimd/nsimd-all.hpp>

#include <cassert>
#include <cstring>
#include <vector>

#if defined(NSIMD_SYCL_COMPILING_FOR_DEVICE)
#include <CL/sycl.hpp>
#endif

namespace spmd {

#if NSIMD_CXX < 2011 && NSIMD_C < 1999
#define NSIMD_VARIADIC_MACROS_IS_EXTENSION
#endif

#ifdef NSIMD_VARIADIC_MACROS_IS_EXTENSION
#if defined(NSIMD_IS_GCC)
#pragma GCC diagnostic push
#pragma GCC diagnostic ignored "-Wvariadic-macros"
#elif defined(NSIMD_IS_CLANG)
#pragma clang diagnostic push
#pragma clang diagnostic ignored "-Wvariadic-macros"
#endif
#endif

// ----------------------------------------------------------------------------
// CUDA, ROCm ans SYCL

#if defined(NSIMD_CUDA_COMPILING_FOR_DEVICE) ||                               \
    defined(NSIMD_ROCM_COMPILING_FOR_DEVICE) ||                               \
    defined(NSIMD_SYCL_COMPILING_FOR_DEVICE)

#if defined(NSIMD_CUDA_COMPILING_FOR_DEVICE)

// 1d kernel definition
#define spmd_kernel_1d(name, ...)                                             \
  template <int spmd_ScalarBits_> __global__ void name(__VA_ARGS__, int n) {  \
    int spmd_i_ = threadIdx.x + blockIdx.x * blockDim.x;                      \
    if (spmd_i_ < n) {

// templated kernel definition
#define spmd_tmpl_kernel_1d(name, template_argument, ...)                     \
  template <typename template_argument, int spmd_ScalarBits_>                 \
  __global__ void name(__VA_ARGS__, int n) {                                  \
    int spmd_i_ = threadIdx.x + blockIdx.x * blockDim.x;                      \
    if (spmd_i_ < n) {

#elif defined(NSIMD_ROCM_COMPILING_FOR_DEVICE)

// 1d kernel definition
#define spmd_kernel_1d(name, ...)                                             \
  template <int spmd_ScalarBits_>                                             \
  __global__ void name(__VA_ARGS__, unsigned int n) {                         \
    unsigned int spmd_i_ = hipThreadIdx_x + hipBlockIdx_x * hipBlockDim_x;    \
    if (spmd_i_ < n) {

// templated kernel definition
#define spmd_tmpl_kernel_1d(name, template_argument, ...)                     \
  template <typename template_argument, int spmd_ScalarBits_>                 \
  __global__ void name(__VA_ARGS__, unsigned int n) {                         \
    unsigned int spmd_i_ = hipThreadIdx_x + hipBlockIdx_x * hipBlockDim_x;    \
    if (spmd_i_ < n) {

#elif defined(NSIMD_SYCL_COMPILING_FOR_DEVICE)

// 1d kernel definition
#define spmd_kernel_1d(name, ...)                                             \
  template <int spmd_ScalarBits_>                                             \
<<<<<<< HEAD
  inline void name(__VA_ARGS__, int n, sycl::id<2> id) {                      \
    int spmd_i_ = id.get_id(1) * id.get_range()[0] + id.get_id(0);            \
=======
  inline void name(__VA_ARGS__, int n, sycl::item<2> id) {                    \
    int spmd_i_ = id.get_id(0) * id.get_range()[0] + id.get_id(1);            \
>>>>>>> f73f3650
    if (spmd_i_ < n) {

// templated kernel definition
#define spmd_tmpl_kernel_1d(name, template_argument, ...)                     \
  template <typename template_argument, int spmd_scalarBits_>                 \
<<<<<<< HEAD
  inline void name(__VA_ARGS__, unsigned int n, int dimx, sycl::id<2> id) {   \
    int spmd_i_ = id.get_id(1) * id.get_range()[0] + id.get_id(0);            \
=======
  inline void name(__VA_ARGS__, int n, sycl::item<2> id) { \
    int spmd_i_ = id.get_id(0) * id.get_range()[0] + id.get_id(1);            \
>>>>>>> f73f3650
    if (spmd_i_ < n) {

#endif

#define spmd_kernel_end                                                       \
  }                                                                           \
  }

#if defined(NSIMD_CUDA_COMPILING_FOR_DEVICE) ||                               \
    defined(NSIMD_ROCM_COMPILING_FOR_DEVICE)

// device function
#define spmd_dev_func(type_name, ...)                                         \
  template <int spmd_ScalarBits_> __device__ type_name(__VA_ARGS__) {

// templated device function
#define spmd_tmpl_dev_func(type_name, template_argument, ...)                 \
  template <typename template_argument, int spmd_ScalarBits_>                 \
  __device__ type_name(__VA_ARGS__) {

#else

// device function
#define spmd_dev_func(type_name, ...)                                         \
  template <int spmd_ScalarBits_> type_name(__VA_ARGS__) {

// templated device function
#define spmd_tmpl_dev_func(type_name, template_argument, ...)                 \
  template <typename template_argument, int spmd_ScalarBits_>                 \
  type_name(__VA_ARGS__) {

#endif

#define spmd_dev_func_end }

// call spmd_dev_function
#define spmd_call_dev_func(name, ...) name<spmd_ScalarBits_>(__VA_ARGS__)

// call templated spmd_dev_function
#define spmd_call_tmpl_dev_func(name, template_argument, ...)                 \
  name<template_argument, spmd_ScalarBits_>(__VA_ARGS__)

#ifdef NSIMD_CUDA_COMPILING_FOR_DEVICE

// launch 1d kernel CUDA
#define spmd_launch_kernel_1d(name, spmd_scalar_bits_, threads_per_block, n,  \
                              ...)                                            \
  name<spmd_scalar_bits_>                                                     \
      <<<(unsigned int)((n + threads_per_block - 1) / threads_per_block),     \
         (unsigned int)(threads_per_block)>>>(__VA_ARGS__, (int)n)

#elif defined(NSIMD_ROCM_COMPILING_FOR_DEVICE)

// launch 1d kernel ROCm
#define spmd_launch_kernel_1d(name, spmd_scalar_bits_, threads_per_block, n,  \
                              ...)                                            \
  hipLaunchKernelGGL(                                                         \
      (name<spmd_scalar_bits_>),                                              \
      (unsigned int)((n + threads_per_block - 1) / threads_per_block),        \
      (unsigned int)(threads_per_block), 0, NULL, __VA_ARGS__,                \
      (unsigned int)n)

#elif defined(NSIMD_SYCL_COMPILING_FOR_DEVICE)

// launch 1d kernel SYCL
#define spmd_launch_kernel_1d(name, spmd_scalar_bits, threads_per_block, n,   \
                              ...)                                            \
  sycl::queue(sycl::default_selector())                                       \
      .parallel_for(                                                          \
          sycl::range<2>((n + threads_per_block - 1) / threads_per_block,     \
                         threads_per_block),                                  \
          [=](sycl::item<2> id) {                                             \
            name<spmd_scalar_bits>(__VA_ARGS__, (int)n, id);                  \
          })                                                                  \
      .wait();

#endif

// supported types (generic)
template <int ScalarBits> struct type_t {};

// supported types (scalar)
template <> struct type_t<8> {
  typedef i8 itype;
  typedef u8 utype;
  typedef bool btype;
};

template <> struct type_t<16> {
  typedef i16 itype;
  typedef u16 utype;
  typedef f16 ftype;
  typedef bool btype;
};

template <> struct type_t<32> {
  typedef i32 itype;
  typedef u32 utype;
  typedef f32 ftype;
  typedef bool btype;
};

template <> struct type_t<64> {
  typedef i64 itype;
  typedef u64 utype;
  typedef f64 ftype;
  typedef bool btype;
};

// supported types (generic)
#define k_int typename spmd::type_t<spmd_ScalarBits_>::itype
#define k_uint typename spmd::type_t<spmd_ScalarBits_>::utype
#define k_float typename spmd::type_t<spmd_ScalarBits_>::ftype
#define k_bool typename spmd::type_t<spmd_ScalarBits_>::btype

// loads and stores (generic)
#define k_store(base_addr, value)                                             \
  do {                                                                        \
    base_addr[spmd_i_] = value;                                               \
  } while (0)

#define k_unmasked_store(base_addr, value) k_store(base_addr, value)
#define k_load(base_addr) base_addr[spmd_i_]
#define k_unmasked_load(base_addr) k_load(base_addr)

// f32 <--> f16 conversions
#define k_f32_to_f16(a) __float2half(a)
#define k_f16_to_f32(a) __half2float(a)

// assignment statement
#define k_set(var, value)                                                     \
  do {                                                                        \
    var = value;                                                              \
  } while (0)

#define k_unmasked_set(var, value) k_set(var, value)

// while statement (k_while)
#define k_while(cond) while (cond) {
#define k_endwhile }

// break statement (k_break)
#define k_break break

// continue statement (k_continue)
#define k_continue continue

// endwhile statement (k_endwhile)
#define k_endwhile }

// if statement (k_if)
#define k_if(cond) if (cond) {

// elseif statement (k_elseif)
#define k_elseif(cond)                                                        \
  }                                                                           \
  else if (cond) {

// else statement (k_else)
#define k_else                                                                \
  }                                                                           \
  else {

// endif statement (k_endif)
#define k_endif }

// ----------------------------------------------------------------------------
// SIMD and SCALAR: dispatch between the two is done on a type

#else

// helpers
template <typename T, int N> nsimd::pack<T, N> to_pack(T a) {
  return nsimd::pack<T, N>(a);
}

template <typename T, int N, typename SimdExt>
nsimd::pack<T, N, SimdExt> to_pack(nsimd::pack<T, N, SimdExt> const &a) {
  return a;
}

template <typename T, int N> nsimd::packl<T, N> to_packl(bool a) {
  return nsimd::packl<T, N>(int(a));
}

template <typename T, int N, typename Pack>
nsimd::packl<T, N> to_packl(Pack const &a) {
  return nsimd::reinterpretl<nsimd::packl<T, N> >(a);
}

template <typename T> struct base_type { typedef T type; };

template <typename T, int N, typename SimdExt>
struct base_type<nsimd::pack<T, N, SimdExt> > {
  typedef T type;
};

template <typename T, int N, typename SimdExt>
struct base_type<nsimd::packl<T, N, SimdExt> > {
  typedef T type;
};

// type indicating SIMD or scalar kernel
struct KernelScalar {};
struct KernelSIMD {};

// common to all function: mainly to avoid warnings
#define spmd_func_begin_                                                      \
  (void)spmd_i_;                                                              \
  (void)spmd_mask_;                                                           \
  k_bool spmd_off_lanes_return_(false);                                       \
  (void)spmd_off_lanes_return_;                                               \
  k_bool spmd_off_lanes_break_(false);                                        \
  (void)spmd_off_lanes_break_;                                                \
  k_bool spmd_off_lanes_continue_(false);                                     \
  (void)spmd_off_lanes_continue_;

// 1d kernel definition
#define spmd_kernel_1d(name, ...)                                             \
  template <typename spmd_KernelType_, int spmd_ScalarBits_, int spmd_N_,     \
            typename spmd_MaskType_>                                          \
  void name(nsimd_nat spmd_i_, spmd_MaskType_ spmd_mask_, __VA_ARGS__) {      \
    spmd_func_begin_

// templated kernel definition
#define spmd_tmpl_kernel_1d(name, template_argument, ...)                     \
  template <typename template_argument, typename spmd_KernelType_,            \
            int spmd_ScalarBits_, int spmd_N_, typename spmd_MaskType_>       \
  void name(nsimd_nat spmd_i_, spmd_MaskType_ spmd_mask_, __VA_ARGS__) {      \
    spmd_func_begin_

#define spmd_kernel_end }

// device function
#define spmd_dev_func(type_name, ...)                                         \
  template <typename spmd_KernelType_, int spmd_ScalarBits_, int spmd_N_,     \
            typename spmd_MaskType_>                                          \
  type_name(nsimd_nat spmd_i_, spmd_MaskType_ spmd_mask_, __VA_ARGS__) {      \
    spmd_func_begin_

// templated device function
#define spmd_tmpl_dev_func(type_name, template_argument, ...)                 \
  template <typename template_argument, typename spmd_KernelType_,            \
            int spmd_ScalarBits_, int spmd_N_, typename spmd_MaskType_>       \
  type_name(nsimd_nat spmd_i_, spmd_MaskType_ spmd_mask_, __VA_ARGS__) {      \
    spmd_func_begin_

#define spmd_dev_func_end }

// call spmd_dev_function
#define spmd_call_dev_func(name, ...)                                         \
  name<spmd_KernelType_, spmd_ScalarBits_, spmd_N_>(spmd_i_, spmd_mask_,      \
                                                    __VA_ARGS__)

// call templated spmd_dev_function
#define spmd_call_tmpl_dev_func(name, template_argument, ...)                 \
  name<template_argument, spmd_KernelType_, spmd_ScalarBits_, spmd_N_>(       \
      spmd_i_, spmd_mask_, __VA_ARGS__)

// launch 1d kernel
#define spmd_launch_kernel_1d(name, spmd_scalar_bits_, spmd_unroll_, spmd_n_, \
                              ...)                                            \
  {                                                                           \
    spmd::type_t<spmd::KernelSIMD, spmd_scalar_bits_, spmd_unroll_>::btype    \
        spmd_mask_(true);                                                     \
    nsimd_nat spmd_i_;                                                        \
    nsimd_nat len =                                                           \
        nsimd::len(spmd::type_t<spmd::KernelSIMD, spmd_scalar_bits_,          \
                                spmd_unroll_>::itype());                      \
    for (spmd_i_ = 0; spmd_i_ + len <= spmd_n_; spmd_i_ += len) {             \
      name<spmd::KernelSIMD, spmd_scalar_bits_, spmd_unroll_>(                \
          spmd_i_, spmd_mask_, __VA_ARGS__);                                  \
    }                                                                         \
    for (; spmd_i_ < spmd_n_; spmd_i_++) {                                    \
      name<spmd::KernelScalar, spmd_scalar_bits_, spmd_unroll_>(              \
          spmd_i_, true, __VA_ARGS__);                                        \
    }                                                                         \
  }

// launch 1d templated kernel
#define spmd_launch_tmpl_kernel_1d(                                           \
    name, template_argument, spmd_scalar_bits_, spmd_unroll_, spmd_n_, ...)   \
  {                                                                           \
    typename spmd::type_t<spmd::KernelSIMD, spmd_scalar_bits_,                \
                          spmd_unroll_>::btype spmd_mask_(true);              \
    nsimd_nat spmd_i_;                                                        \
    nsimd_nat len =                                                           \
        nsimd::len(typename spmd::type_t<spmd::KernelSIMD, spmd_scalar_bits_, \
                                         spmd_unroll_>::itype());             \
    for (spmd_i_ = 0; spmd_i_ + len <= spmd_n_; spmd_i_ += len) {             \
      name<template_argument, spmd::KernelSIMD, spmd_scalar_bits_,            \
           spmd_unroll_>(spmd_i_, spmd_mask_, __VA_ARGS__);                   \
    }                                                                         \
    for (; spmd_i_ < spmd_n_; spmd_i_++) {                                    \
      name<template_argument, spmd::KernelScalar, spmd_scalar_bits_,          \
           spmd_unroll_>(spmd_i_, true, __VA_ARGS__);                         \
    }                                                                         \
  }

// supported types (generic)
template <typename KernelType, int ScalarBits, int N> struct type_t {};

// supported types (scalar)
template <int N> struct type_t<KernelScalar, 8, N> {
  typedef i8 itype;
  typedef u8 utype;
  typedef bool btype;
};

template <int N> struct type_t<KernelScalar, 16, N> {
  typedef i16 itype;
  typedef u16 utype;
  typedef f16 ftype;
  typedef bool btype;
};

template <int N> struct type_t<KernelScalar, 32, N> {
  typedef i32 itype;
  typedef u32 utype;
  typedef f32 ftype;
  typedef bool btype;
};

template <int N> struct type_t<KernelScalar, 64, N> {
  typedef i64 itype;
  typedef u64 utype;
  typedef f64 ftype;
  typedef bool btype;
};

// supported types (SIMD)
template <int N> struct type_t<KernelSIMD, 8, N> {
  typedef nsimd::pack<i8, N> itype;
  typedef nsimd::pack<u8, N> utype;
  typedef nsimd::packl<i8, N> btype;
};

template <int N> struct type_t<KernelSIMD, 16, N> {
  typedef nsimd::pack<i16, N> itype;
  typedef nsimd::pack<u16, N> utype;
  typedef nsimd::pack<f16, N> ftype;
  typedef nsimd::packl<i16, N> btype;
};

template <int N> struct type_t<KernelSIMD, 32, N> {
  typedef nsimd::pack<i32, N> itype;
  typedef nsimd::pack<u32, N> utype;
  typedef nsimd::pack<f32, N> ftype;
  typedef nsimd::packl<i32, N> btype;
};

template <int N> struct type_t<KernelSIMD, 64, N> {
  typedef nsimd::pack<i64, N> itype;
  typedef nsimd::pack<u64, N> utype;
  typedef nsimd::pack<f64, N> ftype;
  typedef nsimd::packl<i64, N> btype;
};

// supported types (generic)
#define k_int                                                                 \
  typename spmd::type_t<spmd_KernelType_, spmd_ScalarBits_, spmd_N_>::itype
#define k_uint                                                                \
  typename spmd::type_t<spmd_KernelType_, spmd_ScalarBits_, spmd_N_>::utype
#define k_float                                                               \
  typename spmd::type_t<spmd_KernelType_, spmd_ScalarBits_, spmd_N_>::ftype
#define k_bool                                                                \
  typename spmd::type_t<spmd_KernelType_, spmd_ScalarBits_, spmd_N_>::btype

// loads and stores (generic)
template <typename KernelType> struct store_helper {};
template <typename KernelType> struct load_helper {};
#define k_store(base_addr, value)                                             \
  spmd::store_helper<spmd_KernelType_>::impl(spmd_mask_, &base_addr[spmd_i_], \
                                             value)
#define k_unmasked_store(base_addr, value)                                    \
  spmd::store_helper<spmd_KernelType_>::unmasked_impl(&base_addr[spmd_i_],    \
                                                      value)

#define k_load(base_addr)                                                     \
  spmd::load_helper<spmd_KernelType_>::impl(spmd_mask_, &base_addr[spmd_i_])
#define k_unmasked_load(base_addr)                                            \
  spmd::load_helper<spmd_KernelType_>::template unmasked_impl<spmd_N_>(       \
      &base_addr[spmd_i_])

// loads and stores (scalar)
template <> struct store_helper<KernelScalar> {
  template <typename T, typename S>
  static void impl(bool mask, T *addr, S value) {
    if (mask) {
      *addr = nsimd::to<T>(value);
    }
  }

  template <typename T, typename S>
  static void unmasked_impl(T *addr, S value) {
    *addr = nsimd::to<T>(value);
  }
};

template <> struct load_helper<KernelScalar> {
  template <typename T> static T impl(bool mask, T *addr) {
    if (mask) {
      return *addr;
    } else {
      return nsimd::to<T>(0);
    }
  }

  template <int N, typename T> static T unmasked_impl(T *addr) {
    return *addr;
  }
};

template <> struct store_helper<KernelSIMD> {
  template <typename T, typename S, int N, typename SimdExt>
  static void impl(nsimd::packl<T, N, SimdExt> const &mask, S *addr,
                   nsimd::pack<S, N, SimdExt> const &value) {
    nsimd::mask_storeu(mask, addr, value);
  }

  template <typename T, typename S, typename U, int N, typename SimdExt>
  static void impl(nsimd::packl<T, N, SimdExt> const &mask, S *addr, U value) {
    nsimd::mask_storeu(mask, addr,
                       nsimd::pack<S, N, SimdExt>(nsimd::to<S>(value)));
  }

  template <typename T, int N, typename SimdExt>
  static void unmasked_impl(T *addr, nsimd::pack<T, N, SimdExt> const &value) {
    nsimd::storeu(addr, value);
  }

  template <typename T, typename S, int N, typename SimdExt>
  static void unmasked_impl(T *addr, S value) {
    nsimd::storeu(addr, nsimd::pack<T, N, SimdExt>(nsimd::to<T>(value)));
  }
};

template <> struct load_helper<KernelSIMD> {
  template <typename T, typename S, int N, typename SimdExt>
  static nsimd::pack<S, N, SimdExt>
  impl(nsimd::packl<T, N, SimdExt> const &mask, S *addr) {
    return nsimd::maskz_loadu(mask, addr);
  }

  template <int N, typename T>
  static nsimd::pack<T, N> unmasked_impl(T *addr) {
    return nsimd::loadu<nsimd::pack<T, N> >(addr);
  }
};

// f32 <--> f16 conversions
#define k_f32_to_f16(a) nsimd_f32_to_f16(a)
#define k_f16_to_f32(a) nsimd_f16_to_f32(a)

// Clear lanes
template <typename T, typename S, int N, typename SimdExt>
nsimd::packl<T, N, SimdExt>
clear_lanes(nsimd::packl<T, N, SimdExt> const &mask,
            nsimd::packl<S, N, SimdExt> const &lanes) {
  return nsimd::andnotl(mask, lanes);
}

inline bool clear_lanes(bool mask, bool lanes) { return lanes ? false : mask; }

// assignment statement
template <typename T, typename S> void k_set_(bool mask, T &var, S value) {
  if (mask) {
    var = nsimd::to<T>(value);
  }
}

template <typename T, typename S, int N, typename SimdExt, typename U>
void k_set_(nsimd::packl<T, N, SimdExt> const &mask,
            nsimd::pack<S, N, SimdExt> &var, U value) {
  var = nsimd::if_else(mask, nsimd::pack<S, N, SimdExt>(S(value)), var);
}

template <typename T, typename S, int N, typename SimdExt>
void k_set_(nsimd::packl<T, N, SimdExt> const &mask,
            nsimd::pack<S, N, SimdExt> &var,
            nsimd::pack<S, N, SimdExt> const &value) {
  var = nsimd::if_else(mask, value, var);
}

template <typename T, typename S, int N, typename SimdExt, typename U>
void k_set_(nsimd::packl<T, N, SimdExt> const &mask,
            nsimd::packl<S, N, SimdExt> &var, U value) {
  var = nsimd::reinterpretl<nsimd::packl<S, N, SimdExt> >(
      mask && nsimd::pack<S, N, SimdExt>(int(value)));
}

template <typename T, typename S, int N, typename SimdExt, typename U>
void k_set_(nsimd::packl<T, N, SimdExt> const &mask,
            nsimd::packl<S, N, SimdExt> &var,
            nsimd::packl<U, N, SimdExt> const &value) {
  var = nsimd::reinterpretl<nsimd::packl<S, N, SimdExt> >(mask && value);
}

#define k_set(var, value) spmd::k_set_(spmd_mask_, var, value)
#define k_unmasked_set(var, value)                                            \
  do {                                                                        \
    var = value;                                                              \
  } while (0)

template <typename T, int N, typename SimdExt>
bool any(nsimd::packl<T, N, SimdExt> const a) {
  return nsimd::any(a);
}

template <typename KernelType, int ScalarBits, int N, typename Packl>
typename type_t<KernelType, ScalarBits, N>::btype to_k_bool_(Packl const &a) {
  return nsimd::reinterpretl<
      typename type_t<KernelType, ScalarBits, N>::btype>(a);
}

template <typename KernelType, int ScalarBits, int N>
inline bool to_k_bool_(bool a) {
  return a;
}

#define k_to_bool(a)                                                          \
  spmd::to_k_bool_<spmd_KernelType_, spmd_ScalarBits_, spmd_N_>(a)

inline bool any(bool a) { return a; }

// while statement (k_while)
#define k_while(cond)                                                         \
  {                                                                           \
    k_bool spmd_middle_mask_ = spmd_mask_;                                    \
    k_bool spmd_off_lanes_break_(false);                                      \
    (void)spmd_off_lanes_break_;                                              \
    k_bool spmd_off_lanes_continue_(false);                                   \
    (void)spmd_off_lanes_continue_;                                           \
    {                                                                         \
      while (spmd::any(cond)) {                                               \
        k_bool spmd_cond_ =                                                   \
            spmd::to_k_bool_<spmd_KernelType_, spmd_ScalarBits_, spmd_N_>(    \
                cond);                                                        \
        {                                                                     \
          k_bool spmd_mask_ = spmd_cond_ && spmd_middle_mask_;                \
          spmd_mask_ = spmd::clear_lanes(spmd_mask_, spmd_off_lanes_break_);  \
          spmd_mask_ = spmd::clear_lanes(spmd_mask_, spmd_off_lanes_return_);

// break statement (k_break)
#define k_break                                                               \
  spmd_off_lanes_break_ = spmd_off_lanes_break_ || spmd_mask_;                \
  spmd_mask_ = false;

// continue statement (k_continue)
#define k_continue                                                            \
  spmd_off_lanes_continue_ = spmd_off_lanes_continue_ || spmd_mask_;          \
  spmd_mask_ = false;

// endwhile statement (k_endwhile)
#define k_endwhile                                                            \
  }                                                                           \
  }                                                                           \
  }                                                                           \
  }                                                                           \
  spmd_mask_ = spmd::clear_lanes(spmd_mask_, spmd_off_lanes_return_);

// return statement (k_return)
#define k_return                                                              \
  spmd_off_lanes_return_ = spmd_off_lanes_return_ || spmd_mask_;              \
  spmd_mask_ = false;

// if statement (k_if)
#define k_if(cond)                                                            \
  {                                                                           \
    k_bool spmd_cond_ =                                                       \
        spmd::to_k_bool_<spmd_KernelType_, spmd_ScalarBits_, spmd_N_>(cond);  \
    k_bool spmd_middle_mask_ = spmd_mask_;                                    \
    {                                                                         \
      k_bool spmd_mask_ = spmd_cond_ && spmd_middle_mask_;

// elseif statement (k_elseif)
#define k_elseif(cond)                                                        \
  }                                                                           \
  spmd_mask_ = spmd::clear_lanes(spmd_mask_, spmd_off_lanes_return_);         \
  spmd_mask_ = spmd::clear_lanes(spmd_mask_, spmd_off_lanes_break_);          \
  spmd_mask_ = spmd::clear_lanes(spmd_mask_, spmd_off_lanes_continue_);       \
  spmd_middle_mask_ = spmd::clear_lanes(spmd_middle_mask_, spmd_cond_);       \
  spmd_cond_ =                                                                \
      spmd::to_k_bool_<spmd_KernelType_, spmd_ScalarBits_, spmd_N_>(cond);    \
  {                                                                           \
    k_bool spmd_mask_ = spmd_cond_ && spmd_middle_mask_;

// else statement (k_else)
#define k_else                                                                \
  }                                                                           \
  spmd_mask_ = spmd::clear_lanes(spmd_mask_, spmd_off_lanes_return_);         \
  spmd_mask_ = spmd::clear_lanes(spmd_mask_, spmd_off_lanes_break_);          \
  spmd_mask_ = spmd::clear_lanes(spmd_mask_, spmd_off_lanes_continue_);       \
  spmd_middle_mask_ = spmd::clear_lanes(spmd_middle_mask_, spmd_cond_);       \
  {                                                                           \
    k_bool spmd_mask_ = spmd_middle_mask_;

// endif statement (k_endif)
#define k_endif                                                               \
  }                                                                           \
  }                                                                           \
  spmd_mask_ = spmd::clear_lanes(spmd_mask_, spmd_off_lanes_return_);         \
  spmd_mask_ = spmd::clear_lanes(spmd_mask_, spmd_off_lanes_break_);          \
  spmd_mask_ = spmd::clear_lanes(spmd_mask_, spmd_off_lanes_continue_);

// ----------------------------------------------------------------------------

#endif

#ifdef NSIMD_VARIADIC_MACROS_IS_EXTENSION
#if defined(NSIMD_IS_GCC)
#pragma GCC diagnostic pop
#elif defined(NSIMD_IS_CLANG)
#pragma clang diagnostic pop
#endif
#endif

} // namespace spmd

#include <nsimd/modules/spmd/functions.hpp>

#endif<|MERGE_RESOLUTION|>--- conflicted
+++ resolved
@@ -94,25 +94,15 @@
 // 1d kernel definition
 #define spmd_kernel_1d(name, ...)                                             \
   template <int spmd_ScalarBits_>                                             \
-<<<<<<< HEAD
-  inline void name(__VA_ARGS__, int n, sycl::id<2> id) {                      \
-    int spmd_i_ = id.get_id(1) * id.get_range()[0] + id.get_id(0);            \
-=======
-  inline void name(__VA_ARGS__, int n, sycl::item<2> id) {                    \
-    int spmd_i_ = id.get_id(0) * id.get_range()[0] + id.get_id(1);            \
->>>>>>> f73f3650
+  inline void name(__VA_ARGS__, int n, sycl::item<2> item) {                  \
+    int spmd_i_ = item.get_id(1) * item.get_range()[0] + item.get_id(0);      \
     if (spmd_i_ < n) {
 
 // templated kernel definition
 #define spmd_tmpl_kernel_1d(name, template_argument, ...)                     \
   template <typename template_argument, int spmd_scalarBits_>                 \
-<<<<<<< HEAD
-  inline void name(__VA_ARGS__, unsigned int n, int dimx, sycl::id<2> id) {   \
-    int spmd_i_ = id.get_id(1) * id.get_range()[0] + id.get_id(0);            \
-=======
-  inline void name(__VA_ARGS__, int n, sycl::item<2> id) { \
-    int spmd_i_ = id.get_id(0) * id.get_range()[0] + id.get_id(1);            \
->>>>>>> f73f3650
+  inline void name(__VA_ARGS__, unsigned int n, sycl::item<2> item) {         \
+    int spmd_i_ = item.get_id(1) * item.get_range()[0] + item.get_id(0);      \
     if (spmd_i_ < n) {
 
 #endif
@@ -184,8 +174,8 @@
       .parallel_for(                                                          \
           sycl::range<2>((n + threads_per_block - 1) / threads_per_block,     \
                          threads_per_block),                                  \
-          [=](sycl::item<2> id) {                                             \
-            name<spmd_scalar_bits>(__VA_ARGS__, (int)n, id);                  \
+          [=](sycl::item<2> item) {                                           \
+            name<spmd_scalar_bits>(__VA_ARGS__, (int)n, item);                \
           })                                                                  \
       .wait();
 
