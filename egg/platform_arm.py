--- conflicted
+++ resolved
@@ -617,8 +617,7 @@
                   fill_soa_typ=fill_soa_typ, **fmtspec)
 
 # -----------------------------------------------------------------------------
-<<<<<<< HEAD
-## Masked store
+# Masked store
 
 def store_masked(simd_ext, from_typ):
     nbits = 128
@@ -634,10 +633,7 @@
               }}'''.format(nelts=nelts, **fmtspec)
 
 # -----------------------------------------------------------------------------
-## Length
-=======
 # Length
->>>>>>> 6d3fa6d4
 
 def len1(simd_ext, typ):
     if simd_ext in neon:
@@ -846,14 +842,13 @@
             return 'return svnot_z({svtrue}, {in0});'.format(**fmtspec)
 
 # -----------------------------------------------------------------------------
-<<<<<<< HEAD
-## Code for constant false
+# Code for constant false
 
 def false0(simd_ext, typ):
     return 'return nsimd_{simd_ext}_set1_{typ}(0);'.format(**fmtspec)
 
 # -----------------------------------------------------------------------------
-## Code for constant true
+# Code for constant true
 
 def true0(simd_ext, typ):
     return '''nsimd_{simd_ext}_v{typ} f = nsimd_{simd_ext}_falseb_{typ}();
@@ -861,7 +856,7 @@
            format(**fmtspec)
 
 # -----------------------------------------------------------------------------
-## Code for constant false
+# Code for constant false
 
 def lfalse0(simd_ext, typ):
     return '''nsimd_{simd_ext}_v{typ} f = nsimd_{simd_ext}_falseb_{typ}();
@@ -869,7 +864,7 @@
            format(**fmtspec)
 
 # -----------------------------------------------------------------------------
-## Code for constant true
+# Code for constant true
 
 def ltrue0(simd_ext, typ):
     return '''nsimd_{simd_ext}_lv{typ} f = nsimd_{simd_ext}_falsel_{typ}();
@@ -877,10 +872,7 @@
            format(**fmtspec)
 
 # -----------------------------------------------------------------------------
-## Square root
-=======
 # Square root
->>>>>>> 6d3fa6d4
 
 def sqrt1(simd_ext, typ):
     if simd_ext == 'neon128':
@@ -975,7 +967,6 @@
         return 'return svdup_n_{suf}({in0});'.format(**fmtspec)
 
 # -----------------------------------------------------------------------------
-<<<<<<< HEAD
 # Iota
 
 def iota0(simd_ext, typ):
@@ -987,10 +978,7 @@
            format(nelts=nelts, values=values, **fmtspec)
 
 # -----------------------------------------------------------------------------
-## Comparison operators: ==, <, <=, >, >=
-=======
 # Comparison operators: ==, <, <=, >, >=
->>>>>>> 6d3fa6d4
 
 def cmp2(opts, op, simd_ext, typ):
     binop = {'eq': '==', 'lt': '<', 'le': '<=', 'gt': '>', 'ge': '>='}
@@ -2183,96 +2171,6 @@
     }
 
     impls = {
-<<<<<<< HEAD
-        'loada': lambda: load1234(simd_ext, from_typ, 1),
-        'load2a': lambda: load1234(simd_ext, from_typ, 2),
-        'load3a': lambda: load1234(simd_ext, from_typ, 3),
-        'load4a': lambda: load1234(simd_ext, from_typ, 4),
-        'loadu': lambda: load1234(simd_ext, from_typ, 1),
-        'load2u': lambda: load1234(simd_ext, from_typ, 2),
-        'load3u': lambda: load1234(simd_ext, from_typ, 3),
-        'load4u': lambda: load1234(simd_ext, from_typ, 4),
-        'storea': lambda: store1234(simd_ext, from_typ, 1),
-        'store2a': lambda: store1234(simd_ext, from_typ, 2),
-        'store3a': lambda: store1234(simd_ext, from_typ, 3),
-        'store4a': lambda: store1234(simd_ext, from_typ, 4),
-        'storeu': lambda: store1234(simd_ext, from_typ, 1),
-        'store2u': lambda: store1234(simd_ext, from_typ, 2),
-        'store3u': lambda: store1234(simd_ext, from_typ, 3),
-        'store4u': lambda: store1234(simd_ext, from_typ, 4),
-        'storea_masked': lambda: store_masked(simd_ext, from_typ),
-        'storeu_masked': lambda: store_masked(simd_ext, from_typ),
-        'andb': lambda: binop2("andb", simd_ext, from_typ),
-        'xorb': lambda: binop2("xorb", simd_ext, from_typ),
-        'orb': lambda: binop2("orb", simd_ext, from_typ),
-        'andl': lambda: lop2("andl", simd_ext, from_typ),
-        'xorl': lambda: lop2("xorl", simd_ext, from_typ),
-        'orl': lambda: lop2("orl", simd_ext, from_typ),
-        'notb': lambda: not1(simd_ext, from_typ),
-        'notl': lambda: lnot1(simd_ext, from_typ),
-        'andnotb': lambda: binop2("andnotb", simd_ext, from_typ),
-        'andnotl': lambda: lop2("andnotl", simd_ext, from_typ),
-        'trueb': lambda: true0(simd_ext, from_typ),
-        'truel': lambda: ltrue0(simd_ext, from_typ),
-        'falseb': lambda: false0(simd_ext, from_typ),
-        'falsel': lambda: lfalse0(simd_ext, from_typ),
-        'add': lambda: addsub("add", simd_ext, from_typ),
-        'sub': lambda: addsub("sub", simd_ext, from_typ),
-        'div': lambda: div2(simd_ext, from_typ),
-        'sqrt': lambda: sqrt1(simd_ext, from_typ),
-        'len': lambda: len1(simd_ext, from_typ),
-        'mul': lambda: mul2(simd_ext, from_typ),
-        'shl': lambda: shl_shr("shl", simd_ext, from_typ),
-        'shr': lambda: shl_shr("shr", simd_ext, from_typ),
-        'set1': lambda: set1(simd_ext, from_typ),
-        'iota': lambda: iota0(simd_ext, from_typ),
-        'eq': lambda: cmp2("eq", simd_ext, from_typ),
-        'lt': lambda: cmp2("lt", simd_ext, from_typ),
-        'le': lambda: cmp2("le", simd_ext, from_typ),
-        'gt': lambda: cmp2("gt", simd_ext, from_typ),
-        'ge': lambda: cmp2("ge", simd_ext, from_typ),
-        'ne': lambda: neq2(simd_ext, from_typ),
-        'if_else1': lambda: if_else3(simd_ext, from_typ),
-        'min': lambda: minmax2("min", simd_ext, from_typ),
-        'max': lambda: minmax2("max", simd_ext, from_typ),
-        'loadla': lambda: loadl(True, simd_ext, from_typ),
-        'loadlu': lambda: loadl(False, simd_ext, from_typ),
-        'storela': lambda: storel(True, simd_ext, from_typ),
-        'storelu': lambda: storel(False, simd_ext, from_typ),
-        'abs': lambda: abs1(simd_ext, from_typ),
-        'fma': lambda: fmafnma3("fma", simd_ext, from_typ),
-        'fnma': lambda: fmafnma3("fnma", simd_ext, from_typ),
-        'fms': lambda: fmsfnms3("fms", simd_ext, from_typ),
-        'fnms': lambda: fmsfnms3("fnms", simd_ext, from_typ),
-        'ceil': lambda: round1("ceil", simd_ext, from_typ),
-        'floor': lambda: round1("floor", simd_ext, from_typ),
-        'trunc': lambda: round1("trunc", simd_ext, from_typ),
-        'round_to_even': lambda: round1("round_to_even", simd_ext, from_typ),
-        'all': lambda: allany1("all", simd_ext, from_typ),
-        'any': lambda: allany1("any", simd_ext, from_typ),
-        'reinterpret': lambda: reinterpret1(simd_ext, from_typ, to_typ),
-        'reinterpretl': lambda: reinterpretl1(simd_ext, from_typ, to_typ),
-        'cvt': lambda: convert1(simd_ext, from_typ, to_typ),
-        'rec11': lambda: recs1("rec11", simd_ext, from_typ),
-        'rec8': lambda: recs1("rec8", simd_ext, from_typ),
-        'rsqrt11': lambda: recs1("rsqrt11", simd_ext, from_typ),
-        'rsqrt8': lambda: recs1("rsqrt8", simd_ext, from_typ),
-        'rec': lambda: recs1("rec", simd_ext, from_typ),
-        'neg': lambda: neg1(simd_ext, from_typ),
-        'nbtrue': lambda: nbtrue1(simd_ext, from_typ),
-        'reverse': lambda: reverse1(simd_ext, from_typ),
-        'addv': lambda: addv(simd_ext, from_typ),
-        'upcvt': lambda: upcvt1(simd_ext, from_typ, to_typ),
-        'downcvt': lambda: downcvt1(simd_ext, from_typ, to_typ),
-        'to_logical': lambda: to_logical1(simd_ext, from_typ),
-        'to_mask': lambda: to_mask1(simd_ext, from_typ),
-        'ziplo': lambda: zip_unzip_half("zip1", simd_ext, from_typ),
-        'ziphi': lambda: zip_unzip_half("zip2", simd_ext, from_typ),
-        'unziplo': lambda: zip_unzip_half("uzp1", simd_ext, from_typ),
-        'unziphi': lambda: zip_unzip_half("uzp2", simd_ext, from_typ),
-        'zip' : lambda: zip_unzip("zip", simd_ext, from_typ),
-        'unzip' : lambda: zip_unzip("uzp", simd_ext, from_typ)
-=======
         'loada': lambda: load1234(opts, simd_ext, from_typ, 1),
         'load2a': lambda: load1234(opts, simd_ext, from_typ, 2),
         'load3a': lambda: load1234(opts, simd_ext, from_typ, 3),
@@ -2289,6 +2187,8 @@
         'store2u': lambda: store1234(opts, simd_ext, from_typ, 2),
         'store3u': lambda: store1234(opts, simd_ext, from_typ, 3),
         'store4u': lambda: store1234(opts, simd_ext, from_typ, 4),
+        'storea_masked': lambda: store_masked(simd_ext, from_typ),
+        'storeu_masked': lambda: store_masked(simd_ext, from_typ),
         'andb': lambda: binop2("andb", simd_ext2, from_typ),
         'xorb': lambda: binop2("xorb", simd_ext2, from_typ),
         'orb': lambda: binop2("orb", simd_ext2, from_typ),
@@ -2357,7 +2257,6 @@
         'unziphi': lambda: zip_unzip_half("uzp2", simd_ext2, from_typ),
         'zip' : lambda: zip_unzip("zip", simd_ext2, from_typ),
         'unzip' : lambda: zip_unzip("uzp", simd_ext2, from_typ)
->>>>>>> 6d3fa6d4
     }
     if simd_ext not in get_simd_exts():
         raise ValueError('Unknown SIMD extension "{}"'.format(simd_ext))
