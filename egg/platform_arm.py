# Copyright (c) 2019 Agenium Scale
#
# Permission is hereby granted, free of charge, to any person obtaining a copy
# of this software and associated documentation files (the "Software"), to deal
# in the Software without restriction, including without limitation the rights
# to use, copy, modify, merge, publish, distribute, sublicense, and/or sell
# copies of the Software, and to permit persons to whom the Software is
# furnished to do so, subject to the following conditions:
#
# The above copyright notice and this permission notice shall be included in all
# copies or substantial portions of the Software.
#
# THE SOFTWARE IS PROVIDED "AS IS", WITHOUT WARRANTY OF ANY KIND, EXPRESS OR
# IMPLIED, INCLUDING BUT NOT LIMITED TO THE WARRANTIES OF MERCHANTABILITY,
# FITNESS FOR A PARTICULAR PURPOSE AND NONINFRINGEMENT. IN NO EVENT SHALL THE
# AUTHORS OR COPYRIGHT HOLDERS BE LIABLE FOR ANY CLAIM, DAMAGES OR OTHER
# LIABILITY, WHETHER IN AN ACTION OF CONTRACT, TORT OR OTHERWISE, ARISING FROM,
# OUT OF OR IN CONNECTION WITH THE SOFTWARE OR THE USE OR OTHER DEALINGS IN THE
# SOFTWARE.

# This file gives the implementation of platform ARM, i.e. ARM SIMD.
# Reading this file is rather straightforward. ARM SIMD extensions are rather
# coherent and consistent. It implements the following architectures:
#   - ARMv7   -> 128 bits registers without f16 and f64 support
#   - Aarch32 -> 128 bits registers with optional f16 and without f64 support
#   - Aarch64 -> 128 bits registers with optional f16 and f64 support
#   - SVE     -> up to 2048 bits registers
# The first three SIMD extensions are collectively called NEON. Aarch32 and
# Aarch64 correspond respectively to ARMv8 32 and 64 bits chips. Note that
# the ARM documentation says that ARMv7, Aarch32 are different but it seems
# that they differ by only a handful of intrinsics which are not in the scope
# of NSIMD so we have implemented the following:
#
#   - ARMv7   \  -> neon128
#   - Aarch32 /
#   - Aarch64    -> aarch64
#   - SVE        -> sve

import common

# -----------------------------------------------------------------------------
# Helpers


def neon_typ(typ):
    prefix = {'i': 'int', 'u': 'uint', 'f': 'float'}
    return '{}{}x{}_t'.format(prefix[typ[0]], typ[1:], 128 // int(typ[1:]))

# Returns the 64 bits vector associated to a data type (eg:float32x2 for float32_t)


def half_neon_typ(typ):
    prefix = {'i': 'int', 'u': 'uint', 'f': 'float'}
    return '{}{}x{}_t'.format(prefix[typ[0]], typ[1:], 64 // int(typ[1:]))


def sve_typ(typ):
    prefix = {'i': 'svint', 'u': 'svuint', 'f': 'svfloat'}
    return '{}{}_t'.format(prefix[typ[0]], typ[1:])


def suf(typ):
    if typ[0] == 'i':
        return 's{}'.format(typ[1:])
    else:
        return typ


neon = ['neon128', 'aarch64']
fixed_sized_sve = ['sve128', 'sve256', 'sve512', 'sve1024', 'sve2048']
sve = ['sve'] + fixed_sized_sve
fmtspec = {}

def convert_from_predicate(opts, op):
    if opts.sve_emulate_bool:
        return '''svsel({op},
                    svdup_n_u{typnbits}_x({svtrue}, (u{typnbits})~0),
                    svdup_n_u{typnbits}_x({svtrue}, 0))'''. \
                            format(op=op, **fmtspec)
    else:
        return op

def convert_to_predicate(opts, op):
    if opts.sve_emulate_bool:
        # TODO: the casts are a workaround to avoid a bug in gcc trunk for sve
        # it needs to be deleted when the bug is corrected
        return '''svcmpeq({svtrue},
                          (svuint{typnbits}_t){op},
                          svdup_n_u{typnbits}_x({svtrue}, (u{typnbits})~0))'''. \
                            format(op=op, **fmtspec)
    else:
        return op

# -----------------------------------------------------------------------------
# Implementation of mandatory functions for this module


def get_simd_exts():
    return ['neon128', 'aarch64', 'sve', 'sve128', 'sve256', 'sve512',
            'sve1024', 'sve2048']


def emulate_fp16(simd_ext):
    if not simd_ext in get_simd_exts():
        raise ValueError('Unknown SIMD extension "{}"'.format(simd_ext))
    if simd_ext in sve:
        return False
    else:
        return True


def get_type(opts, simd_ext, typ):
    if simd_ext in neon:
        if typ == 'f64':
            if simd_ext == 'neon128':
                return 'struct { double v0; double v1; }'
            else:
                return neon_typ('f64')
        elif typ == 'f16':
            return \
            '''
            # ifdef NSIMD_FP16
              float16x8_t
            # else
              struct { float32x4_t v0; float32x4_t v1; }
            # endif
            '''
        else:
            return neon_typ(typ)
    elif simd_ext == 'sve':
        return sve_typ(typ)
    elif simd_ext in fixed_sized_sve:
        return '{} __attribute__ ((vector_size({})))'. \
               format(typ, int(simd_ext[3:]) // 8)
    else:
        raise ValueError('Unknown SIMD extension "{}"'.format(simd_ext))


def get_logical_type(opts, simd_ext, typ):
    if typ not in common.types:
        raise ValueError('Unknown type "{}"'.format(typ))
    if simd_ext not in get_simd_exts():
        raise ValueError('Unknown SIMD extension "{}"'.format(simd_ext))

    if typ in common.ftypes + common.itypes:
        typ2 = 'u{}'.format(typ[1:]);
    else:
        typ2 = typ

    if simd_ext == 'neon128':
        if typ == 'f16':
            return \
            '''
            # ifdef NSIMD_FP16
              uint16x8_t
            # else
              struct { uint32x4_t v0; uint32x4_t v1; }
            # endif
            '''
        elif typ == 'f64':
            return 'struct { u64 v0; u64 v1; }'
        else:
            return get_type(opts, simd_ext, typ2)
    if simd_ext == 'aarch64':
        if typ == 'f16':
            return get_logical_type(opts, 'neon128', 'f16')
        else:
<<<<<<< HEAD
            return get_type(opts, simd_ext, typ2)
    elif simd_ext in sve:
        if opts.sve_emulate_bool:
            return get_type(opts, simd_ext, 'u'+typ[1:])
        else:
            return 'svbool_t'
=======
            return get_type(simd_ext, typ2)
    elif simd_ext == 'sve':
        return 'svbool_t'
    elif simd_ext in fixed_sized_sve:
        return 'svbool_t'
>>>>>>> 4d1c0c3c


def get_nb_registers(simd_ext):
    if simd_ext in neon:
        return '16'
    elif simd_ext in sve:
        return '32'
    else:
        raise ValueError('Unknown SIMD extension "{}"'.format(simd_ext))


def get_SoA_type(simd_ext, typ, deg):
    if simd_ext != 'sve':
        raise ValueError('Unknown SIMD extension "{}"'.format(simd_ext))
    return '{}x{}_t'.format(sve_typ(typ)[0:-2], deg)


def has_compatible_SoA_types(simd_ext):
    if simd_ext in neon + fixed_sized_sve:
        return False
    elif simd_ext == 'sve':
        return True
    else:
        raise ValueError('Unknown SIMD extension "{}"'.format(simd_ext))

# -----------------------------------------------------------------------------


def get_additional_include(func, platform, simd_ext):
    ret = '''#include <nsimd/cpu/cpu/{}.h>
             '''.format(func)
    if simd_ext in sve:
        ret += '''#include <nsimd/arm/aarch64/{}.h>
                  '''.format(func)
    if func in ['load2u', 'load3u', 'load4u', 'load2a', 'load3a', 'load4a']:
        deg = func[4]
        ret += '''#if NSIMD_CXX > 0
                  extern "C" {{
                  # endif

                  NSIMD_INLINE nsimd_{simd_ext}_vu16x{deg}
                  nsimd_{func}_{simd_ext}_u16(const u16*);

                  # if NSIMD_CXX > 0
                  }} // extern "C"
                  # endif

                  '''.format(func=func, deg=deg, **fmtspec)
    if simd_ext == 'neon128' and func == 'notl':
        ret += '''#include <nsimd/arm/neon128/notb.h>
                  '''
    if simd_ext in neon and func == 'ne':
        ret += '''#include <nsimd/arm/{simd_ext}/eq.h>
                  # include <nsimd/arm/{simd_ext}/notl.h>
                  '''.format(**fmtspec)
    if simd_ext in neon and func in ['fms', 'fnms']:
        ret += '''#include <nsimd/arm/{simd_ext}/ne.h>
                  #include <nsimd/arm/{simd_ext}/fma.h>
                  #include <nsimd/arm/{simd_ext}/fnma.h>
                  '''.format(**fmtspec)
    if func == 'shra':
        ret += '''#include <nsimd/arm/{simd_ext}/shr.h>
                  '''.format(simd_ext=simd_ext)
    if func in ['loadlu', 'loadla']:
        ret += '''#include <nsimd/arm/{simd_ext}/eq.h>
                  # include <nsimd/arm/{simd_ext}/set1.h>
                  # include <nsimd/arm/{simd_ext}/{load}.h>
                  # include <nsimd/arm/{simd_ext}/notl.h>
                  '''.format(load='load' + func[5], **fmtspec)
    if func in ['storelu', 'storela']:
        ret += '''#include <nsimd/arm/{simd_ext}/if_else1.h>
                  # include <nsimd/arm/{simd_ext}/set1.h>
                  # include <nsimd/arm/{simd_ext}/{store}.h>
                  '''.format(store='store' + func[6], **fmtspec)
    if func == 'to_logical':
        ret += '''#include <nsimd/arm/{simd_ext}/reinterpret.h>
                  #include <nsimd/arm/{simd_ext}/ne.h>
                  ''' .format(**fmtspec)
    if func == 'zip':
        ret += '''#include <nsimd/arm/{simd_ext}/ziplo.h>
                  #include <nsimd/arm/{simd_ext}/ziphi.h>
                  '''.format(**fmtspec)
    if func == 'unzip':
        ret += '''#include <nsimd/arm/{simd_ext}/unziplo.h>
                  #include <nsimd/arm/{simd_ext}/unziphi.h>
                  '''.format(**fmtspec)
    if func == 'adds':
        ret += '''#include <nsimd/arm/{simd_ext}/add.h>
                '''.format(**fmtspec)
    if func == 'subs':
        ret += '''#include <nsimd/arm/{simd_ext}/sub.h>
                '''.format(**fmtspec)
    return ret

# -----------------------------------------------------------------------------
# Emulators

def emulate_op1(op, simd_ext, typ):
    if simd_ext in neon:
        le = 128 // int(typ[1:]);
        return '''int i;
                  {typ} buf[{le}];
                  vst1q_{suf}(buf, {in0});
                  for (i=0; i < {le}; i += nsimd_len_cpu_{typ}()) {{
                    nsimd_storeu_cpu_{typ}( & buf[i], nsimd_{op}_cpu_{typ}(
                      nsimd_loadu_cpu_{typ}(&buf[i])));}}
                  return vld1q_{suf}(buf); '''. \
                  format(op=op, le=le, **fmtspec)
    if simd_ext in sve:
        le = 2048 // int(typ[1:]);
        return '''int i;
                  {typ} buf[{le}];
                  svst1_{suf}({svtrue}, buf, {in0});
                  for (i=0; i < simd_len_{simd_ext}_{typ}();
                       i += nsimd_len_cpu_{typ}()) {{
                    nsimd_storeu_cpu_{typ}( & buf[i], nsimd_{op}_cpu_{typ}(
                      nsimd_loadu_cpu_{typ}(&buf[i])));}}
                  return svld1_{suf}({svtrue}, buf); '''. \
                  format(op=op, le=le, **fmtspec)

def emulate_op2(op, simd_ext, typ):
    if simd_ext in neon:
        le = 128 // int(typ[1:]);
        return '''int i;
                  {typ} buf0[{le}], buf1[{le}];
                  vst1q_{suf}(buf0, {in0});
                  vst1q_{suf}(buf1, {in1});
                  for (i=0; i < {le}; i++) {{
                    buf0[i] = ({typ})(buf0[i] {op} buf1[i]);}}
                  return vld1q_{suf}(buf0); '''. \
                  format(op=op, le=le, **fmtspec)
    if simd_ext in sve:
        le = 2048 // int(typ[1:]);
        return '''int i;
                  {typ} buf0[{le}], buf1[{le}];
                  svst1_{suf}({svtrue}, buf0, {in0});
                  svst1_{suf}({svtrue}, buf1, {in1});
                  for (i=0; i < nsimd_len_{simd_ext}_{typ}(); i++) {{
                    buf0[i] = ({typ})(buf0[i] {op} buf1[i]);}}
                  return svld1_{suf}({svtrue}, buf0); '''. \
                  format(op=op, le=le, **fmtspec)

def emulate_lop2_neon(opts, op, simd_ext, typ):
    le = 128 // int(typ[1:]);
    ltyp = get_logical_type(opts, simd_ext, typ)
    lsuf = suf(ltyp)
    return '''int i;
              {ltyp} buf0[{le}], buf1[{le}];
              vst1q_{lsuf}(buf0, {in0});
              vst1q_{lsuf}(buf1, {in1});
              for (i = 0; i < {le}; i++) {{
                buf0[i] = buf0[i] {op} buf1[i] ? ({ltyp})-1 : 0;
              }}
              return vld1q_{lsuf}(buf0);'''. \
              format(op=op, le=le, ltyp=ltyp, lsuf=lsuf, **fmtspec)

def emulate_op3_neon(op, simd_ext, typ):
    le = 128 // int(typ[1:]);
    return '''int i;
              {typ} buf0[{le}], buf1[{le}], buf2[{le}];
              vst1q_{suf}(buf0, {in0});
              vst1q_{suf}(buf1, {in1});
              vst1q_{suf}(buf2, {in2});
              for (i = 0; i < {le}; i += nsimd_len_cpu_{typ}()) {{
                nsimd_storeu_cpu_{typ}(&buf0[i], nsimd_{op}_cpu_{typ}(
                  nsimd_loadu_cpu_{typ}(&buf0[i]),
                  nsimd_loadu_cpu_{typ}(&buf1[i]),
                  nsimd_loadu_cpu_{typ}(&buf2[i])));
              }}
              return vld1q_{suf}(buf0);'''.format(op=op, le=le, **fmtspec)

def emulate_f64_neon(simd_ext, op, params):
    fmtspec2 = fmtspec.copy()
    fmtspec2['op'] = op
    fmtspec2['buf_ret_decl'] = 'nsimd_cpu_{}f64 buf_ret;'. \
                               format('v' if params[0] == 'v' else 'vl')
    fmtspec2['buf_decl'] = '\n'.join(['nsimd_cpu_{}f64 buf{};'. \
                           format('v' if p[1] == 'v' else 'vl', p[0]) \
                           for p in common.enum(params[1:])])
    fmtspec2['bufs'] = ','.join(['buf{}'.format(i) \
                                 for i in range(0, len(params) - 1)])
    fmtspec2['ret_decl'] = 'nsimd_{}_{}f64 ret;'. \
                           format(simd_ext, 'v' if params[0] == 'v' else 'vl')
    if common.CPU_NBITS == 64:
        buf_set0 = '\n'.join('buf{i}.v0 = {ini}.v0;'. \
                             format(i=i, ini=fmtspec['in{}'.format(i)]) \
                             for i in range(0, len(params) - 1))
        buf_set1 = '\n'.join('buf{i}.v0 = {ini}.v1;'. \
                             format(i=i, ini=fmtspec['in{}'.format(i)]) \
                             for i in range(0, len(params) - 1))
        return '''{buf_ret_decl}
                  {buf_decl}
                  {ret_decl}
                  {buf_set0}
                  buf_ret = nsimd_{op}_cpu_f64({bufs});
                  ret.v0 = buf_ret.v0;
                  {buf_set1}
                  buf_ret = nsimd_{op}_cpu_f64({bufs});
                  ret.v1 = buf_ret.v0;
                  return ret;'''. \
                  format(buf_set0=buf_set0, buf_set1=buf_set1, **fmtspec2)
    else:
        buf_set = '\n'.join('''buf{i}.v0 = {ini}.v0;
                               buf{i}.v1 = {ini}.v1;'''. \
                               format(i=i, ini=fmtspec['in{}'.format(i)]) \
                               for i in range(0, arity))
        return '''{buf_ret_decl}
                  {buf_decl}
                  {ret_decl}
                  {buf_set}
                  buf_ret = nsimd_{op}_cpu_f64({bufs});
                  ret.v0 = buf_ret.v0;
                  ret.v1 = buf_ret.v1;
                  return ret;'''.format(buf_set=buf_set, **fmtspec2)

# -----------------------------------------------------------------------------

def f16f64(simd_ext, typ, op, armop, arity, forced_intrinsics = ''):
    fmtspec2 = fmtspec.copy()
    tmpl = ', '.join(['{{in{}}}.v{{{{i}}}}'.format(i).format(**fmtspec) \
                      for i in range(0, arity)])
    fmtspec2['args1'] = tmpl.format(i='0')
    fmtspec2['args2'] = tmpl.format(i='1')
    fmtspec2['armop'] = armop
    fmtspec2['op'] = op
    if simd_ext in neon and typ == 'f16':
        if forced_intrinsics != '':
            fmtspec2['intrinsics'] = forced_intrinsics
        else:
            temp = ', '.join(['{{in{}}}'.format(i).format(**fmtspec) \
                              for i in range(0, arity)])
            fmtspec2['intrinsics'] = 'return v{}q_f16({});'.format(armop, temp)
        return '''#ifdef NSIMD_FP16
                    {intrinsics}
                  # else
                    nsimd_{simd_ext}_vf16 ret;
                    ret.v0 = nsimd_{op}_{simd_ext}_f32({args1});
                    ret.v1 = nsimd_{op}_{simd_ext}_f32({args2});
                    return ret;
                  # endif'''.format(**fmtspec2)
    elif simd_ext == 'neon128' and typ == 'f64':
        return emulate_f64_neon(simd_ext, op, ['v'] * (arity + 1))
    return ''

# -----------------------------------------------------------------------------
# Get SoA types

def get_soa_typ(opts, simd_ext, typ, deg):
    ntyp = get_type(opts, simd_ext, typ) if typ != 'f16' else 'float16x8_t'
    return '{}x{}_t'.format(ntyp[:-2], deg)

# -----------------------------------------------------------------------------

# Loads of degree 1, 2, 3 and 4

def load1234(opts, simd_ext, typ, deg):
    if simd_ext in neon:
        if deg == 1:
            normal = 'return vld{deg}q_{suf}({in0});'. \
                     format(deg=deg, **fmtspec)
            if typ == 'f16':
                return \
                '''#ifdef NSIMD_FP16
                     {normal}
                   # else
                     /* Note that we can do much better but is it useful? */
                     nsimd_{simd_ext}_vf16 ret;
                     f32 buf[4];
                     buf[0] = nsimd_u16_to_f32(*(u16*){in0});
                     buf[1] = nsimd_u16_to_f32(*((u16*){in0} + 1));
                     buf[2] = nsimd_u16_to_f32(*((u16*){in0} + 2));
                     buf[3] = nsimd_u16_to_f32(*((u16*){in0} + 3));
                     ret.v0 = vld1q_f32(buf);
                     buf[0] = nsimd_u16_to_f32(*((u16*){in0} + 4));
                     buf[1] = nsimd_u16_to_f32(*((u16*){in0} + 5));
                     buf[2] = nsimd_u16_to_f32(*((u16*){in0} + 6));
                     buf[3] = nsimd_u16_to_f32(*((u16*){in0} + 7));
                     ret.v1 = vld1q_f32(buf);
                     return ret;
                   # endif'''.format(normal=normal, **fmtspec)
            elif typ == 'f64' and simd_ext == 'neon128':
                return \
                '''nsimd_neon128_vf64 ret;
                   ret.v0 = *{in0};
                   ret.v1 = *({in0} + 1);
                   return ret;'''.format(**fmtspec)
            else:
                return normal
        else:
            normal = \
            '''nsimd_{simd_ext}_v{typ}x{deg} ret;
               {soa_typ} buf = vld{deg}q_{suf}({in0});
               {assignment}
               return ret;'''. \
               format(deg=deg, soa_typ=get_soa_typ(opts, simd_ext, typ, deg),
                      assignment='\n'.join(['ret.v{i} = buf.val[{i}];'. \
                      format(i=i) for i in range(0, deg)]), **fmtspec)
            if typ == 'f16':
                assignment = \
                '''vst1q_u16(buf, temp.val[{{i}}]);
                   ret.v{{i}} = nsimd_loadu_{simd_ext}_f16((f16 *)buf);'''. \
                   format(**fmtspec)
                return \
                '''{soa_typ} temp = vld{deg}q_u16((u16 *){in0});
                   u16 buf[8];
                   nsimd_{simd_ext}_vf16x{deg} ret;
                   {assignment}
                   return ret;'''. \
                   format(deg=deg, assignment='\n'.join([assignment. \
                          format(i=i) for i in range(0, deg)]),
                          soa_typ=get_soa_typ(opts, simd_ext, 'u16', deg), **fmtspec)
            elif typ in 'f64' and simd_ext == 'neon128':
                return \
                'nsimd_neon128_vf64x{} ret;\n'.format(deg) + \
                '\n'.join(['ret.v{i}.v0 = *({in0} + {i});'. \
                           format(i=i, **fmtspec) for i in range(0, deg)]) + \
                '\n'.join(['ret.v{i}.v1 = *({in0} + {ipd});'. \
                           format(i=i, ipd=i + deg, **fmtspec) \
                           for i in range(0, deg)]) + \
                '\nreturn ret;\n'
            elif typ in ['i64', 'u64'] and simd_ext == 'neon128':
                return \
                '''nsimd_neon128_v{typ}x{deg} ret;
                   {typ} buf[2];'''.format(deg=deg, **fmtspec) + \
                '\n'.join(['''buf[0] = *({in0} + {i});
                              buf[1] = *({in0} + {ipd});
                              ret.v{i} = vld1q_{suf}(buf);'''. \
                              format(i=i, ipd=i + deg, **fmtspec) \
                              for i in range(0, deg)]) + \
                '\nreturn ret;\n'
            else:
                return normal
    elif simd_ext == 'sve' or (simd_ext in fixed_sized_sve and deg == 1):
        return 'return svld{deg}_{suf}({svtrue}, {in0});'. \
               format(deg=deg, **fmtspec)
    else:
        return \
        '''nsimd_{simd_ext}_v{typ}x{deg} ret;
           {sve_typ} buf = svld{deg}_{suf}({svtrue}, {in0});
           {assignment}
           return ret;'''.format(assignment=\
           '\n'.join(['ret.v{i} = svget{deg}_{suf}(buf, {i});'. \
                      format(i=i, deg=deg, **fmtspec) for i in range(deg)]),
                      sve_typ=get_SoA_type('sve', typ, deg), deg=deg,
                      **fmtspec)

# -----------------------------------------------------------------------------
# Stores of degree 1, 2, 3 and 4

def store1234(opts, simd_ext, typ, deg):
    if simd_ext in neon:
        if deg == 1:
            normal = 'vst{deg}q_{suf}({in0}, {in1});'. \
                     format(deg=deg, **fmtspec)
            if typ == 'f16':
                return \
                '''#ifdef NSIMD_FP16
                     {normal}
                   # else
                     f32 buf[4];
                     vst1q_f32(buf, {in1}.v0);
                     *((u16*){in0}    ) = nsimd_f32_to_u16(buf[0]);
                     *((u16*){in0} + 1) = nsimd_f32_to_u16(buf[1]);
                     *((u16*){in0} + 2) = nsimd_f32_to_u16(buf[2]);
                     *((u16*){in0} + 3) = nsimd_f32_to_u16(buf[3]);
                     vst1q_f32(buf, {in1}.v1);
                     *((u16*){in0} + 4) = nsimd_f32_to_u16(buf[0]);
                     *((u16*){in0} + 5) = nsimd_f32_to_u16(buf[1]);
                     *((u16*){in0} + 6) = nsimd_f32_to_u16(buf[2]);
                     *((u16*){in0} + 7) = nsimd_f32_to_u16(buf[3]);
                   # endif'''.format(normal=normal, **fmtspec)
            elif typ == 'f64' and simd_ext == 'neon128':
                return \
                '''*{in0} = {in1}.v0;
                   *({in0} + 1) = {in1}.v1;'''.format(**fmtspec)
            else:
                return normal
        else:
            normal = \
            '''{soa_typ} buf;
               {assignment}
               vst{deg}q_{suf}({in0}, buf);'''. \
               format(deg=deg, assignment='\n'.join([
                      'buf.val[{{}}] = {{in{}}};'.format(i). \
                      format(i - 1, **fmtspec) for i in range(1, deg + 1)]),
                      soa_typ=get_soa_typ(opts, simd_ext, typ, deg), **fmtspec)
            if typ == 'f16':
                assignment = \
                '''nsimd_storeu_{{simd_ext}}_f16((f16 *)buf, {{in{}}});
                   temp.val[{{}}] = vld1q_u16(buf);'''
                return \
                '''#ifdef NSIMD_FP16
                     {normal}
                   # else
                     {soa_typ} temp;
                     u16 buf[8];
                     {assignment}
                     vst{deg}q_u16((u16 *){in0}, temp);
                   # endif'''. \
                   format(assignment='\n'.join([assignment.format(i). \
                          format(i - 1, **fmtspec) for i in range(1, deg + 1)]),
                          deg=deg, normal=normal,
                          soa_typ=get_soa_typ(opts, simd_ext, 'u16', deg), **fmtspec)
            elif typ == 'f64' and simd_ext == 'neon128':
                return \
                '\n'.join(['*({{in0}} + {}) = {{in{}}}.v0;'. \
                           format(i - 1, i).format(**fmtspec) \
                           for i in range(1, deg + 1)]) + '\n' + \
                '\n'.join(['*({{in0}} + {}) = {{in{}}}.v1;'. \
                           format(i + deg - 1, i).format(**fmtspec) \
                           for i in range(1, deg + 1)])
            elif typ in ['i64', 'u64'] and simd_ext == 'neon128':
                return \
                '{typ} buf[{biglen}];'.format(biglen=2 * deg, **fmtspec) + \
                '\n'.join(['vst1q_{{suf}}(buf + {im1x2}, {{in{i}}});'. \
                           format(im1x2=2 * (i - 1), i=i).format(**fmtspec) \
                           for i in range(1, deg + 1)]) + \
                '\n'.join(['''*({in0} + {i}) = buf[{ix2}];
                              *({in0} + {ipd}) = buf[{ix2p1}];'''. \
                              format(i=i, ipd=i + deg, ix2=i * 2,
                                     ix2p1=2 * i + 1, **fmtspec) \
                              for i in range(0, deg)])
            else:
                return normal
    else:
        if deg == 1:
            return 'svst{deg}_{suf}({svtrue}, {in0}, {in1});'. \
                   format(deg=deg, **fmtspec)
        if simd_ext == 'sve':
            fill_soa_typ = '\n'.join(['tmp.v{im1} = {{in{i}}};'. \
                  format(im1=i - 1, i=i).format(**fmtspec) \
                  for i in range(1, deg + 1)])
        else:
            fill_soa_typ = \
            '\n'.join(['tmp = svset{{deg}}_{{suf}}(tmp, {im1}, {{in{i}}});'. \
            format(im1=i - 1, i=i).format(deg=deg, **fmtspec) \
            for i in range(1, deg + 1)])
        return \
        '''{soa_typ} tmp;
           {fill_soa_typ}
           svst{deg}_{suf}({svtrue}, {in0}, tmp);'''. \
           format(soa_typ=get_SoA_type('sve', typ, deg), deg=deg,
                  fill_soa_typ=fill_soa_typ, **fmtspec)

# -----------------------------------------------------------------------------
# Length

def len1(simd_ext, typ):
    if simd_ext in neon:
        return 'return {};'.format(128 // int(typ[1:]))
    elif simd_ext == 'sve':
        return 'return (int)svcntp_b{typnbits}({svtrue}, {svtrue});'. \
               format(**fmtspec)
    elif simd_ext in fixed_sized_sve:
        return 'return {};'.format(int(simd_ext[3:]) // int(typ[1:]))

# -----------------------------------------------------------------------------
# Add/sub

def addsub(op, simd_ext, typ):
    ret = f16f64(simd_ext, typ, op, op, 2)
    if ret != '':
        return ret
    if simd_ext in neon:
        return 'return v{op}q_{suf}({in0}, {in1});'. \
               format(op=op, **fmtspec)
    else:
        return 'return sv{op}_{suf}_z({svtrue}, {in0}, {in1});'. \
               format(op=op, **fmtspec)

# -----------------------------------------------------------------------------
# Multiplication

def mul2(simd_ext, typ):
    ret = f16f64(simd_ext, typ, 'mul', 'mul', 2)
    if ret != '':
        return ret
    elif simd_ext in neon and typ in ['i64', 'u64']:
        return emulate_op2('*', simd_ext, typ)
    else:
        if simd_ext in neon:
            return 'return vmulq_{suf}({in0}, {in1});'.format(**fmtspec)
        else:
            return 'return svmul_{suf}_z({svtrue}, {in0}, {in1});'. \
                   format(**fmtspec)

# -----------------------------------------------------------------------------
# Division

def div2(simd_ext, typ):
    if simd_ext == 'aarch64' and typ in ['f32', 'f64']:
        return 'return vdivq_{suf}({in0}, {in1});'.format(**fmtspec)
    elif simd_ext in sve and \
         typ in ['f16', 'f32', 'f64', 'i32', 'u32', 'i64', 'u64']:
        return 'return svdiv_{suf}_z({svtrue}, {in0}, {in1});'. \
               format(**fmtspec)
    else:
        ret = f16f64(simd_ext, typ, 'div', 'div', 2)
        if ret != '':
            return ret
    return emulate_op2('/', simd_ext, typ)

# -----------------------------------------------------------------------------
# Binary operators: and, or, xor, andnot

def binop2(op, simd_ext, typ):
    armop = {'orb': 'orr', 'xorb': 'eor', 'andb': 'and', 'andnotb': 'bic'}
    if typ in common.iutypes:
        if simd_ext in neon:
            return 'return v{armop}q_{suf}({in0}, {in1});'. \
                   format(armop=armop[op], **fmtspec)
        else:
            return 'return sv{armop}_{suf}_z({svtrue}, {in0}, {in1});'. \
                   format(armop=armop[op], **fmtspec)
    # From here only float types
    if typ == 'f16':
        intrinsics = \
        '''return vreinterpretq_f16_u16(v{armop}q_u16(vreinterpretq_u16_f16(
                    {in0}), vreinterpretq_u16_f16({in1})));'''. \
                    format(armop=armop[op], **fmtspec)
    else:
        intrinsics = ''
    ret = f16f64(simd_ext, typ, op, armop[op], 2, intrinsics)
    if ret != '':
        return ret
    if simd_ext in neon:
        return \
        '''return vreinterpretq_f{typnbits}_u{typnbits}(v{armop}q_u{typnbits}(
                    vreinterpretq_u{typnbits}_f{typnbits}({in0}),
                      vreinterpretq_u{typnbits}_f{typnbits}({in1})));'''. \
                      format(armop=armop[op], **fmtspec)
    else:
        return \
        '''return svreinterpret_f{typnbits}_u{typnbits}(
                    sv{armop}_u{typnbits}_z({svtrue},
                      svreinterpret_u{typnbits}_f{typnbits}({in0}),
                      svreinterpret_u{typnbits}_f{typnbits}({in1})));'''. \
                      format(armop=armop[op], **fmtspec)

# -----------------------------------------------------------------------------
# Binary not

def not1(simd_ext, typ):
    if typ in common.iutypes:
        if simd_ext in neon:
            if typ in ['i8', 'u8', 'i16', 'u16', 'i32', 'u32']:
                return 'return vmvnq_{suf}({in0});'.format(**fmtspec)
            else:
                return \
                '''return vreinterpretq_{suf}_u32(vmvnq_u32(
                            vreinterpretq_u32_{suf}({in0})));'''. \
                            format(**fmtspec)
        if simd_ext in sve:
            return 'return svnot_{suf}_z({svtrue}, {in0});'.format(**fmtspec)
    # From here only float types
    if typ == 'f16':
        intrinsics = \
        '''return vreinterpretq_f16_u16(vmvnq_u16(vreinterpretq_u16_f16(
                    {in0})));'''.format(**fmtspec)
    else:
        intrinsics = ''
    ret = f16f64(simd_ext, typ, 'notb', 'mvn', 1, intrinsics)
    if ret != '':
        return ret
    if simd_ext in neon:
        return \
        '''return vreinterpretq_{suf}_u32(vmvnq_u32(
                    vreinterpretq_u32_{suf}({in0})));'''. \
                    format(**fmtspec)
    else:
        return \
        '''return svreinterpret_{suf}_u{typnbits}(svnot_u{typnbits}_z(
                    {svtrue}, svreinterpret_u{typnbits}_{suf}({in0})));'''. \
                    format(**fmtspec)

# -----------------------------------------------------------------------------
# Logical operators: and, or, xor, andnot

def lop2(opts, op, simd_ext, typ):
    armop = {'orl': 'orr', 'xorl': 'eor', 'andl': 'and', 'andnotl': 'bic'}
    if simd_ext in neon:
        if typ == 'f16':
            return \
            '''#ifdef NSIMD_FP16
                 return v{armop}q_u16({in0}, {in1});
               # else
                 nsimd_{simd_ext}_vlf16 ret;
                 ret.v0 = v{armop}q_u32({in0}.v0, {in1}.v0);
                 ret.v1 = v{armop}q_u32({in0}.v1, {in1}.v1);
                 return ret;
               # endif'''.format(armop=armop[op], **fmtspec)
        elif simd_ext == 'neon128' and typ == 'f64':
            if op == 'andnotl':
                return '''nsimd_{simd_ext}_vlf64 ret;
                          ret.v0 = {in0}.v0 & (~{in1}.v0);
                          ret.v1 = {in0}.v1 & (~{in1}.v1);
                          return ret;'''.format(**fmtspec)
            else:
                cpuop = {'orl': '|', 'xorl': '^', 'andl': '&'}
                return '''nsimd_{simd_ext}_vlf64 ret;
                          ret.v0 = {in0}.v0 {cpuop} {in1}.v0;
                          ret.v1 = {in0}.v1 {cpuop} {in1}.v1;
                          return ret;'''.format(cpuop=cpuop[op], **fmtspec)
        else:
            return 'return v{armop}q_u{typnbits}({in0}, {in1});'. \
                   format(armop=armop[op], **fmtspec)
    else:
        if opts.sve_emulate_bool:
            # TODO: the casts are a workaround to avoid a bug in gcc trunk for sve
            # it needs to be deleted when the bug is corrected
            return \
            '''return sv{armop}_z({svtrue},
                                  (svuint{typnbits}_t){in0},
                                  (svuint{typnbits}_t){in1});'''. \
            format(armop=armop[op], **fmtspec)
        else:
            return '''return sv{armop}_z({svtrue}, {in0}, {in1});'''. \
            format(armop=armop[op], **fmtspec)

# -----------------------------------------------------------------------------
# Logical not

def lnot1(opts, simd_ext, typ):
    if simd_ext in neon:
        if typ == 'f16':
            return \
            '''#ifdef NSIMD_FP16
                 return vmvnq_u16({in0});
               # else
                 nsimd_{simd_ext}_vlf16 ret;
                 ret.v0 = vmvnq_u32({in0}.v0);
                 ret.v1 = vmvnq_u32({in0}.v1);
                 return ret;
               # endif'''.format(**fmtspec)
        elif simd_ext == 'neon128' and typ == 'f64':
            return '''nsimd_neon128_vlf64 ret;
                      ret.v0 = ~{in0}.v0;
                      ret.v1 = ~{in0}.v1;
                      return ret;'''.format(**fmtspec)
        elif typ in ['i64', 'u64', 'f64']:
            return '''return vreinterpretq_u{typnbits}_u32(vmvnq_u32(
                               vreinterpretq_u32_u{typnbits}({in0})));'''. \
                               format(**fmtspec)
        else:
            return 'return vmvnq_u{typnbits}({in0});'.format(**fmtspec)
    elif simd_ext in sve:
        if opts.sve_emulate_bool:
            # TODO: the cast is a workaround to avoid a bug in gcc trunk for sve
            # it needs to be deleted when the bug is corrected
            return 'return svnot_x({svtrue}, (svuint{typnbits}_t){in0});'.format(**fmtspec)
        else:
            return 'return svnot_z({svtrue}, {in0});'.format(**fmtspec)

# -----------------------------------------------------------------------------
# Square root

def sqrt1(simd_ext, typ):
    if simd_ext == 'neon128':
        if typ in 'f16':
            return '''nsimd_neon128_vf16 ret;
                      ret.v0 = nsimd_sqrt_neon128_f32({in0}.v0);
                      ret.v1 = nsimd_sqrt_neon128_f32({in0}.v1);
                      return ret;'''.format(**fmtspec)
        elif typ == 'f64':
            return f16f64('neon128', 'f64', 'sqrt', 'sqrt', 1)
        else:
            return emulate_op1('sqrt', simd_ext, typ)
    elif simd_ext == 'aarch64':
        if typ == 'f16':
            return f16f64('aarch64', 'f16', 'sqrt', 'sqrt', 1)
        else:
            return 'return vsqrtq_{suf}({in0});'.format(**fmtspec)
    else:
        return 'return svsqrt_{suf}_z({svtrue}, {in0});'.format(**fmtspec)

# -----------------------------------------------------------------------------
# Shifts

def shl_shr(op, simd_ext, typ):
    if simd_ext in neon:
        sign = '-' if op == 'shr' else ''
        if typ in common.utypes:
            return '''return vshlq_{suf}({in0}, vdupq_n_s{typnbits}((i{typnbits})({sign}{in1})));'''.\
                format(**fmtspec, sign=sign)
        else:

            return '''return vreinterpretq_s{typnbits}_u{typnbits}(
                                vshlq_u{typnbits}(vreinterpretq_u{typnbits}_s{typnbits}({in0}),
                                vdupq_n_s{typnbits}((i{typnbits})(-{in1}))));'''.format(**fmtspec)
    else:
       armop = 'lsl' if op == 'shl' else 'lsr'
       if op == 'shr' and typ in common.itypes:
           return \
               '''return svreinterpret_{suf}_{suf2}(sv{armop}_{suf2}_z({svtrue},
               svreinterpret_{suf2}_{suf}({in0}),
               svdup_n_u{typnbits}((u{typnbits}){in1})));'''. \
                   format(suf2=common.bitfield_type[typ], armop=armop, **fmtspec)
       else:
           return '''return sv{armop}_{suf}_x({svtrue}, {in0},
           svdup_n_u{typnbits}((u{typnbits}){in1}));'''. \
               format(armop=armop, **fmtspec)

def shra(simd_ext, typ):
    if typ in common.utypes:
        return '''return nsimd_shr_{simd_ext}_{typ}({in0}, {in1});'''. \
                format(**fmtspec)

    if simd_ext in neon:
        return  '''return vshlq_{suf}(
        {in0}, vdupq_n_s{typnbits}((i{typnbits})-{in1}));'''.\
            format(**fmtspec)
    elif simd_ext in sve:
<<<<<<< HEAD
        if typ[0] == 'i':
            return 'return svasr_n_{suf}_x({svtrue}, {in0}, (u{typnbits}){in1});'.\
                format(**fmtspec)
        elif typ[0] == 'u':
            return 'return svlsl_n_{suf}_x({svtrue}, {in0}, (u64){in1});'.\
                format(**fmtspec)
=======
        return '''return svasr_s{typnbits}_z({svtrue}, {in0},
        svdup_n_u{typnbits}((u{typnbits}){in1}));'''.\
            format(**fmtspec)
>>>>>>> 4d1c0c3c

# -----------------------------------------------------------------------------
# Set1

def set1(simd_ext, typ):
    if simd_ext in neon:
        if typ == 'f16':
            return '''#ifdef NSIMD_FP16
                        return vdupq_n_f16({in0});
                      # else
                        nsimd_{simd_ext}_vf16 ret;
                        f32 f = nsimd_f16_to_f32({in0});
                        ret.v0 = nsimd_set1_{simd_ext}_f32(f);
                        ret.v1 = nsimd_set1_{simd_ext}_f32(f);
                        return ret;
                      # endif'''.format(**fmtspec)
        elif simd_ext == 'neon128' and typ == 'f64':
            return '''nsimd_neon128_vf64 ret;
                      ret.v0 = {in0};
                      ret.v1 = {in0};
                      return ret;'''.format(**fmtspec)
        else:
            return 'return vdupq_n_{suf}({in0});'.format(**fmtspec)
    else:
        return 'return svdup_n_{suf}({in0});'.format(**fmtspec)

# -----------------------------------------------------------------------------
# Comparison operators: ==, <, <=, >, >=

def cmp2(opts, op, simd_ext, typ):
    binop = {'eq': '==', 'lt': '<', 'le': '<=', 'gt': '>', 'ge': '>='}
    armop = {'eq': 'eq', 'lt': 'lt', 'le': 'le', 'gt': 'gt', 'ge': 'ge'}
    if simd_ext in neon:
        emul_f16 = '''nsimd_{simd_ext}_vlf16 ret;
                      ret.v0 = nsimd_{op}_{simd_ext}_f32({in0}.v0, {in1}.v0);
                      ret.v1 = nsimd_{op}_{simd_ext}_f32({in0}.v1, {in1}.v1);
                      return ret;'''.format(op=op, **fmtspec)
        normal = 'return vc{armop}q_{suf}({in0}, {in1});'. \
                 format(armop=armop[op], **fmtspec)
        if typ == 'f16':
            if simd_ext == 'neon128':
                return emul_f16
            else:
                return \
                '''#ifdef NSIMD_FP16
                     {}
                   # else
                     {}
                   # endif'''.format(normal, emul_f16)
        if simd_ext == 'neon128' and typ == 'f64':
            return '''nsimd_{simd_ext}_vl{typ} ret;
                      ret.v0 = {in0}.v0 {op} {in1}.v0 ? (u64)-1 : 0;
                      ret.v1 = {in0}.v1 {op} {in1}.v1 ? (u64)-1 : 0;
                      return ret;'''.format(op=binop[op], **fmtspec)
        elif simd_ext == 'neon128' and typ in ['i64', 'u64']:
            return '''{typ} buf0[2], buf1[2];
                      u64 ret[2];
                      vst1q_{suf}(buf0, {in0});
                      vst1q_{suf}(buf1, {in1});
                      ret[0] = buf0[0] {op} buf1[0] ? (u64)-1 : 0;
                      ret[1] = buf0[1] {op} buf1[1] ? (u64)-1 : 0;
                      return vld1q_u64(ret);'''. \
                      format(op=binop[op], **fmtspec)
        else:
            return normal
    elif simd_ext in sve:
        if opts.sve_emulate_bool:
            # TODO: the casts are a workaround to avoid a bug in gcc trunk for sve
            # it needs to be deleted when the bug is corrected
            comp = 'svcmp{op}_{suf}({svtrue}, ({svetyp}){in0}, ({svetyp}){in1})'. \
                format(op=armop[op], **fmtspec)
            return 'return {};'.format(convert_from_predicate(opts, comp))
        else:
            return 'return svcmp{op}_{suf}({svtrue}, {in0}, {in1});'. \
                    format(op=armop[op], **fmtspec)

# -----------------------------------------------------------------------------
# Not equal

def neq2(opts, simd_ext, typ):
    if simd_ext in neon:
        return '''return nsimd_notl_{simd_ext}_{typ}(
                      nsimd_eq_{simd_ext}_{typ}({in0}, {in1}));'''. \
                      format(**fmtspec)
    elif simd_ext in sve:
        comp='svcmpne_{suf}({svtrue}, {in0}, {in1})'. \
                format(**fmtspec)
        return 'return {};'.format(convert_from_predicate(opts, comp))


# -----------------------------------------------------------------------------
# If_else

def if_else3(opts, simd_ext, typ):
    if simd_ext in neon:
        intrinsic = 'return vbslq_{suf}({in0}, {in1}, {in2});'. \
                    format(**fmtspec)
        if typ == 'f16':
            return \
            '''#ifdef NSIMD_FP16
                 {intrinsic}
               # else
                 nsimd_{simd_ext}_vf16 ret;
                 ret.v0 = nsimd_if_else1_{simd_ext}_f32(
                            {in0}.v0, {in1}.v0, {in2}.v0);
                 ret.v1 = nsimd_if_else1_{simd_ext}_f32(
                            {in0}.v1, {in1}.v1, {in2}.v1);
                 return ret;
               # endif'''.format(intrinsic=intrinsic, **fmtspec)
        elif simd_ext == 'neon128' and typ == 'f64':
            return '''nsimd_neon128_vf64 ret;
                      ret.v0 = {in0}.v0 != 0u ? {in1}.v0 : {in2}.v0;
                      ret.v1 = {in0}.v1 != 0u ? {in1}.v1 : {in2}.v1;
                      return ret;'''.format(**fmtspec)
        else:
            return intrinsic
    elif simd_ext in sve:
        if opts.sve_emulate_bool:
            # TODO: the casts are a workaround to avoid a bug in gcc trunk for sve
            # it needs to be deleted when the bug is corrected
            return 'return svsel_{suf}({cond}, ({svetyp}){in1}, ({svetyp}){in2});' \
                    .format(cond=convert_to_predicate(opts,
                                '{in0}'.format(**fmtspec)),
                            **fmtspec)
        else:
            return 'return svsel_{suf}({in0}, {in1}, {in2});' \
                    .format(**fmtspec)

# -----------------------------------------------------------------------------
# Minimum and maximum

def minmax2(op, simd_ext, typ):
    ret = f16f64(simd_ext, typ, op, op, 2)
    if ret != '':
        return ret
    if simd_ext in neon:
        if typ in ['i64', 'u64']:
            binop = '<' if op == 'min' else '>'
            return '''{typ} buf0[2], buf1[2];
                      vst1q_{suf}(buf0, {in0});
                      vst1q_{suf}(buf1, {in1});
                      buf0[0] = buf0[0] {binop} buf1[0] ? buf0[0] : buf1[0];
                      buf0[1] = buf0[1] {binop} buf1[1] ? buf0[1] : buf1[1];
                      return vld1q_{suf}(buf0);'''. \
                      format(binop=binop, **fmtspec)
        else:
            return 'return v{op}q_{suf}({in0}, {in1});'. \
                   format(op=op, **fmtspec)
    else:
        return 'return sv{op}_{suf}_z({svtrue}, {in0}, {in1});'. \
               format(op=op, **fmtspec)

# -----------------------------------------------------------------------------
# Abs

def abs1(simd_ext, typ):
    if typ in common.utypes:
        return 'return {in0};'.format(**fmtspec)
    elif simd_ext in neon:
        if typ == 'f16':
            return f16f64(simd_ext, 'f16', 'abs', 'abs', 1)
        elif (typ in ['i8', 'i16', 'i32', 'f32']) or \
             (simd_ext == 'aarch64' and typ in ['i64', 'f64']):
            return 'return vabsq_{suf}({in0});'.format(**fmtspec)
        elif typ == 'i64':
            return emulate_op1('abs', 'neon128', 'i64')
        else:
            return f16f64(simd_ext, 'f64', 'abs', 'abs', 1)
    else:
        return 'return svabs_{suf}_z({svtrue}, {in0});'. \
               format(**fmtspec)

# -----------------------------------------------------------------------------
# Round, trunc, ceil and round_to_even

def round1(op, simd_ext, typ):
    if typ in common.iutypes:
        return 'return {in0};'.format(**fmtspec)
    armop = {'floor': 'rndm', 'ceil': 'rndp', 'trunc': 'rnd',
             'round_to_even': 'rndn'}
    if simd_ext == 'neon128':
        ret = f16f64('neon128', typ, op, 'v{armop}q_{suf}'. \
                     format(armop=armop, **fmtspec), 1)
        if ret != '':
            return ret
        return emulate_op1(op, 'neon128', typ);
    elif simd_ext == 'aarch64':
        if typ == 'f16':
            return f16f64('aarch64', 'f16', op, armop[op], 1)
        else:
            return 'return v{armop}q_{suf}({in0});'. \
                   format(armop=armop[op], **fmtspec)
    else:
        armop = {'floor': 'rintm', 'ceil': 'rintp', 'trunc': 'rintz',
                 'round_to_even': 'rintn'}
        return 'return sv{armop}_{suf}_z({svtrue}, {in0});'. \
               format(armop=armop[op], **fmtspec)

# -----------------------------------------------------------------------------
# FMA and FNMA

def fmafnma3(op, simd_ext, typ):
    if typ in common.ftypes and simd_ext == 'aarch64':
        armop = {'fma': 'fma', 'fnma': 'fms'}
    else:
        armop = {'fma': 'mla', 'fnma': 'mls'}
    if simd_ext in neon:
        normal = 'return v{armop}q_{suf}({in2}, {in1}, {in0});'. \
                 format(armop=armop[op], **fmtspec)
        emul = emulate_op3_neon(op, simd_ext, typ)
        if typ == 'f16':
            using_f32 = \
            '''nsimd_{simd_ext}_vf16 ret;
               ret.v0 = nsimd_{op}_{simd_ext}_f32({in0}.v0, {in1}.v0, {in2}.v0);
               ret.v1 = nsimd_{op}_{simd_ext}_f32({in0}.v1, {in1}.v1, {in2}.v1);
               return ret;'''.format(op=op, **fmtspec)
            if simd_ext == 'aarch64':
                return \
                '''#ifdef NSIMD_FP16
                     {}
                   # else
                     {}
                   # endif'''.format(emul, using_f32)
            else:
                return using_f32
        elif simd_ext == 'neon128' and typ == 'f64':
            return emulate_f64_neon('neon128', op, ['v'] * 4)
        elif simd_ext == 'aarch64' and typ == 'f64':
            return normal
        elif typ in ['i64', 'u64']:
            return emul
        else:
            return normal
    else:
        return 'return sv{armop}_{suf}_z({svtrue}, {in2}, {in1}, {in0});'. \
               format(armop=armop[op], **fmtspec)

# -----------------------------------------------------------------------------
# FMS and FNMS

def fmsfnms3(op, simd_ext, typ):
    emul = \
    '''return nsimd_neg_{simd_ext}_{typ}(nsimd_{op2}_{simd_ext}_{typ}(
                  {in0}, {in1}, {in2}));'''. \
                  format(op2='fma' if op == 'fnms' else 'fnma', **fmtspec)
    if simd_ext in neon:
        return emul
    else:
        if typ in common.iutypes:
            return emul
        else:
            armop = {'fnms': 'nmla', 'fms': 'nmls'}
            return 'return sv{armop}_{suf}_z({svtrue}, {in2}, {in1}, {in0});'. \
                   format(armop=armop[op], **fmtspec)

# -----------------------------------------------------------------------------
# Neg

def neg1(simd_ext, typ):
    if simd_ext in neon:
        normal = 'return vnegq_{suf}({in0});'.format(**fmtspec)
        if typ == 'f16':
            return f16f64(simd_ext, 'f16', 'neg', 'neg', 1)
        elif typ in ['i8', 'i16', 'i32', 'f32']:
            return normal
        elif typ in ['u8', 'u16', 'u32']:
            return \
            '''return vreinterpretq_{suf}_s{typnbits}(
                        vnegq_s{typnbits}(
                          vreinterpretq_s{typnbits}_{suf}({in0})));'''. \
                          format(**fmtspec)
        elif simd_ext == 'neon128' and typ in ['i64', 'u64']:
            return emulate_op1('neg', simd_ext, typ)
        elif simd_ext == 'neon128' and typ == 'f64':
            return \
            '''nsimd_neon128_vf64 ret;
               ret.v0 = -{in0}.v0;
               ret.v1 = -{in0}.v1;
               return ret;'''.format(**fmtspec)
        elif simd_ext == 'aarch64' and typ in ['f64', 'i64']:
            return normal
        elif simd_ext == 'aarch64' and typ == 'u64':
            return \
            '''return vreinterpretq_u64_s64(vnegq_s64(
                          vreinterpretq_s64_u64({in0})));'''. \
                          format(**fmtspec)
    else:
        if typ in common.utypes:
            return \
            '''return svreinterpret_{suf}_s{typnbits}(
                        svneg_s{typnbits}_z({svtrue},
                          svreinterpret_s{typnbits}_{suf}({in0})));'''. \
                          format(**fmtspec)
        else:
            return 'return svneg_{suf}_z({svtrue}, {in0});'.format(**fmtspec)

# -----------------------------------------------------------------------------
# Reciprocals

def recs1(op, simd_ext, typ):
    cte = '({typ})1'.format(**fmtspec) if typ != 'f16' \
          else 'nsimd_f32_to_f16(1.0f)'
    if op in ['rec', 'rec11']:
        return \
        '''return nsimd_div_{simd_ext}_{typ}(
                      nsimd_set1_{simd_ext}_{typ}({cte}), {in0});'''. \
                      format(cte=cte, **fmtspec)
    elif op == 'rsqrt11':
        return \
        '''return nsimd_div_{simd_ext}_{typ}(
                      nsimd_set1_{simd_ext}_{typ}({cte}),
                      nsimd_sqrt_{simd_ext}_{typ}({in0}));'''. \
                      format(cte=cte, **fmtspec)
    elif op in ['rec8', 'rsqrt8']:
        armop = 'recpe' if op == 'rec8' else 'rsqrte'
        if simd_ext in sve:
            return 'return sv{armop}_{suf}({in0});'. \
            format(armop=armop, **fmtspec)
        else:
            ret = f16f64(simd_ext, typ, op, armop, 1)
            if ret != '':
                return ret
            return 'return v{armop}q_{suf}({in0});'. \
            format(armop=armop, **fmtspec)

# Rec11 and rsqrt11
# According to http://infocenter.arm.com/help/topic/com.arm.doc.faqs/ka14282.html
# reciprocal estimates only work when inputs is restrained in some small
# interval so we comment these for now and return full-precision reciprocals.

# def rec11rsqrt11(op, simd_ext, typ):
#    armop = {'rec11': 'recpe', 'rsqrt11': 'rsqrte'}
#    if simd_ext in neon:
#        ret = f16f64(simd_ext, typ, op, armop[op], 1)
#        if ret != '':
#            return ret
#        return 'return v{armop}q_{suf}({in0});'. \
#               format(armop=armop[op], **fmtspec)
#    else:
#        return 'return sv{armop}_{suf}({in0});'. \
#               format(armop=armop[op], **fmtspec)

# -----------------------------------------------------------------------------
# Load of logicals

def loadl(aligned, simd_ext, typ):
    return \
    '''/* This can surely be improved but it is not our priority. */
       return nsimd_notl_{simd_ext}_{typ}(nsimd_eq_{simd_ext}_{typ}(
                nsimd_load{align}_{simd_ext}_{typ}(
                  {in0}), nsimd_set1_{simd_ext}_{typ}({zero})));'''. \
       format(align='a' if aligned else 'u',
              zero = 'nsimd_f32_to_f16(0.0f)' if typ == 'f16'
              else '({})0'.format(typ), **fmtspec)

# -----------------------------------------------------------------------------
# Store of logicals

def storel(aligned, simd_ext, typ):
    return \
    '''/* This can surely be improved but it is not our priority. */
       nsimd_store{align}_{simd_ext}_{typ}({in0},
         nsimd_if_else1_{simd_ext}_{typ}({in1},
           nsimd_set1_{simd_ext}_{typ}({one}),
           nsimd_set1_{simd_ext}_{typ}({zero})));'''. \
       format(align = 'a' if aligned else 'u',
              one = 'nsimd_f32_to_f16(1.0f)' if typ == 'f16'
              else '({})1'.format(typ),
              zero = 'nsimd_f32_to_f16(0.0f)' if typ == 'f16'
              else '({})0'.format(typ), **fmtspec)

# -----------------------------------------------------------------------------
# All and any

def allany1(opts, op, simd_ext, typ):
    binop = '&&' if  op == 'all' else '||'
    if simd_ext == 'neon128':
        if typ == 'f16':
            return \
            '''return nsimd_{op}_neon128_f32({in0}.v0) {binop}
                      nsimd_{op}_neon128_f32({in0}.v1);'''. \
                      format(op=op, binop=binop, **fmtspec)
        elif typ == 'f64':
            return 'return {in0}.v0 {binop} {in0}.v1;'. \
                   format(binop=binop, **fmtspec)
        else:
            return 'return ' + \
            binop.join(['vgetq_lane_u{typnbits}({in0}, {i})'. \
                        format(i=i, **fmtspec) \
                        for i in range(0, 128 // int(fmtspec['typnbits']))]) + \
                        ';'
    elif simd_ext == 'aarch64':
        armop = {'all': 'min', 'any': 'max'}
        normal = 'return v{armop}vq_u{typnbits}({in0}) != 0;'. \
                 format(armop=armop[op], **fmtspec)
        if typ == 'f16':
            return \
            '''#ifdef NSIMD_FP16
                 {normal}
               # else
                 return nsimd_{op}_aarch64_f32({in0}.v0) {binop}
                        nsimd_{op}_aarch64_f32({in0}.v1);
               # endif'''.format(normal=normal, op=op, binop=binop, **fmtspec)
        elif typ in ['i64', 'u64', 'f64']:
            return \
            'return v{armop}vq_u32(vreinterpretq_u32_u64({in0})) != 0;'. \
            format(armop=armop[op], **fmtspec)
        else:
            return normal
    elif simd_ext in sve:
        if op == 'any':
            operand= convert_to_predicate(opts, '{in0}'.format(**fmtspec))
            return '''return svptest_any({svtrue}, {operand});'''. \
                    format(operand=operand, **fmtspec)
        else:
            operand='svnot_z({svtrue}, {op})'. \
            format(op=convert_to_predicate(opts, '{in0}'.format(**fmtspec)),
                   **fmtspec)

            return '''return !svptest_any({svtrue}, {operand});'''. \
                    format(operand=operand, **fmtspec)

# -----------------------------------------------------------------------------
# nbtrue

def nbtrue1(opts, simd_ext, typ):
    if simd_ext == 'neon128':
        if typ == 'f16':
            return \
            '''return nsimd_nbtrue_neon128_f32({in0}.v0) +
                      nsimd_nbtrue_neon128_f32({in0}.v1);'''. \
                      format(**fmtspec)
        elif typ == 'f64':
            return 'return -(int)((i64){in0}.v0 + (i64){in0}.v1);'. \
                   format(**fmtspec)
        else:
            return \
            '''nsimd_neon128_vi{typnbits} temp =
                   vreinterpretq_s{typnbits}_u{typnbits}({in0});
               return -(int)('''.format(**fmtspec) + \
            '+'.join(['vgetq_lane_s{typnbits}(temp, {i})'. \
                      format(i=i, **fmtspec) \
                      for i in range(0, 128 // int(fmtspec['typnbits']))]) + \
                      ');'
    elif simd_ext == 'aarch64':
        normal = \
        '''return -(int)vaddvq_s{typnbits}(
                          vreinterpretq_s{typnbits}_u{typnbits}({in0}));'''. \
                     format(**fmtspec)
        if typ == 'f16':
            return \
            '''#ifdef NSIMD_FP16
                 {normal}
               # else
                 return nsimd_nbtrue_aarch64_f32({in0}.v0) +
                        nsimd_nbtrue_aarch64_f32({in0}.v1);
               # endif'''.format(normal=normal, **fmtspec)
        elif typ in ['i64', 'u64', 'f64']:
            return \
            '''return -(vaddvq_s32(vreinterpretq_s32_u64({in0})) >> 1);'''. \
                         format(**fmtspec)
        else:
            return normal
    elif simd_ext in sve:
        return 'return (int)svcntp_b{typnbits}({svtrue}, {op});'. \
               format(op=convert_to_predicate(opts, '{in0}'.format(**fmtspec)),
                      **fmtspec)

# -----------------------------------------------------------------------------
# Reinterpret logical

def reinterpretl1(simd_ext, from_typ, to_typ):
    if from_typ == to_typ or simd_ext in sve:
        return 'return {in0};'.format(**fmtspec)
    to_f16_with_f32 = \
    '''nsimd_{simd_ext}_vlf16 ret;
       u32 buf[4];
       buf[0] = (vgetq_lane_u16({in0}, 0) ? (u32)-1 : 0);
       buf[1] = (vgetq_lane_u16({in0}, 1) ? (u32)-1 : 0);
       buf[2] = (vgetq_lane_u16({in0}, 2) ? (u32)-1 : 0);
       buf[3] = (vgetq_lane_u16({in0}, 3) ? (u32)-1 : 0);
       ret.v0 = vld1q_u32(buf);
       buf[0] = (vgetq_lane_u16({in0}, 4) ? (u32)-1 : 0);
       buf[1] = (vgetq_lane_u16({in0}, 5) ? (u32)-1 : 0);
       buf[2] = (vgetq_lane_u16({in0}, 6) ? (u32)-1 : 0);
       buf[3] = (vgetq_lane_u16({in0}, 7) ? (u32)-1 : 0);
       ret.v1 = vld1q_u32(buf);
       return ret;'''.format(**fmtspec)
    from_f16_with_f32 = \
    '''u16 buf[8];
       buf[0] = (vgetq_lane_u32({in0}.v0, 0) ? (u16)-1 : 0);
       buf[1] = (vgetq_lane_u32({in0}.v0, 1) ? (u16)-1 : 0);
       buf[2] = (vgetq_lane_u32({in0}.v0, 2) ? (u16)-1 : 0);
       buf[3] = (vgetq_lane_u32({in0}.v0, 3) ? (u16)-1 : 0);
       buf[4] = (vgetq_lane_u32({in0}.v1, 0) ? (u16)-1 : 0);
       buf[5] = (vgetq_lane_u32({in0}.v1, 1) ? (u16)-1 : 0);
       buf[6] = (vgetq_lane_u32({in0}.v1, 2) ? (u16)-1 : 0);
       buf[7] = (vgetq_lane_u32({in0}.v1, 3) ? (u16)-1 : 0);
       return vld1q_u16(buf);'''.format(**fmtspec)
    if simd_ext == 'neon128':
        if to_typ == 'f16':
            return to_f16_with_f32
        elif from_typ == 'f16':
            return from_f16_with_f32
        elif to_typ == 'f64':
            return '''nsimd_neon128_vlf64 ret;
                      ret.v0 = vgetq_lane_u64({in0}, 0);
                      ret.v1 = vgetq_lane_u64({in0}, 1);
                      return ret;'''.format(**fmtspec)
        elif from_typ == 'f64':
            return '''u64 buf[2];
                      buf[0] = {in0}.v0;
                      buf[1] = {in0}.v1;
                      return vld1q_u64(buf);'''.format(**fmtspec)
        else:
            return 'return {in0};'.format(**fmtspec)
    elif simd_ext == 'aarch64':
        if to_typ == 'f16':
            return '''#ifdef NSIMD_FP16
                        return {in0};
                      # else
                        {using_f32}
                      # endif'''.format(using_f32=to_f16_with_f32, **fmtspec)
        elif from_typ == 'f16':
            return '''#ifdef NSIMD_FP16
                        return {in0};
                      # else
                        {using_f32}
                      # endif'''.format(using_f32=from_f16_with_f32, **fmtspec)
        else:
            return 'return {in0};'.format(**fmtspec)

# -----------------------------------------------------------------------------
# Convert

def convert1(simd_ext, from_typ, to_typ):
    fmtspec2 = fmtspec.copy()
    fmtspec2['to_suf'] = suf(to_typ)
    fmtspec2['from_suf'] = suf(from_typ)
    if from_typ == to_typ:
        return 'return {in0};'.format(**fmtspec)
    if from_typ in common.iutypes and to_typ in common.iutypes:
        if simd_ext in neon:
            return 'return vreinterpretq_{to_suf}_{from_suf}({in0});'. \
                   format(**fmtspec2)
        else:
            return 'return svreinterpret_{to_suf}_{from_suf}({in0});'. \
                   format(**fmtspec2)
    if simd_ext in sve:
        return 'return svcvt_{to_suf}_{from_suf}_z({svtrue}, {in0});'. \
               format(**fmtspec2)
    to_f16_with_f32 = \
    '''nsimd_{simd_ext}_vf16 ret;
       f32 buf[4];
       buf[0] = (f32)vgetq_lane_{from_suf}({in0}, 0);
       buf[1] = (f32)vgetq_lane_{from_suf}({in0}, 1);
       buf[2] = (f32)vgetq_lane_{from_suf}({in0}, 2);
       buf[3] = (f32)vgetq_lane_{from_suf}({in0}, 3);
       ret.v0 = vld1q_f32(buf);
       buf[0] = (f32)vgetq_lane_{from_suf}({in0}, 4);
       buf[1] = (f32)vgetq_lane_{from_suf}({in0}, 5);
       buf[2] = (f32)vgetq_lane_{from_suf}({in0}, 6);
       buf[3] = (f32)vgetq_lane_{from_suf}({in0}, 7);
       ret.v1 = vld1q_f32(buf);
       return ret;'''.format(**fmtspec2)
    from_f16_with_f32 = \
    '''{to_typ} buf[8];
       buf[0] = ({to_typ})vgetq_lane_f32({in0}.v0, 0);
       buf[1] = ({to_typ})vgetq_lane_f32({in0}.v0, 1);
       buf[2] = ({to_typ})vgetq_lane_f32({in0}.v0, 2);
       buf[3] = ({to_typ})vgetq_lane_f32({in0}.v0, 3);
       buf[4] = ({to_typ})vgetq_lane_f32({in0}.v1, 0);
       buf[5] = ({to_typ})vgetq_lane_f32({in0}.v1, 1);
       buf[6] = ({to_typ})vgetq_lane_f32({in0}.v1, 2);
       buf[7] = ({to_typ})vgetq_lane_f32({in0}.v1, 3);
       return vld1q_{to_suf}(buf);'''.format(**fmtspec2)
    if simd_ext == 'neon128':
        if to_typ == 'f16':
            return to_f16_with_f32
        elif from_typ == 'f16':
            return from_f16_with_f32
        elif to_typ == 'f64':
            return '''nsimd_neon128_vf64 ret;
                      ret.v0 = (f64)vgetq_lane_{from_suf}({in0}, 0);
                      ret.v1 = (f64)vgetq_lane_{from_suf}({in0}, 1);
                      return ret;'''.format(**fmtspec2)
        elif from_typ == 'f64':
            return '''{to_typ} buf[2];
                      buf[0] = ({to_typ}){in0}.v0;
                      buf[1] = ({to_typ}){in0}.v1;
                      return vld1q_{to_suf}(buf);'''.format(**fmtspec2)
        else:
            return 'return vcvtq_{to_suf}_{from_suf}({in0});'. \
                   format(**fmtspec2)
    elif simd_ext == 'aarch64':
        if to_typ == 'f16':
            return '''#ifdef NSIMD_FP16
                        return vcvtq_{to_suf}_{from_suf}({in0});
                      # else
                        {using_f32}
                      # endif'''.format(using_f32=to_f16_with_f32, **fmtspec2)
        elif from_typ == 'f16':
            return '''#ifdef NSIMD_FP16
                        return vcvtq_{to_suf}_{from_suf}({in0});
                      # else
                        {using_f32}
                      # endif'''.format(using_f32=from_f16_with_f32, **fmtspec2)
        else:
            return 'return vcvtq_{to_suf}_{from_suf}({in0});'. \
                   format(**fmtspec2)

# -----------------------------------------------------------------------------
# Reinterpret

def reinterpret1(simd_ext, from_typ, to_typ):
    fmtspec2 = fmtspec.copy()
    fmtspec2['to_suf'] = suf(to_typ)
    fmtspec2['from_suf'] = suf(from_typ)
    if from_typ == to_typ:
        return 'return {in0};'.format(**fmtspec)
    if simd_ext in sve:
        return 'return svreinterpret_{to_suf}_{from_suf}({in0});'. \
               format(**fmtspec2)
    to_f16_with_f32 = \
    '''nsimd_{simd_ext}_vf16 ret;
       f32 buf[4];
       buf[0] = nsimd_u16_to_f32((u16)vgetq_lane_{from_suf}({in0}, 0));
       buf[1] = nsimd_u16_to_f32((u16)vgetq_lane_{from_suf}({in0}, 1));
       buf[2] = nsimd_u16_to_f32((u16)vgetq_lane_{from_suf}({in0}, 2));
       buf[3] = nsimd_u16_to_f32((u16)vgetq_lane_{from_suf}({in0}, 3));
       ret.v0 = vld1q_f32(buf);
       buf[0] = nsimd_u16_to_f32((u16)vgetq_lane_{from_suf}({in0}, 4));
       buf[1] = nsimd_u16_to_f32((u16)vgetq_lane_{from_suf}({in0}, 5));
       buf[2] = nsimd_u16_to_f32((u16)vgetq_lane_{from_suf}({in0}, 6));
       buf[3] = nsimd_u16_to_f32((u16)vgetq_lane_{from_suf}({in0}, 7));
       ret.v1 = vld1q_f32(buf);
       return ret;'''.format(**fmtspec2)
    from_f16_with_f32 = \
    '''{to_typ} buf[8];
       buf[0] = ({to_typ})nsimd_f32_to_u16(vgetq_lane_f32({in0}.v0, 0));
       buf[1] = ({to_typ})nsimd_f32_to_u16(vgetq_lane_f32({in0}.v0, 1));
       buf[2] = ({to_typ})nsimd_f32_to_u16(vgetq_lane_f32({in0}.v0, 2));
       buf[3] = ({to_typ})nsimd_f32_to_u16(vgetq_lane_f32({in0}.v0, 3));
       buf[4] = ({to_typ})nsimd_f32_to_u16(vgetq_lane_f32({in0}.v1, 0));
       buf[5] = ({to_typ})nsimd_f32_to_u16(vgetq_lane_f32({in0}.v1, 1));
       buf[6] = ({to_typ})nsimd_f32_to_u16(vgetq_lane_f32({in0}.v1, 2));
       buf[7] = ({to_typ})nsimd_f32_to_u16(vgetq_lane_f32({in0}.v1, 3));
       return vld1q_{to_suf}(buf);'''.format(**fmtspec2)
    if simd_ext == 'neon128':
        if to_typ == 'f16':
            return to_f16_with_f32
        elif from_typ == 'f16':
            return from_f16_with_f32
        elif to_typ == 'f64':
            return '''nsimd_neon128_vf64 ret;
                      union {{ f64 to; {from_typ} from; }} buf;
                      buf.from = vgetq_lane_{from_suf}({in0}, 0);
                      ret.v0 = buf.to;
                      buf.from = vgetq_lane_{from_suf}({in0}, 1);
                      ret.v1 = buf.to;
                      return ret;'''.format(**fmtspec2)
        elif from_typ == 'f64':
            return '''union {{ f64 from; {to_typ} to; }} buf_;
                      {to_typ} buf[2];
                      buf_.from = {in0}.v0;
                      buf[0] = buf_.to;
                      buf_.from = {in0}.v1;
                      buf[1] = buf_.to;
                      return vld1q_{to_suf}(buf);'''.format(**fmtspec2)
        else:
            return 'return vreinterpretq_{to_suf}_{from_suf}({in0});'. \
                   format(**fmtspec2)
    elif simd_ext == 'aarch64':
        if to_typ == 'f16':
            return '''#ifdef NSIMD_FP16
                        return vreinterpretq_{to_suf}_{from_suf}({in0});
                      # else
                        {using_f32}
                      # endif'''.format(using_f32=to_f16_with_f32, **fmtspec2)
        elif from_typ == 'f16':
            return '''#ifdef NSIMD_FP16
                        return vreinterpretq_{to_suf}_{from_suf}({in0});
                      # else
                        {using_f32}
                      # endif'''.format(using_f32=from_f16_with_f32, **fmtspec2)
        else:
            return 'return vreinterpretq_{to_suf}_{from_suf}({in0});'. \
                   format(**fmtspec2)

# -----------------------------------------------------------------------------
# reverse

def reverse1(simd_ext, typ):
    armtyp = suf(typ)
    if simd_ext in sve:
        return '''return svrev_{suf}( {in0} );'''.format(**fmtspec)
    elif simd_ext == 'neon128' and typ == 'f64':
        return '''nsimd_neon128_vf64 ret;
                  ret.v0 = {in0}.v1;
                  ret.v1 = {in0}.v0;
                  return ret;'''.format(**fmtspec)
    elif typ in [ 'i64', 'u64', 'f64' ]:
        return '''return vcombine_{armtyp}(vget_high_{armtyp}({in0}),
                                           vget_low_{armtyp}({in0}));'''. \
                                           format(armtyp=armtyp, **fmtspec)
    elif typ == 'f16':
        return '''nsimd_{simd_ext}_vf16 ret;
                  ret.v0 = nsimd_reverse_{simd_ext}_f32(a0.v1);
                  ret.v1 = nsimd_reverse_{simd_ext}_f32(a0.v0);
                  return ret;'''.format(**fmtspec)
    else:
        return '''{in0} = vrev64q_{armtyp}({in0});
                  return vcombine_{armtyp}(vget_high_{armtyp}({in0}),
                                           vget_low_{armtyp}({in0}));'''. \
                                           format(armtyp=armtyp, **fmtspec)

# -----------------------------------------------------------------------------
# Horizontal sum

def addv(simd_ext, typ):

    if simd_ext == 'neon128':
        if typ == 'f64':
            return 'return ({typ})({in0}.v0 + {in0}.v1);'.format(**fmtspec)
        elif typ == 'f16':
            return \
            '''#ifdef NSIMD_FP16
                 {t} tmp = vadd_{suf}(vget_low_{suf}({in0}),
                                      vget_high_{suf}({in0}));
                 tmp = vadd_{suf}(tmp, vext_{suf}(tmp, tmp, 4));
                 tmp = vadd_{suf}(tmp, vext_{suf}(tmp, tmp, 1));
                 return vget_lane_{suf}(tmp, 0);
               # else
                 float32x2_t tmp0 = vadd_f32(vget_low_f32({in0}.v0),
                                             vget_high_f32({in0}.v0));
                 tmp0 = vadd_f32(tmp0, vext_f32(tmp0, tmp0, 1));
                 float32x2_t tmp1 = vadd_f32(vget_low_f32({in0}.v1),
                                             vget_high_f32({in0}.v1));
                 tmp1 = vadd_f32(tmp1, vext_f32(tmp1, tmp1, 1));
                 return nsimd_f32_to_f16(vget_lane_f32(tmp0, 0) +
                                         vget_lane_f32(tmp1, 0));
               # endif''' .format(t=half_neon_typ(typ), **fmtspec)
        elif typ == 'f32':
            return \
            '''{t} tmp = vadd_{suf}(vget_low_{suf}({in0}),
                                    vget_high_{suf}({in0}));
               tmp = vadd_{suf}(tmp, vext_{suf}(tmp, tmp, 1));
               return vget_lane_{suf}(tmp, 0);'''. \
               format(t=half_neon_typ(typ), **fmtspec)
        elif typ[0] in ['i', 'u']:
            le = 128 // int(typ[1:]);
            return \
            '''{typ} res = ({typ})0;
               {typ} buf[{le}];
               vst1q_{suf}(buf, {in0});
               for (int i = 0; i < {le}; i++) {{
                 res += buf[i];
               }}
               return res;'''. \
               format(le=le, **fmtspec)
    elif simd_ext == 'aarch64':
        if typ == 'f16':
            return \
            '''#ifdef NSIMD_FP16
                 {t} tmp = vadd_{suf}(vget_low_{suf}({in0}),
                                      vget_high_{suf}({in0}));
                 tmp = vadd_{suf}(tmp, vext_{suf}(tmp, tmp, 4));
                 tmp = vadd_{suf}(tmp, vext_{suf}(tmp, tmp, 1));
                 return vget_lane_{suf}(tmp, 0);
               # else
                 float32x2_t tmp0 = vadd_f32(vget_low_f32({in0}.v0),
                                             vget_high_f32({in0}.v0));
                 tmp0 = vadd_f32(tmp0, vext_f32(tmp0, tmp0, 1));
                 float32x2_t tmp1 = vadd_f32(vget_low_f32({in0}.v1),
                                             vget_high_f32({in0}.v1));
                 tmp1 = vadd_f32(tmp1, vext_f32(tmp1, tmp1, 1));
                 return nsimd_f32_to_f16(vget_lane_f32(tmp0, 0) +
                                         vget_lane_f32(tmp1, 0));
               # endif
                    ''' .format(t=half_neon_typ(typ), **fmtspec)
        elif typ in ['f32', 'f64']:
            return 'return vaddvq_{suf}({in0});'.format(**fmtspec)
    elif simd_ext in sve:
        return 'return svaddv_{suf}({svtrue}, {in0});' .format(**fmtspec)

# -----------------------------------------------------------------------------
# Up convert

def upcvt1(simd_ext, from_typ, to_typ):
    # For integer upcast, due to 2's complement representation
    # _s : signed   -> bigger signed
    # _s : signed   -> bigger unsigned
    # _u : unsigned -> bigger signed
    # _u : unsigned -> bigger unsigned
    if simd_ext in neon:
        if from_typ == 'f16' and to_typ == 'f32':
            return \
            '''#ifdef NSIMD_FP16
                 nsimd_{simd_ext}_vf32x2 ret;
                 ret.v0 = vcvt_f32_f16(vget_low_{suf}({in0}));
                 ret.v1 = vcvt_f32_f16(vget_high_{suf}({in0}));
                 return ret;
               # else
                 nsimd_{simd_ext}_vf32x2 ret;
                 ret.v0 = {in0}.v0;
                 ret.v1 = {in0}.v1;
                 return ret;
               # endif'''.format(**fmtspec)
        elif from_typ == 'f32' and to_typ == 'f64':
            if simd_ext == 'neon128':
                return \
                '''nsimd_neon128_vf64x2 ret;
                   f32 buf[4];
                   vst1q_f32(buf, {in0});
                   ret.v0.v0 = (f64)buf[0];
                   ret.v0.v1 = (f64)buf[1];
                   ret.v1.v0 = (f64)buf[2];
                   ret.v1.v1 = (f64)buf[3];
                   return ret;'''.format(**fmtspec)
            else:
                return \
                '''nsimd_aarch64_vf64x2 ret;
                   ret.v0 = vcvt_f64_f32(vget_low_{suf}({in0}));
                   ret.v1 = vcvt_f64_f32(vget_high_{suf}({in0}));
                   return ret;'''.format(**fmtspec)
        elif (from_typ in common.itypes and to_typ in common.itypes) or \
             (from_typ in common.utypes and to_typ in common.utypes):
            return '''nsimd_{simd_ext}_v{to_typ}x2 ret;
                      ret.v0 = vmovl_{suf}(vget_low_{suf}({in0}));
                      ret.v1 = vmovl_{suf}(vget_high_{suf}({in0}));
                      return ret;'''.format(**fmtspec)
        elif (from_typ in common.itypes and to_typ in common.utypes) or \
             (from_typ in common.utypes and to_typ in common.itypes):
            return '''nsimd_{simd_ext}_v{to_typ}x2 ret;
                      ret.v0 = vreinterpretq_{suf_to_typ}_{suf_int_typ}(
                                 vmovl_{suf}(vget_low_{suf}({in0})));
                      ret.v1 = vreinterpretq_{suf_to_typ}_{suf_int_typ}(
                                 vmovl_{suf}(vget_high_{suf}({in0})));
                      return ret;'''. \
                      format(suf_to_typ=suf(to_typ),
                             suf_int_typ=suf(from_typ[0] + to_typ[1:]),
                             **fmtspec)
        else:
            return \
            '''nsimd_{simd_ext}_v{to_typ}x2 ret;
               nsimd_{simd_ext}_v{int_typ}x2 tmp;
               tmp = nsimd_upcvt_{simd_ext}_{int_typ}_{from_typ}({in0});
               ret.v0 = nsimd_cvt_{simd_ext}_{to_typ}_{int_typ}(tmp.v0);
               ret.v1 = nsimd_cvt_{simd_ext}_{to_typ}_{int_typ}(tmp.v1);
               return ret;'''. \
               format(int_typ=from_typ[0] + to_typ[1:], **fmtspec)

    # Getting here means that we deal with SVE
    if (from_typ in common.itypes and to_typ in common.itypes) or \
       (from_typ in common.utypes and to_typ in common.utypes):
        return '''nsimd_{simd_ext}_v{to_typ}x2 ret;
                  ret.v0 = svunpklo_{suf_to_typ}({in0});
                  ret.v1 = svunpkhi_{suf_to_typ}({in0});
                  return ret;'''.format(suf_to_typ=suf(to_typ), **fmtspec)
    elif (from_typ in common.itypes and to_typ in common.utypes) or \
         (from_typ in common.utypes and to_typ in common.itypes):
        return \
        '''nsimd_{simd_ext}_v{to_typ}x2 ret;
           ret.v0 = svreinterpret_{suf_to_typ}_{suf_int_typ}(
                      svunpklo_{suf_int_typ}({in0}));
           ret.v1 = svreinterpret_{suf_to_typ}_{suf_int_typ}(
                      svunpkhi_{suf_int_typ}({in0}));
           return ret;'''. \
           format(suf_to_typ=suf(to_typ),
                  suf_int_typ=suf(from_typ[0] + to_typ[1:]), **fmtspec)
    elif from_typ in common.iutypes and to_typ in common.ftypes:
        return \
        '''nsimd_{simd_ext}_v{to_typ}x2 ret;
           ret.v0 = svcvt_{suf_to_typ}_{suf_int_typ}_z(
                      {svtrue}, svunpklo_{suf_int_typ}({in0}));
           ret.v1 = svcvt_{suf_to_typ}_{suf_int_typ}_z(
                      {svtrue}, svunpkhi_{suf_int_typ}({in0}));
           return ret;'''. \
           format(suf_to_typ=suf(to_typ),
                  suf_int_typ=suf(from_typ[0] + to_typ[1:]), **fmtspec)
    else:
        return \
        '''nsimd_{simd_ext}_v{to_typ}x2 ret;
           ret.v0 = svcvt_{suf_to_typ}_{suf}_z({svtrue}, svzip1_{suf}(
                      {in0}, {in0}));
           ret.v1 = svcvt_{suf_to_typ}_{suf}_z({svtrue}, svzip2_{suf}(
                      {in0}, {in0}));
           return ret;'''.format(suf_to_typ=suf(to_typ), **fmtspec)

# -----------------------------------------------------------------------------
# Down convert

def downcvt1(simd_ext, from_typ, to_typ):
    if simd_ext in neon:
        if from_typ == 'f64' and to_typ == 'f32':
            if simd_ext == 'neon128':
                return '''f32 buf[4];
                          buf[0] = (f32){in0}.v0;
                          buf[1] = (f32){in0}.v1;
                          buf[2] = (f32){in1}.v0;
                          buf[3] = (f32){in1}.v1;
                          return vld1q_f32(buf);'''.format(**fmtspec)
            else:
                return '''return vcombine_f32(vcvt_f32_f64({in0}),
                                              vcvt_f32_f64({in1}));'''. \
                                              format(**fmtspec)
        elif from_typ == 'f32' and to_typ == 'f16':
            return '''#ifdef NSIMD_FP16
                        return vcombine_f16(vcvt_f16_f32({in0}),
                                            vcvt_f16_f32({in1}));
                      # else
                        nsimd_{simd_ext}_vf16 ret;
                        ret.v0 = {in0};
                        ret.v1 = {in1};
                        return ret;
                      # endif'''.format(**fmtspec)
        elif (from_typ in common.itypes and to_typ in common.itypes) or \
             (from_typ in common.utypes and to_typ in common.utypes):
            return '''return vcombine_{suf_to_typ}(vmovn_{suf}({in0}),
                               vmovn_{suf}({in1}));'''. \
                               format(suf_to_typ=suf(to_typ), **fmtspec)
        elif (from_typ in common.itypes and to_typ in common.itypes) or \
             (from_typ in common.utypes and to_typ in common.utypes):
            return '''return vreinterpretq_{suf_to_typ}(
                               vcombine_{suf_to_typ}(vmovn_{suf}({in0}),
                                 vmovn_{suf}({in1}));'''. \
                                 format(suf_to_typ=suf(to_typ), **fmtspec)
        else:
            return \
            '''return nsimd_downcvt_{simd_ext}_{to_typ}_{int_typ}(
                        nsimd_cvt_{simd_ext}_{int_typ}_{from_typ}({in0}),
                        nsimd_cvt_{simd_ext}_{int_typ}_{from_typ}({in1}));'''.\
                        format(int_typ=to_typ[0] + from_typ[1:], **fmtspec)

    # Getting here means that we deal with SVE
    if from_typ in common.iutypes and to_typ in common.iutypes:
        return '''return svuzp1_{suf_to_typ}(
                           svreinterpret_{suf_to_typ}_{suf}({in0}),
                           svreinterpret_{suf_to_typ}_{suf}({in1}));'''. \
                           format(suf_to_typ=suf(to_typ), **fmtspec)
    elif from_typ in common.ftypes and to_typ in common.iutypes:
        return \
        '''return svuzp1_{suf_to_typ}(svreinterpret_{suf_to_typ}_{suf_int_typ}(
                    svcvt_{suf_int_typ}_{suf}_z({svtrue}, {in0})),
                      svreinterpret_{suf_to_typ}_{suf_int_typ}(
                        svcvt_{suf_int_typ}_{suf}_z({svtrue}, {in1})));'''. \
                        format(suf_to_typ=suf(to_typ),
                               suf_int_typ=suf(to_typ[0] + from_typ[1:]),
                               **fmtspec)
    else:
        return \
        '''return svuzp1_{suf_to_typ}(svcvt_{suf_to_typ}_{suf}_z(
                    {svtrue}, {in0}), svcvt_{suf_to_typ}_{suf}_z(
                      {svtrue}, {in1}));'''. \
                    format(suf_to_typ=suf(to_typ), **fmtspec)

# -----------------------------------------------------------------------------
# adds

def adds(simd_ext, from_typ):
    if from_typ in common.ftypes:
        return 'return nsimd_add_{simd_ext}_{from_typ}({in0}, {in1});'.format(**fmtspec)

    if simd_ext in neon:
        return 'return vqaddq_{suf}({in0}, {in1});'. \
               format(**fmtspec)
    else:
        return 'return svqadd_{suf}({in0}, {in1});'. \
               format(**fmtspec)

# -----------------------------------------------------------------------------
# subs

def subs(simd_ext, from_typ):
    if from_typ in common.ftypes:
        return 'return nsimd_sub_{simd_ext}_{from_typ}({in0}, {in1});'.format(**fmtspec)

    elif simd_ext in neon:
        return 'return vqsubq_{suf}({in0}, {in1});'.format(**fmtspec)

    else:
        return 'return svqsub_{suf}({in0}, {in1});'.format(**fmtspec)

# -----------------------------------------------------------------------------
# to_mask

def to_mask1(opts, simd_ext, typ):
    if typ in common.itypes + common.ftypes:
        normal = 'return vreinterpretq_{suf}_u{typnbits}({in0});'. \
                 format(**fmtspec)
    else:
        normal = 'return {in0};'.format(**fmtspec)
    emulate_f16 = '''nsimd_{simd_ext}_vf16 ret;
                     ret.v0 = nsimd_to_mask_{simd_ext}_f32({in0}.v0);
                     ret.v1 = nsimd_to_mask_{simd_ext}_f32({in0}.v1);
                     return ret;'''.format(**fmtspec)
    if simd_ext == 'neon128' and typ == 'f16':
        return emulate_f16
    elif simd_ext == 'neon128' and typ == 'f64':
        return '''nsimd_neon128_vf64 ret;
                  ret.v0 = {in0}.v0;
                  ret.v1 = {in0}.v1;
                  return ret;'''.format(**fmtspec)
    elif simd_ext == 'aarch64' and typ == 'f16':
        return '''#ifdef NSIMD_FP16
                    {normal}
                  # else
                    {emulate_f16}
                  # endif'''.format(normal=normal, emulate_f16=emulate_f16)
    elif simd_ext in sve:
<<<<<<< HEAD
        if opts.sve_emulate_bool:
            if typ[0] == 'i':
                typarm = 's'+typ[1:]
            else:
                typarm = typ
            return 'return svreinterpret_{typarm}_u{typnbits}({in0});'. \
                    format(typarm=typarm, **fmtspec)
=======
        if typ in common.iutypes:
            return '''return svsel_{suf}({in0}, svdup_n_{suf}(
                               ({typ})-1), svdup_n_{suf}(({typ})0));'''. \
                               format(**fmtspec)
>>>>>>> 4d1c0c3c
        else:
            if typ in common.iutypes:
                return '''return svsel_{suf}({in0}, svdup_n_{suf}(
                                   ({typ})-1), svdup_n_{suf}(({typ})0));'''. \
                                   format(**fmtspec)
            else:
                utyp = 'u{}'.format(fmtspec['typnbits'])
                return '''return svreinterpret_{suf}_{utyp}(svsel_{utyp}(
                                   {in0}, svdup_n_{utyp}(({utyp})-1),
                                   svdup_n_{utyp}(({utyp})0)));'''. \
                                   format(utyp=utyp, **fmtspec)
    else:
        return normal

# -----------------------------------------------------------------------------
# to_logical

def to_logical1(opts, simd_ext, typ):
    if typ in common.iutypes:
        return '''return nsimd_ne_{simd_ext}_{typ}({in0},
                           nsimd_set1_{simd_ext}_{typ}(({typ})0));'''. \
                           format(**fmtspec)
    normal_fp = \
    '''return nsimd_reinterpretl_{simd_ext}_{suf}_{utyp}(
                nsimd_ne_{simd_ext}_{utyp}(
                  nsimd_reinterpret_{simd_ext}_{utyp}_{typ}(
                    {in0}), nsimd_set1_{simd_ext}_{utyp}(({utyp})0)));'''. \
                    format(utyp='u{}'.format(fmtspec['typnbits']), **fmtspec)
    if typ in ['f32', 'f64'] or (typ == 'f16' and simd_ext in sve):
        return normal_fp
    emulate_fp16 = \
    '''nsimd_{simd_ext}_vlf16 ret;
       ret.v0 = nsimd_to_logical_{simd_ext}_f32({in0}.v0);
       ret.v1 = nsimd_to_logical_{simd_ext}_f32({in0}.v1);
       return ret;'''.format(**fmtspec)
    if simd_ext == 'aarch64':
        return '''#ifdef NSIMD_FP16
                    {normal_fp}
                  # else
                    {emulate_fp16}
                  # endif'''.format(normal_fp=normal_fp,
                                   emulate_fp16=emulate_fp16)
    elif simd_ext == 'neon128':
        return emulate_fp16

# -----------------------------------------------------------------------------
# unpack functions

def zip_unzip_half(func, simd_ext, typ):
    if simd_ext == 'aarch64' or simd_ext in sve:
        if typ =='f16' and simd_ext == 'aarch64':
            if func in ['zip1', 'zip2']:
                return '''\
                # ifdef NSIMD_FP16
                return {s}v{op}{q}_{suf}({in0}, {in1});
                # else
                nsimd_{simd_ext}_v{typ} ret;
                ret.v0 = {s}vzip1{q}_f32({in0}.v{i}, {in1}.v{i});
                ret.v1 = {s}vzip2{q}_f32({in0}.v{i}, {in1}.v{i});
                return ret;
                # endif
                '''.format(op=func,
                           i = '0' if func in ['zip1', 'uzp1'] else '1',
                           s = 's' if simd_ext in sve else '',
                           q = '' if simd_ext in sve else 'q', **fmtspec)
            else:
                return '''\
                # ifdef NSIMD_FP16
                return {s}v{op}{q}_{suf}({in0}, {in1});
                # else
                nsimd_{simd_ext}_v{typ} ret;
                ret.v0 = {s}v{func}{q}_f32({in0}.v0, {in0}.v1);
                ret.v1 = {s}v{func}{q}_f32({in1}.v0, {in1}.v1);
                return ret;
                # endif
                '''. format(op=func, func=func,
                            s = 's' if simd_ext in sve else '',
                            q = '' if simd_ext in sve else 'q', **fmtspec)
        else:
            return 'return {s}v{op}{q}_{suf}({in0}, {in1});'. \
                format(op=func, s = 's' if simd_ext in sve else '',
                       q = '' if simd_ext in sve else 'q', **fmtspec)
    elif simd_ext == 'neon128':
        armop = {'zip1': 'zipq', 'zip2': 'zipq', 'uzp1': 'uzpq',
                 'uzp2': 'uzpq'}
        prefix = { 'i': 'int', 'u': 'uint', 'f': 'float' }
        neon_typ = '{}{}x{}x2_t'. \
            format(prefix[typ[0]], typ[1:], 128 // int(typ[1:]))
        if typ == 'f16':
            if func in ['zip1', 'zip2']:
                return '''\
                nsimd_{simd_ext}_v{typ} ret;
                float32x4x2_t tmp = v{op}_f32({in0}.v{i}, {in1}.v{i});
                ret.v0 = tmp.val[0];
                ret.v1 = tmp.val[1];
                return ret;
                '''.format(i = '0' if func == 'zip1' else '1',
                           op=armop[func], **fmtspec)
            else:
                return '''\
                nsimd_{simd_ext}_v{typ} ret;
                float32x4x2_t tmp0 = vuzpq_f32({in0}.v0, {in0}.v1);
                float32x4x2_t tmp1 = vuzpq_f32({in1}.v0, {in1}.v1);
                ret.v0 = tmp0.val[{i}];
                ret.v1 = tmp1.val[{i}];
                return ret;
                '''.format(i = '0' if func == 'uzp1' else '1', **fmtspec)
        elif typ in ['i64', 'u64']:
            return '''\
            {typ} buf0[2], buf1[2];
            {typ} ret[2];
            vst1q_{suf}(buf0, {in0});
            vst1q_{suf}(buf1, {in1});
            ret[0] = buf0[{i}];
            ret[1] = buf1[{i}];
            return vld1q_{suf}(ret);'''. \
                format(**fmtspec, i= '0' if func in ['zip1', 'uzp1'] else '1')
        elif  typ == 'f64' :
            return '''\
            nsimd_{simd_ext}_v{typ} ret;
            ret.v0 = {in0}.v{i};
            ret.v1 = {in1}.v{i};
            return ret;'''. \
                format(**fmtspec, i= '0' if func in ['zip1', 'uzp1'] else '1')
        else :
            return '''\
            {neon_typ} res;
            res = v{op}_{suf}({in0}, {in1});
            return res.val[{i}];'''. \
                format(neon_typ=neon_typ, op=armop[func], **fmtspec,
                       i = '0' if func in ['zip1', 'uzp1'] else '1')

def zip_unzip(func, simd_ext, typ):
    lo_hi = '''\
    nsimd_{simd_ext}_v{typ}x2 ret;
    ret.v0 = nsimd_{func}lo_{simd_ext}_{typ}({in0}, {in1});
    ret.v1 = nsimd_{func}hi_{simd_ext}_{typ}({in0}, {in1});
    return ret;
    '''.format(func='zip' if func == 'zip' else 'unzip', **fmtspec)
    if simd_ext == 'aarch64' or simd_ext in sve:
        content = '''\
        nsimd_{simd_ext}_v{typ}x2 ret;
        ret.v0 = {s}v{func}1{q}_{suf}({in0}, {in1});
        ret.v1 = {s}v{func}2{q}_{suf}({in0}, {in1});
        return ret;'''.format(s = 's' if simd_ext in sve else '',
                              q = '' if simd_ext in sve else 'q',
                              func=func, **fmtspec)
        if typ == 'f16':
            return '''\
            #ifdef NSIMD_FP16
            {c}
            #else
            {default}
            #endif'''.\
                format(c=content, default=lo_hi, s = 's' if simd_ext in sve else '',
                       **fmtspec)
        else:
            return content
    else:
       prefix = { 'i': 'int', 'u': 'uint', 'f': 'float' }
       neon_typ = '{}{}x{}x2_t'.\
               format(prefix[typ[0]], typ[1:], 128 // int(typ[1:]))
       content = '''\
       nsimd_{simd_ext}_v{typ}x2 ret;
       {neon_typ} tmp = v{func}q_{suf}({in0}, {in1});
       ret.v0 = tmp.val[0];
       ret.v1 = tmp.val[1];
       return ret;'''\
           .format(func=func, neon_typ=neon_typ, **fmtspec)
       if typ in ['u64', 'i64', 'f64']:
           return lo_hi
       elif typ == 'f16':
           return '''\
           #ifdef NSIMD_FP16
           {content}
           #else
           {default}
           #endif'''.\
               format(content=content, default=lo_hi,
                      f='zip' if func == 'zip' else 'unzip', **fmtspec)
       else:
           return content

# -----------------------------------------------------------------------------
# get_impl function

def get_impl(opts, func, simd_ext, from_typ, to_typ):
    global fmtspec

    simd_ext2 = simd_ext if not simd_ext in fixed_sized_sve else 'sve'

    fmtspec = {
      'simd_ext': simd_ext,
      'simd_ext2': simd_ext2,
      'typ': from_typ,
<<<<<<< HEAD
      'styp': get_type(opts, simd_ext2, from_typ),
=======
      'styp': get_type(simd_ext2, from_typ),
>>>>>>> 4d1c0c3c
      'from_typ': from_typ,
      'to_typ': to_typ,
      'suf': suf(from_typ),
      'in0': common.in0,
      'in1': common.in1,
      'in2': common.in2,
      'in3': common.in3,
      'in4': common.in4,
      'in5': common.in5,
      'typnbits': from_typ[1:],
      'svtrue': 'svptrue_b{}()'.format(from_typ[1:]),
      'svetyp': sve_typ(from_typ),
    }

    impls = {
<<<<<<< HEAD
        'loada': lambda: load1234(opts, simd_ext, from_typ, 1),
        'load2a': lambda: load1234(opts, simd_ext, from_typ, 2),
        'load3a': lambda: load1234(opts, simd_ext, from_typ, 3),
        'load4a': lambda: load1234(opts, simd_ext, from_typ, 4),
        'loadu': lambda: load1234(opts, simd_ext, from_typ, 1),
        'load2u': lambda: load1234(opts, simd_ext, from_typ, 2),
        'load3u': lambda: load1234(opts, simd_ext, from_typ, 3),
        'load4u': lambda: load1234(opts, simd_ext, from_typ, 4),
        'storea': lambda: store1234(opts, simd_ext, from_typ, 1),
        'store2a': lambda: store1234(opts, simd_ext, from_typ, 2),
        'store3a': lambda: store1234(opts, simd_ext, from_typ, 3),
        'store4a': lambda: store1234(opts, simd_ext, from_typ, 4),
        'storeu': lambda: store1234(opts, simd_ext, from_typ, 1),
        'store2u': lambda: store1234(opts, simd_ext, from_typ, 2),
        'store3u': lambda: store1234(opts, simd_ext, from_typ, 3),
        'store4u': lambda: store1234(opts, simd_ext, from_typ, 4),
        'andb': lambda: binop2("andb", simd_ext2, from_typ),
        'xorb': lambda: binop2("xorb", simd_ext2, from_typ),
        'orb': lambda: binop2("orb", simd_ext2, from_typ),
        'andl': lambda: lop2(opts, "andl", simd_ext2, from_typ),
        'xorl': lambda: lop2(opts, "xorl", simd_ext2, from_typ),
        'orl': lambda: lop2(opts, "orl", simd_ext2, from_typ),
        'notb': lambda: not1(simd_ext2, from_typ),
        'notl': lambda: lnot1(opts, simd_ext2, from_typ),
        'andnotb': lambda: binop2("andnotb", simd_ext2, from_typ),
        'andnotl': lambda: lop2(opts, "andnotl", simd_ext2, from_typ),
=======
        'loada': lambda: load1234(simd_ext, from_typ, 1),
        'load2a': lambda: load1234(simd_ext, from_typ, 2),
        'load3a': lambda: load1234(simd_ext, from_typ, 3),
        'load4a': lambda: load1234(simd_ext, from_typ, 4),
        'loadu': lambda: load1234(simd_ext, from_typ, 1),
        'load2u': lambda: load1234(simd_ext, from_typ, 2),
        'load3u': lambda: load1234(simd_ext, from_typ, 3),
        'load4u': lambda: load1234(simd_ext, from_typ, 4),
        'storea': lambda: store1234(simd_ext, from_typ, 1),
        'store2a': lambda: store1234(simd_ext, from_typ, 2),
        'store3a': lambda: store1234(simd_ext, from_typ, 3),
        'store4a': lambda: store1234(simd_ext, from_typ, 4),
        'storeu': lambda: store1234(simd_ext, from_typ, 1),
        'store2u': lambda: store1234(simd_ext, from_typ, 2),
        'store3u': lambda: store1234(simd_ext, from_typ, 3),
        'store4u': lambda: store1234(simd_ext, from_typ, 4),
        'andb': lambda: binop2("andb", simd_ext2, from_typ),
        'xorb': lambda: binop2("xorb", simd_ext2, from_typ),
        'orb': lambda: binop2("orb", simd_ext2, from_typ),
        'andl': lambda: lop2("andl", simd_ext2, from_typ),
        'xorl': lambda: lop2("xorl", simd_ext2, from_typ),
        'orl': lambda: lop2("orl", simd_ext2, from_typ),
        'notb': lambda: not1(simd_ext2, from_typ),
        'notl': lambda: lnot1(simd_ext2, from_typ),
        'andnotb': lambda: binop2("andnotb", simd_ext2, from_typ),
        'andnotl': lambda: lop2("andnotl", simd_ext2, from_typ),
>>>>>>> 4d1c0c3c
        'add': lambda: addsub("add", simd_ext2, from_typ),
        'sub': lambda: addsub("sub", simd_ext2, from_typ),
        'adds': lambda: adds(simd_ext2, from_typ),
        'subs': lambda: subs(simd_ext2, from_typ),
        'div': lambda: div2(simd_ext2, from_typ),
        'sqrt': lambda: sqrt1(simd_ext2, from_typ),
        'len': lambda: len1(simd_ext, from_typ),
        'mul': lambda: mul2(simd_ext2, from_typ),
        'shl': lambda: shl_shr("shl", simd_ext2, from_typ),
        'shr': lambda: shl_shr("shr", simd_ext2, from_typ),
        'shra': lambda: shra(simd_ext2, from_typ),
        'set1': lambda: set1(simd_ext2, from_typ),
<<<<<<< HEAD
        'eq': lambda: cmp2(opts, "eq", simd_ext2, from_typ),
        'lt': lambda: cmp2(opts, "lt", simd_ext2, from_typ),
        'le': lambda: cmp2(opts, "le", simd_ext2, from_typ),
        'gt': lambda: cmp2(opts, "gt", simd_ext2, from_typ),
        'ge': lambda: cmp2(opts, "ge", simd_ext2, from_typ),
        'ne': lambda: neq2(opts, simd_ext2, from_typ),
        'if_else1': lambda: if_else3(opts, simd_ext2, from_typ),
=======
        'eq': lambda: cmp2("eq", simd_ext2, from_typ),
        'lt': lambda: cmp2("lt", simd_ext2, from_typ),
        'le': lambda: cmp2("le", simd_ext2, from_typ),
        'gt': lambda: cmp2("gt", simd_ext2, from_typ),
        'ge': lambda: cmp2("ge", simd_ext2, from_typ),
        'ne': lambda: neq2(simd_ext2, from_typ),
        'if_else1': lambda: if_else3(simd_ext2, from_typ),
>>>>>>> 4d1c0c3c
        'min': lambda: minmax2("min", simd_ext2, from_typ),
        'max': lambda: minmax2("max", simd_ext2, from_typ),
        'loadla': lambda: loadl(True, simd_ext2, from_typ),
        'loadlu': lambda: loadl(False, simd_ext2, from_typ),
        'storela': lambda: storel(True, simd_ext2, from_typ),
        'storelu': lambda: storel(False, simd_ext2, from_typ),
        'abs': lambda: abs1(simd_ext2, from_typ),
        'fma': lambda: fmafnma3("fma", simd_ext2, from_typ),
        'fnma': lambda: fmafnma3("fnma", simd_ext2, from_typ),
        'fms': lambda: fmsfnms3("fms", simd_ext2, from_typ),
        'fnms': lambda: fmsfnms3("fnms", simd_ext2, from_typ),
        'ceil': lambda: round1("ceil", simd_ext2, from_typ),
        'floor': lambda: round1("floor", simd_ext2, from_typ),
        'trunc': lambda: round1("trunc", simd_ext2, from_typ),
        'round_to_even': lambda: round1("round_to_even", simd_ext2, from_typ),
<<<<<<< HEAD
        'all': lambda: allany1(opts, "all", simd_ext2, from_typ),
        'any': lambda: allany1(opts, "any", simd_ext2, from_typ),
=======
        'all': lambda: allany1("all", simd_ext2, from_typ),
        'any': lambda: allany1("any", simd_ext2, from_typ),
>>>>>>> 4d1c0c3c
        'reinterpret': lambda: reinterpret1(simd_ext2, from_typ, to_typ),
        'reinterpretl': lambda: reinterpretl1(simd_ext2, from_typ, to_typ),
        'cvt': lambda: convert1(simd_ext2, from_typ, to_typ),
        'rec11': lambda: recs1("rec11", simd_ext2, from_typ),
        'rec8': lambda: recs1("rec8", simd_ext2, from_typ),
        'rsqrt11': lambda: recs1("rsqrt11", simd_ext2, from_typ),
        'rsqrt8': lambda: recs1("rsqrt8", simd_ext2, from_typ),
        'rec': lambda: recs1("rec", simd_ext2, from_typ),
        'neg': lambda: neg1(simd_ext2, from_typ),
<<<<<<< HEAD
        'nbtrue': lambda: nbtrue1(opts, simd_ext2, from_typ),
=======
        'nbtrue': lambda: nbtrue1(simd_ext2, from_typ),
>>>>>>> 4d1c0c3c
        'reverse': lambda: reverse1(simd_ext2, from_typ),
        'addv': lambda: addv(simd_ext2, from_typ),
        'upcvt': lambda: upcvt1(simd_ext2, from_typ, to_typ),
        'downcvt': lambda: downcvt1(simd_ext2, from_typ, to_typ),
<<<<<<< HEAD
        'to_logical': lambda: to_logical1(opts, simd_ext2, from_typ),
        'to_mask': lambda: to_mask1(opts, simd_ext2, from_typ),
=======
        'to_logical': lambda: to_logical1(simd_ext2, from_typ),
        'to_mask': lambda: to_mask1(simd_ext2, from_typ),
>>>>>>> 4d1c0c3c
        'ziplo': lambda: zip_unzip_half("zip1", simd_ext2, from_typ),
        'ziphi': lambda: zip_unzip_half("zip2", simd_ext2, from_typ),
        'unziplo': lambda: zip_unzip_half("uzp1", simd_ext2, from_typ),
        'unziphi': lambda: zip_unzip_half("uzp2", simd_ext2, from_typ),
        'zip' : lambda: zip_unzip("zip", simd_ext2, from_typ),
        'unzip' : lambda: zip_unzip("uzp", simd_ext2, from_typ)
    }
    if simd_ext not in get_simd_exts():
        raise ValueError('Unknown SIMD extension "{}"'.format(simd_ext))
    if not from_typ in common.types:
        raise ValueError('Unknown type "{}"'.format(from_typ))
    if not func in impls:
        return common.NOT_IMPLEMENTED
    else:
        return impls[func]()<|MERGE_RESOLUTION|>--- conflicted
+++ resolved
@@ -165,20 +165,12 @@
         if typ == 'f16':
             return get_logical_type(opts, 'neon128', 'f16')
         else:
-<<<<<<< HEAD
             return get_type(opts, simd_ext, typ2)
     elif simd_ext in sve:
         if opts.sve_emulate_bool:
             return get_type(opts, simd_ext, 'u'+typ[1:])
         else:
             return 'svbool_t'
-=======
-            return get_type(simd_ext, typ2)
-    elif simd_ext == 'sve':
-        return 'svbool_t'
-    elif simd_ext in fixed_sized_sve:
-        return 'svbool_t'
->>>>>>> 4d1c0c3c
 
 
 def get_nb_registers(simd_ext):
@@ -891,18 +883,13 @@
         {in0}, vdupq_n_s{typnbits}((i{typnbits})-{in1}));'''.\
             format(**fmtspec)
     elif simd_ext in sve:
-<<<<<<< HEAD
         if typ[0] == 'i':
-            return 'return svasr_n_{suf}_x({svtrue}, {in0}, (u{typnbits}){in1});'.\
+            return '''return svasr_n_{suf}_x({svtrue}, {in0},
+                (u{typnbits}){in1});'''.\
                 format(**fmtspec)
         elif typ[0] == 'u':
             return 'return svlsl_n_{suf}_x({svtrue}, {in0}, (u64){in1});'.\
                 format(**fmtspec)
-=======
-        return '''return svasr_s{typnbits}_z({svtrue}, {in0},
-        svdup_n_u{typnbits}((u{typnbits}){in1}));'''.\
-            format(**fmtspec)
->>>>>>> 4d1c0c3c
 
 # -----------------------------------------------------------------------------
 # Set1
@@ -1913,31 +1900,16 @@
                     {emulate_f16}
                   # endif'''.format(normal=normal, emulate_f16=emulate_f16)
     elif simd_ext in sve:
-<<<<<<< HEAD
         if opts.sve_emulate_bool:
-            if typ[0] == 'i':
-                typarm = 's'+typ[1:]
-            else:
-                typarm = typ
-            return 'return svreinterpret_{typarm}_u{typnbits}({in0});'. \
-                    format(typarm=typarm, **fmtspec)
-=======
-        if typ in common.iutypes:
-            return '''return svsel_{suf}({in0}, svdup_n_{suf}(
-                               ({typ})-1), svdup_n_{suf}(({typ})0));'''. \
-                               format(**fmtspec)
->>>>>>> 4d1c0c3c
-        else:
-            if typ in common.iutypes:
-                return '''return svsel_{suf}({in0}, svdup_n_{suf}(
-                                   ({typ})-1), svdup_n_{suf}(({typ})0));'''. \
-                                   format(**fmtspec)
-            else:
-                utyp = 'u{}'.format(fmtspec['typnbits'])
-                return '''return svreinterpret_{suf}_{utyp}(svsel_{utyp}(
-                                   {in0}, svdup_n_{utyp}(({utyp})-1),
-                                   svdup_n_{utyp}(({utyp})0)));'''. \
-                                   format(utyp=utyp, **fmtspec)
+            return 'return svreinterpret_{suf}_u{typnbits}({in0});'. \
+                    format(**fmtspec)
+        else:
+           utyp = 'u{}'.format(fmtspec['typnbits'])
+           return '''return svreinterpret_{suf}_{utyp}(svsel_{utyp}(
+                          {in0}, svdup_n_{utyp}(({utyp})-1),
+                          svdup_n_{utyp}(({utyp})0)));'''. \
+               format(utyp=utyp, **fmtspec)
+
     else:
         return normal
 
@@ -2122,11 +2094,7 @@
       'simd_ext': simd_ext,
       'simd_ext2': simd_ext2,
       'typ': from_typ,
-<<<<<<< HEAD
       'styp': get_type(opts, simd_ext2, from_typ),
-=======
-      'styp': get_type(simd_ext2, from_typ),
->>>>>>> 4d1c0c3c
       'from_typ': from_typ,
       'to_typ': to_typ,
       'suf': suf(from_typ),
@@ -2142,7 +2110,6 @@
     }
 
     impls = {
-<<<<<<< HEAD
         'loada': lambda: load1234(opts, simd_ext, from_typ, 1),
         'load2a': lambda: load1234(opts, simd_ext, from_typ, 2),
         'load3a': lambda: load1234(opts, simd_ext, from_typ, 3),
@@ -2169,34 +2136,6 @@
         'notl': lambda: lnot1(opts, simd_ext2, from_typ),
         'andnotb': lambda: binop2("andnotb", simd_ext2, from_typ),
         'andnotl': lambda: lop2(opts, "andnotl", simd_ext2, from_typ),
-=======
-        'loada': lambda: load1234(simd_ext, from_typ, 1),
-        'load2a': lambda: load1234(simd_ext, from_typ, 2),
-        'load3a': lambda: load1234(simd_ext, from_typ, 3),
-        'load4a': lambda: load1234(simd_ext, from_typ, 4),
-        'loadu': lambda: load1234(simd_ext, from_typ, 1),
-        'load2u': lambda: load1234(simd_ext, from_typ, 2),
-        'load3u': lambda: load1234(simd_ext, from_typ, 3),
-        'load4u': lambda: load1234(simd_ext, from_typ, 4),
-        'storea': lambda: store1234(simd_ext, from_typ, 1),
-        'store2a': lambda: store1234(simd_ext, from_typ, 2),
-        'store3a': lambda: store1234(simd_ext, from_typ, 3),
-        'store4a': lambda: store1234(simd_ext, from_typ, 4),
-        'storeu': lambda: store1234(simd_ext, from_typ, 1),
-        'store2u': lambda: store1234(simd_ext, from_typ, 2),
-        'store3u': lambda: store1234(simd_ext, from_typ, 3),
-        'store4u': lambda: store1234(simd_ext, from_typ, 4),
-        'andb': lambda: binop2("andb", simd_ext2, from_typ),
-        'xorb': lambda: binop2("xorb", simd_ext2, from_typ),
-        'orb': lambda: binop2("orb", simd_ext2, from_typ),
-        'andl': lambda: lop2("andl", simd_ext2, from_typ),
-        'xorl': lambda: lop2("xorl", simd_ext2, from_typ),
-        'orl': lambda: lop2("orl", simd_ext2, from_typ),
-        'notb': lambda: not1(simd_ext2, from_typ),
-        'notl': lambda: lnot1(simd_ext2, from_typ),
-        'andnotb': lambda: binop2("andnotb", simd_ext2, from_typ),
-        'andnotl': lambda: lop2("andnotl", simd_ext2, from_typ),
->>>>>>> 4d1c0c3c
         'add': lambda: addsub("add", simd_ext2, from_typ),
         'sub': lambda: addsub("sub", simd_ext2, from_typ),
         'adds': lambda: adds(simd_ext2, from_typ),
@@ -2209,7 +2148,6 @@
         'shr': lambda: shl_shr("shr", simd_ext2, from_typ),
         'shra': lambda: shra(simd_ext2, from_typ),
         'set1': lambda: set1(simd_ext2, from_typ),
-<<<<<<< HEAD
         'eq': lambda: cmp2(opts, "eq", simd_ext2, from_typ),
         'lt': lambda: cmp2(opts, "lt", simd_ext2, from_typ),
         'le': lambda: cmp2(opts, "le", simd_ext2, from_typ),
@@ -2217,15 +2155,6 @@
         'ge': lambda: cmp2(opts, "ge", simd_ext2, from_typ),
         'ne': lambda: neq2(opts, simd_ext2, from_typ),
         'if_else1': lambda: if_else3(opts, simd_ext2, from_typ),
-=======
-        'eq': lambda: cmp2("eq", simd_ext2, from_typ),
-        'lt': lambda: cmp2("lt", simd_ext2, from_typ),
-        'le': lambda: cmp2("le", simd_ext2, from_typ),
-        'gt': lambda: cmp2("gt", simd_ext2, from_typ),
-        'ge': lambda: cmp2("ge", simd_ext2, from_typ),
-        'ne': lambda: neq2(simd_ext2, from_typ),
-        'if_else1': lambda: if_else3(simd_ext2, from_typ),
->>>>>>> 4d1c0c3c
         'min': lambda: minmax2("min", simd_ext2, from_typ),
         'max': lambda: minmax2("max", simd_ext2, from_typ),
         'loadla': lambda: loadl(True, simd_ext2, from_typ),
@@ -2241,13 +2170,8 @@
         'floor': lambda: round1("floor", simd_ext2, from_typ),
         'trunc': lambda: round1("trunc", simd_ext2, from_typ),
         'round_to_even': lambda: round1("round_to_even", simd_ext2, from_typ),
-<<<<<<< HEAD
         'all': lambda: allany1(opts, "all", simd_ext2, from_typ),
         'any': lambda: allany1(opts, "any", simd_ext2, from_typ),
-=======
-        'all': lambda: allany1("all", simd_ext2, from_typ),
-        'any': lambda: allany1("any", simd_ext2, from_typ),
->>>>>>> 4d1c0c3c
         'reinterpret': lambda: reinterpret1(simd_ext2, from_typ, to_typ),
         'reinterpretl': lambda: reinterpretl1(simd_ext2, from_typ, to_typ),
         'cvt': lambda: convert1(simd_ext2, from_typ, to_typ),
@@ -2257,22 +2181,13 @@
         'rsqrt8': lambda: recs1("rsqrt8", simd_ext2, from_typ),
         'rec': lambda: recs1("rec", simd_ext2, from_typ),
         'neg': lambda: neg1(simd_ext2, from_typ),
-<<<<<<< HEAD
         'nbtrue': lambda: nbtrue1(opts, simd_ext2, from_typ),
-=======
-        'nbtrue': lambda: nbtrue1(simd_ext2, from_typ),
->>>>>>> 4d1c0c3c
         'reverse': lambda: reverse1(simd_ext2, from_typ),
         'addv': lambda: addv(simd_ext2, from_typ),
         'upcvt': lambda: upcvt1(simd_ext2, from_typ, to_typ),
         'downcvt': lambda: downcvt1(simd_ext2, from_typ, to_typ),
-<<<<<<< HEAD
         'to_logical': lambda: to_logical1(opts, simd_ext2, from_typ),
         'to_mask': lambda: to_mask1(opts, simd_ext2, from_typ),
-=======
-        'to_logical': lambda: to_logical1(simd_ext2, from_typ),
-        'to_mask': lambda: to_mask1(simd_ext2, from_typ),
->>>>>>> 4d1c0c3c
         'ziplo': lambda: zip_unzip_half("zip1", simd_ext2, from_typ),
         'ziphi': lambda: zip_unzip_half("zip2", simd_ext2, from_typ),
         'unziplo': lambda: zip_unzip_half("uzp1", simd_ext2, from_typ),
