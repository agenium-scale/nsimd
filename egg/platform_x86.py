# Copyright (c) 2019 Agenium Scale
#
# Permission is hereby granted, free of charge, to any person obtaining a copy
# of this software and associated documentation files (the "Software"), to deal
# in the Software without restriction, including without limitation the rights
# to use, copy, modify, merge, publish, distribute, sublicense, and/or sell
# copies of the Software, and to permit persons to whom the Software is
# furnished to do so, subject to the following conditions:
#
# The above copyright notice and this permission notice shall be included in all
# copies or substantial portions of the Software.
#
# THE SOFTWARE IS PROVIDED "AS IS", WITHOUT WARRANTY OF ANY KIND, EXPRESS OR
# IMPLIED, INCLUDING BUT NOT LIMITED TO THE WARRANTIES OF MERCHANTABILITY,
# FITNESS FOR A PARTICULAR PURPOSE AND NONINFRINGEMENT. IN NO EVENT SHALL THE
# AUTHORS OR COPYRIGHT HOLDERS BE LIABLE FOR ANY CLAIM, DAMAGES OR OTHER
# LIABILITY, WHETHER IN AN ACTION OF CONTRACT, TORT OR OTHERWISE, ARISING FROM,
# OUT OF OR IN CONNECTION WITH THE SOFTWARE OR THE USE OR OTHER DEALINGS IN THE
# SOFTWARE.

# This file gives the implementation of platform x86, i.e. Intel/AMD SIMD.
# Reading this file is NOT straightforward. X86 SIMD extensions is a mess.
# This script nonetheless tries to be as readable as possible. It implements
# SSE2, SSE42, AVX, AVX2, AVX512 as found on KNLs and AVX512 as found on Xeon
# Skylakes.

import common
import x86_load_store_deg234 as ldst234

# -----------------------------------------------------------------------------
# Helpers

sse = ['sse2', 'sse42']
avx = ['avx', 'avx2']
avx512 = ['avx512_knl', 'avx512_skylake']

# -----------------------------------------------------------------------------
# Implementation of mandatory functions for this module

def get_simd_exts():
    return ['sse2', 'sse42', 'avx', 'avx2', 'avx512_knl', 'avx512_skylake']

def emulate_fp16(simd_ext):
    if not simd_ext in get_simd_exts():
        raise ValueError('Unknown SIMD extension "{}"'.format(simd_ext))
    return True

def get_type(simd_ext, typ):
    # Number of bits
    if simd_ext in sse:
        bits = '128'
    elif simd_ext in avx:
        bits = '256'
    elif simd_ext in avx512:
        bits = '512'
    else:
        raise ValueError('Unknown SIMD extension "{}"'.format(simd_ext))
    # Suffix
    if typ == 'f16':
        return 'struct {{__m{} v0; __m{} v1; }}'.format(bits, bits)
    elif typ == 'f32':
        return '__m{}'.format(bits)
    elif typ == 'f64':
        return '__m{}d'.format(bits)
    elif typ in common.iutypes:
        return '__m{}i'.format(bits)
    else:
        raise ValueError('Unknown type "{}"'.format(typ))

def get_logical_type(simd_ext, typ):
    if typ not in common.types:
        raise ValueError('Unknown type "{}"'.format(typ))
    if simd_ext in sse + avx:
        return get_type(simd_ext, typ)
    elif simd_ext in avx512:
        if typ == 'f16':
            return 'struct { __mmask16 v0; __mmask16 v1; }'
        return '__mmask{}'.format(512 // common.bitsize(typ))
    else:
        raise ValueError('Unknown SIMD extension "{}"'.format(simd_ext))

def get_nb_registers(simd_ext):
    if simd_ext in sse + avx:
        return '16'
    elif simd_ext in avx512:
        return '32'
    else:
        raise ValueError('Unknown SIMD extension "{}"'.format(simd_ext))

def has_compatible_SoA_types(simd_ext):
    if simd_ext not in sse + avx + avx512:
        raise ValueError('Unknown SIMD extension "{}"'.format(simd_ext))
    else:
        return False

def get_additional_include(func, platform, simd_ext):
    ret = ''
    if simd_ext == 'sse2':
        ret += '''#include <nsimd/cpu/cpu/{}.h>
                  '''.format(func)
    elif simd_ext == 'sse42':
        ret += '''#include <nsimd/x86/sse2/{}.h>
                  '''.format(func)
    elif simd_ext == 'avx':
        ret += '''#include <nsimd/x86/sse42/{}.h>
                  '''.format(func)
    elif simd_ext == 'avx2':
        ret += '''#include <nsimd/x86/avx/{}.h>
                  '''.format(func)
    elif simd_ext == 'avx512_knl':
        ret += '''#include <nsimd/x86/avx2/{}.h>
                  '''.format(func)
    elif simd_ext == 'avx512_skylake':
        ret += '''#include <nsimd/x86/avx2/{}.h>
                  '''.format(func)
    if func in ['loadla', 'loadlu', 'storela', 'storelu']:
        ret += '''#include <nsimd/x86/{simd_ext}/set1.h>
                  #include <nsimd/x86/{simd_ext}/eq.h>
                  #include <nsimd/x86/{simd_ext}/notl.h>
                  #include <nsimd/x86/{simd_ext}/if_else1.h>
                  '''.format(simd_ext=simd_ext)
    if func in ['notb']:
        ret += '''#include <nsimd/x86/{simd_ext}/andnotb.h>
                  '''.format(simd_ext=simd_ext)
    if func in ['notl']:
        ret += '''#include <nsimd/x86/{simd_ext}/andnotb.h>
                  #include <nsimd/x86/{simd_ext}/andnotl.h>
                  '''.format(simd_ext=simd_ext)
    if func in ['min', 'max']:
        ret += '''#include <nsimd/x86/{simd_ext}/gt.h>
                  '''.format(simd_ext=simd_ext)
    if func in ['lt']:
        ret += '''#include <nsimd/x86/{simd_ext}/gt.h>
                  '''.format(simd_ext=simd_ext)
    if func in ['ge']:
        ret += '''#include <nsimd/x86/{simd_ext}/lt.h>
                  '''.format(simd_ext=simd_ext)
    if func in ['if_else1']:
        ret += '''#include <nsimd/x86/{simd_ext}/notb.h>
                  #include <nsimd/x86/{simd_ext}/orb.h>
                  #include <nsimd/x86/{simd_ext}/andnotb.h>
                  #include <nsimd/x86/{simd_ext}/andb.h>
                  '''.format(simd_ext=simd_ext)
    if func in ['abs']:
        ret += '''#include <nsimd/x86/{simd_ext}/if_else1.h>
                  #include <nsimd/x86/{simd_ext}/set1.h>
                  '''.format(simd_ext=simd_ext)
    if func == 'reinterpretl' and simd_ext in ['sse', 'avx']:
        ret += '''#include <nsimd/x86/{simd_ext}/storeu.h>
                  #include <nsimd/x86/{simd_ext}/loadu.h>
                  '''.format(simd_ext=simd_ext)
    if func == 'upcvt':
        ret += '''#include <nsimd/x86/{simd_ext}/cvt.h>
                  '''.format(simd_ext=simd_ext)
    if func == 'ziplo' and simd_ext in ['avx512_knl', 'avx512_skylake']:
        ret += '''#include <nsimd/x86/avx2/ziphi.h>
                  '''.format(simd_ext=simd_ext)
    if func == 'ziphi' and simd_ext in ['avx512_knl', 'avx512_skylake']:
        ret += '''#include <nsimd/x86/avx2/ziplo.h>
                  '''.format(simd_ext=simd_ext)
    if func == 'zip':
        ret += '''#include <nsimd/x86/{simd_ext}/ziplo.h>
                  #include <nsimd/x86/{simd_ext}/ziphi.h>
                  '''.format(simd_ext=simd_ext)
<<<<<<< HEAD
    if func == 'unzip':
        ret += '''#include <nsimd/x86/{simd_ext}/unziplo.h>
                  #include <nsimd/x86/{simd_ext}/unziphi.h>
                  '''.format(simd_ext=simd_ext)
=======
>>>>>>> 6d48b460
    if simd_ext in avx512 and func in ['loadlu', 'loadla']:
        ret += '''
                  #if NSIMD_CXX > 0
                  extern "C" {{
                  #endif

                  NSIMD_INLINE
                  nsimd_{simd_ext}_vlu16
                  nsimd_{func}_{simd_ext}_u16(const u16*);

                  #if NSIMD_CXX > 0
                  }} // extern "C"
                  #endif
                  '''.format(func=func, **fmtspec)
    if func in ['load2u', 'load3u', 'load4u', 'load2a', 'load3a', 'load4a']:
        ret += '''
                  #include <nsimd/x86/{simd_ext}/loadu.h>
                  #include <nsimd/x86/{simd_ext}/storeu.h>

                  #if NSIMD_CXX > 0
                  extern "C" {{
                  #endif

                  NSIMD_INLINE nsimd_{simd_ext}_vu16x{deg}
                  nsimd_{func}_{simd_ext}_u16(const u16*);

                  #if NSIMD_CXX > 0
                  }} // extern "C"
                  #endif
                  '''.format(func=func, deg=func[4], **fmtspec)
    if func in ['store2u', 'store3u', 'store4u', 'store2a', 'store3a',
                'store4a']:
        deg = func[5]
        args = ','.join(['nsimd_{simd_ext}_vu16'.format(**fmtspec) \
                         for i in range(1, int(deg) + 1)])
        ret += '''
                  #include <nsimd/x86/{simd_ext}/loadu.h>
                  #include <nsimd/x86/{simd_ext}/storeu.h>

                  #if NSIMD_CXX > 0
                  extern "C" {{
                  #endif

                  NSIMD_INLINE void nsimd_{func}_{simd_ext}_u16(u16*, {args});

                  #if NSIMD_CXX > 0
                  }} // extern "C"
                  #endif
                  '''.format(func=func, deg=deg, args=args, **fmtspec)
    if func == 'to_logical':
        ret += '''#include <nsimd/x86/{simd_ext}/ne.h>
                  #include <nsimd/x86/{simd_ext}/reinterpretl.h>
                  '''.format(simd_ext=simd_ext)

    return ret

# -----------------------------------------------------------------------------
# Function prefixes and suffixes

def pre(simd_ext):
    # Number of bits
    if simd_ext in sse:
        bits = ''
    elif simd_ext in avx:
        bits = '256'
    elif simd_ext in avx512:
        bits = '512'
    else:
        raise ValueError('Unknown SIMD extension "{}"'.format(simd_ext))
    return '_mm{}_'.format(bits)

def suf_ep(typ):
    if typ == 'f16':
        return '_ph'
    elif typ == 'f32':
        return '_ps'
    elif typ == 'f64':
        return '_pd'
    elif typ in common.iutypes:
        return '_epi{}'.format(typ[1:])
    else:
        raise ValueError('Unknown type "{}"'.format(typ))

def nbits(simd_ext):
    if simd_ext in sse:
        return '128'
    elif simd_ext in avx:
        return '256'
    else:
        return '512'

def suf_si(simd_ext, typ):
    if typ == 'f16':
        return '_ph'
    elif typ == 'f32':
        return '_ps'
    elif typ == 'f64':
        return '_pd'
    elif typ in common.iutypes:
        return '_si{}'.format(nbits(simd_ext))
    else:
        raise ValueError('Unknown type "{}"'.format(typ))

# -----------------------------------------------------------------------------
# Other helper functions

fmtspec = {}

LO = 0
HI = 1

def extract(simd_ext, typ, lohi, var):
    if simd_ext in avx:
        lohi_arg = '0' if lohi == LO else '1'
        if typ == 'f32':
            if lohi == LO:
                return '_mm256_castps256_ps128({})'.format(var)
            else:
                return '_mm256_extractf128_ps({}, 1)'.format(var)
        elif typ == 'f64':
            if lohi == LO:
                return '_mm256_castpd256_pd128({})'.format(var)
            else:
                return '_mm256_extractf128_pd({}, 1)'.format(var)
        else:
            if lohi == LO:
                return '_mm256_castsi256_si128({})'.format(var)
            else:
                return '_mm256_extractf128_si256({}, 1)'.format(var)
    elif simd_ext in avx512:
        lohi_arg = '0' if lohi == LO else '1'
        if typ == 'f32':
            if lohi == LO:
                return '_mm512_castps512_ps256({})'.format(var)
            else:
                return '''_mm256_castsi256_ps(_mm512_extracti64x4_epi64(
                              _mm512_castps_si512({}), 1))'''.format(var)
        elif typ == 'f64':
            if lohi == LO:
                return '_mm512_castpd512_pd256({})'.format(var)
            else:
                return '_mm512_extractf64x4_pd({}, 1)'.format(var)
        else:
            if lohi == LO:
                return '_mm512_castsi512_si256({})'.format(var)
            else:
                return '_mm512_extracti64x4_epi64({}, 1)'.format(var)

def setr(simd_ext, typ, var1, var2):
    if simd_ext in avx:
        if typ == 'f32':
            return '''_mm256_insertf128_ps(_mm256_castps128_ps256(
                        {}), {}, 1)'''.format(var1, var2)
        elif typ == 'f64':
            return '''_mm256_insertf128_pd(_mm256_castpd128_pd256(
                        {}), {}, 1)'''.format(var1, var2)
        else:
            return '''_mm256_insertf128_si256(_mm256_castsi128_si256(
                        {}), {}, 1)'''.format(var1, var2)
    elif simd_ext in avx512:
        if typ == 'f32':
            return '''_mm512_castpd_ps(_mm512_insertf64x4(_mm512_castps_pd(
                        _mm512_castps256_ps512({})), _mm256_castps_pd(
                          {}), 1))'''. \
                      format(var1, var2)
        elif typ == 'f64':
            return '''_mm512_insertf64x4(_mm512_castpd256_pd512(
                        {}), {}, 1)'''.format(var1, var2)
        else:
            return '''_mm512_inserti64x4(_mm512_castsi256_si512(
                        {}), {}, 1)'''.format(var1, var2)

def how_it_should_be_op2(func, simd_ext, typ):
    if typ == 'f16':
        return '''nsimd_{simd_ext}_vf16 ret;
                  ret.v0 = {pre}{func}_ps({in0}.v0, {in1}.v0);
                  ret.v1 = {pre}{func}_ps({in0}.v1, {in1}.v1);
                  return ret;'''.format(func=func, **fmtspec)
    else:
        return 'return {pre}{func}{suf}({in0}, {in1});'. \
               format(func=func, **fmtspec)

def split_opn(func, simd_ext, typ, n):
    simd_ext2 = 'sse42' if simd_ext in avx else 'avx2'
    inp = [common.in0, common.in1, common.in2]
    defi = ''
    for i in range(0, n):
        defi += \
        '''nsimd_{simd_ext2}_v{typ} v{i}0 = {extract_loi};
           nsimd_{simd_ext2}_v{typ} v{i}1 = {extract_hii};'''. \
           format(simd_ext2=simd_ext2, typ=typ, i=i,
                  extract_loi=extract(simd_ext, typ, LO, inp[i]),
                  extract_hii=extract(simd_ext, typ, HI, inp[i]))
    vlo = ', '.join(['v{}0'.format(i) for i in range(0, n)])
    vhi = ', '.join(['v{}1'.format(i) for i in range(0, n)])
    return '''{defi}
              v00 = nsimd_{func}_{simd_ext2}_{typ}({vlo});
              v01 = nsimd_{func}_{simd_ext2}_{typ}({vhi});
              return {merge};'''. \
              format(defi=defi, vlo=vlo, vhi=vhi,
                     func=func, simd_ext2=simd_ext2, typ=typ,
                     merge=setr(simd_ext, typ, 'v00', 'v01'))

def split_op2(func, simd_ext, typ):
    return split_opn(func, simd_ext, typ, 2)

def emulate_op2(op, simd_ext, typ):
    return '''int i;
              {typ} buf0[{le}], buf1[{le}];
              {pre}storeu{sufsi}(({intrin_typ}*)buf0, {in0});
              {pre}storeu{sufsi}(({intrin_typ}*)buf1, {in1});
              for (i = 0; i < {le}; i++) {{
                buf0[i] = ({typ})(buf0[i] {op} buf1[i]);
              }}
              return {pre}loadu{sufsi}(({intrin_typ}*)buf0);'''. \
              format(intrin_typ=get_type(simd_ext, typ), op=op, **fmtspec)

def emulate_op1(func, simd_ext, typ):
    if typ in common.iutypes:
        cast = '({}*)'.format(get_type(simd_ext, typ))
    else:
        cast = ''
    return '''int i;
              {typ} buf0[{le}];
              {pre}storeu{sufsi}({cast}buf0, {in0});
              for (i = 0; i < {le}; i += nsimd_len_cpu_{typ}()) {{
                nsimd_storeu_cpu_{typ}(&buf0[i], nsimd_{func}_cpu_{typ}(
                  nsimd_loadu_cpu_{typ}(&buf0[i])));
              }}
              return {pre}loadu{sufsi}({cast}buf0);'''. \
              format(cast=cast, func=func, **fmtspec)

def split_cmp2(func, simd_ext, typ):
    simd_ext2 = 'sse42' if simd_ext in avx else 'avx2'
    leo2 = int(fmtspec['le']) // 2
    if simd_ext in avx512:
        if typ in ['i8', 'u8', 'f32', 'f64']:
            merge = \
            '''return (__mmask{le})(u32)_mm256_movemask{suf}(
                        v00) | ((__mmask{le})(u32)_mm256_movemask{suf}(
                          v01) << {leo2});'''. \
                       format(leo2=leo2, **fmtspec)
        elif typ in ['i32', 'u32', 'i64', 'u64']:
            ftyp = 'f{typnbits}'.format(**fmtspec)
            merge = \
            '''return (__mmask{le})(u32)_mm256_movemask{fsuf}(
                        _mm256_castsi256{suf}(v00)) |
                          (((__mmask{le})(u32)_mm256_movemask{fsuf}(
                            _mm256_castsi256{suf}(v01))) << {leo2});'''. \
                            format(fsuf=suf_ep(ftyp), leo2=leo2, **fmtspec)
        else:
            merge = \
            '''v00 = _mm256_permute4x64_epi64(v00, 216); /* exchange middle qwords */
               nsimd_avx2_vi16 lo1 = _mm256_unpacklo_epi16(v00, v00);
               nsimd_avx2_vi16 hi1 = _mm256_unpackhi_epi16(v00, v00);
               v01 = _mm256_permute4x64_epi64(v01, 216); /* exchange middle qwords */
               nsimd_avx2_vi16 lo2 = _mm256_unpacklo_epi16(v01, v01);
               nsimd_avx2_vi16 hi2 = _mm256_unpackhi_epi16(v01, v01);
               return (__mmask32)(u32)_mm256_movemask_ps(
                                   _mm256_castsi256_ps(lo1)) |
                      (__mmask32)((u32)_mm256_movemask_ps(
                                   _mm256_castsi256_ps(hi1)) << 8) |
                      (__mmask32)((u32)_mm256_movemask_ps(
                                   _mm256_castsi256_ps(lo2)) << 16) |
                      (__mmask32)((u32)_mm256_movemask_ps(
                                   _mm256_castsi256_ps(hi2)) << 24);'''. \
                                   format(**fmtspec)
    else:
        merge = 'return {};'.format(setr(simd_ext, typ, 'v00', 'v01'))
    return '''nsimd_{simd_ext2}_v{typ} v00 = {extract_lo0};
              nsimd_{simd_ext2}_v{typ} v01 = {extract_hi0};
              nsimd_{simd_ext2}_v{typ} v10 = {extract_lo1};
              nsimd_{simd_ext2}_v{typ} v11 = {extract_hi1};
              v00 = nsimd_{func}_{simd_ext2}_{typ}(v00, v10);
              v01 = nsimd_{func}_{simd_ext2}_{typ}(v01, v11);
              {merge}'''. \
              format(simd_ext2=simd_ext2,
                     extract_lo0=extract(simd_ext, typ, LO, common.in0),
                     extract_hi0=extract(simd_ext, typ, HI, common.in0),
                     extract_lo1=extract(simd_ext, typ, LO, common.in1),
                     extract_hi1=extract(simd_ext, typ, HI, common.in1),
                     func=func, merge=merge, **fmtspec)

def f16_cmp2(func, simd_ext):
    return '''nsimd_{simd_ext}_vlf16 ret;
              ret.v0 = nsimd_{func}_{simd_ext}_f32({in0}.v0, {in1}.v0);
              ret.v1 = nsimd_{func}_{simd_ext}_f32({in0}.v1, {in1}.v1);
              return ret;'''.format(func=func, **fmtspec)

def cmp2_with_add(func, simd_ext, typ):
    cte = { 'u8': '0x80', 'u16': '0x8000', 'u32': '0x80000000',
            'u64': '0x8000000000000000' }
    return \
    '''nsimd_{simd_ext}_v{typ} cte = nsimd_set1_{simd_ext}_{typ}({cte});
       return nsimd_{func}_{simd_ext}_{ityp}(
                {pre}add{suf}({in0}, cte),
                {pre}add{suf}({in1}, cte));'''. \
                format(func=func, cte=cte[typ],
                       ityp='i{}'.format(typ[1:]), **fmtspec)

# -----------------------------------------------------------------------------
# Returns C code for func

## Load

def load(simd_ext, typ, aligned):
    align = '' if aligned else 'u'
    cast = '(__m{}i*)'.format(nbits(simd_ext)) if typ in common.iutypes else ''
    if typ == 'f16':
        if simd_ext in sse:
            return \
            '''#ifdef NSIMD_FP16
                 nsimd_{simd_ext}_vf16 ret;
                 __m128i v = _mm_load{align}_si128((__m128i*){in0});
                 ret.v0 = _mm_cvtph_ps(v);
                 v = _mm_shuffle_epi32(v, 14); /* = (3 << 2) | (2 << 0) */
                 ret.v1 = _mm_cvtph_ps(v);
                 return ret;
               #else
                 /* Note that we can do much better but is it useful? */
                 nsimd_{simd_ext}_vf16 ret;
                 f32 buf[4];
                 buf[0] = nsimd_u16_to_f32(*(u16*){in0});
                 buf[1] = nsimd_u16_to_f32(*((u16*){in0} + 1));
                 buf[2] = nsimd_u16_to_f32(*((u16*){in0} + 2));
                 buf[3] = nsimd_u16_to_f32(*((u16*){in0} + 3));
                 ret.v0 = _mm_loadu_ps(buf);
                 buf[0] = nsimd_u16_to_f32(*((u16*){in0} + 4));
                 buf[1] = nsimd_u16_to_f32(*((u16*){in0} + 5));
                 buf[2] = nsimd_u16_to_f32(*((u16*){in0} + 6));
                 buf[3] = nsimd_u16_to_f32(*((u16*){in0} + 7));
                 ret.v1 = _mm_loadu_ps(buf);
                 return ret;
               #endif'''.format(align=align, **fmtspec)
        elif simd_ext in avx:
            return '''#ifdef NSIMD_FP16
                        nsimd_{simd_ext}_vf16 ret;
                        ret.v0 = _mm256_cvtph_ps(_mm_load{align}_si128(
                                   (__m128i*){in0}));
                        ret.v1 = _mm256_cvtph_ps(_mm_load{align}_si128(
                                   (__m128i*){in0} + 1));
                        return ret;
                      #else
                        /* Note that we can do much better but is it useful? */
                        nsimd_{simd_ext}_vf16 ret;
                        f32 buf[8];
                        int i;
                        for (i = 0; i < 8; i++) {{
                          buf[i] = nsimd_u16_to_f32(*((u16*){in0} + i));
                        }}
                        ret.v0 = _mm256_loadu_ps(buf);
                        for (i = 0; i < 8; i++) {{
                          buf[i] = nsimd_u16_to_f32(*((u16*){in0} + (8 + i)));
                        }}
                        ret.v1 = _mm256_loadu_ps(buf);
                        return ret;
                      #endif'''.format(align=align, **fmtspec)
        elif simd_ext in avx512:
            return '''nsimd_{simd_ext}_vf16 ret;
                      ret.v0 = _mm512_cvtph_ps(
                                 _mm256_load{align}_si256((__m256i*){in0})
                               );
                      ret.v1 = _mm512_cvtph_ps(
                                 _mm256_load{align}_si256((__m256i*){in0} + 1)
                               );
                      return ret;
                      '''.format(align=align, **fmtspec)
    else:
        return 'return {pre}load{align}{sufsi}({cast}{in0});'. \
               format(align=align, cast=cast, **fmtspec)

# -----------------------------------------------------------------------------
## Loads of degree 2, 3 and 4

def load_deg234(simd_ext, typ, align, deg):
    if typ == 'f16':
        a = 'a' if align else 'u'
        code = '\n'.join([ \
               '''nsimd_storeu_{simd_ext}_u16(buf, tmp.v{i});
                  ret.v{i} = nsimd_loadu_{simd_ext}_f16((f16 *)buf);'''. \
                  format(i=i, **fmtspec) for i in range(0, deg)])
        return \
        '''nsimd_{simd_ext}_v{typ}x{deg} ret;
           u16 buf[{le}];
           nsimd_{simd_ext}_vu16x{deg} tmp =
               nsimd_load{deg}{a}_{simd_ext}_u16((u16*)a0);
           {code}
           return ret;'''.format(code=code, a=a, deg=deg, **fmtspec)
    if simd_ext in sse:
        if deg == 2:
            return ldst234.load2_sse(simd_ext, typ, align, fmtspec)
        if deg == 3:
            return ldst234.load3_sse(simd_ext, typ, align, fmtspec)
        if deg == 4:
            return ldst234.load4_sse(simd_ext, typ, align, fmtspec)
    if simd_ext in avx:
        if deg == 2:
            return ldst234.load2_avx(simd_ext, typ, align, fmtspec)
        if deg == 3:
            return ldst234.load3_avx(simd_ext, typ, align, fmtspec)
        if deg == 4:
            return ldst234.load4_avx(simd_ext, typ, align, fmtspec)
    if simd_ext in avx512:
        if deg == 2:
            return ldst234.load2_avx512(simd_ext, typ, align, fmtspec)
        if deg == 3:
            return ldst234.load3_avx512(simd_ext, typ, align, fmtspec)
        if deg == 4:
            return ldst234.load4_avx512(simd_ext, typ, align, fmtspec)
    return common.NOT_IMPLEMENTED

# -----------------------------------------------------------------------------
## Stores of degree 2, 3 and 4

def store_deg234(simd_ext, typ, align, deg):
    if typ == 'f16':
        a = 'a' if align else 'u'
        variables = ', '.join(['v{}'.format(i) for i in range(0, deg)])
        code = '\n'.join([ \
               '''nsimd_storeu_{{simd_ext}}_f16((f16 *)buf, {{in{ip1}}});
                  v{i} = nsimd_loadu_{{simd_ext}}_u16((u16 *)buf);'''. \
                  format(i=i, ip1=i + 1).format(**fmtspec) \
                  for i in range(0, deg)])
        return \
        '''nsimd_{simd_ext}_vu16 {variables};
           u16 buf[{le}];
           {code}
           nsimd_store{deg}{a}_{simd_ext}_u16((u16 *){in0}, {variables});'''. \
           format(variables=variables, code=code, a=a, deg=deg, **fmtspec)
    if simd_ext in sse:
        if deg == 2:
            return ldst234.store2(simd_ext, typ, align, fmtspec)
        if deg == 3:
            return ldst234.store3_sse(simd_ext, typ, align, fmtspec)
        if deg == 4:
            return ldst234.store4_sse(typ, align, fmtspec)
    if simd_ext in avx:
        if deg == 2:
            return ldst234.store2(simd_ext, typ, align, fmtspec)
        if deg == 3:
            return ldst234.store3_avx(simd_ext, typ, align, fmtspec)
        if deg == 4:
            return ldst234.store4_avx(simd_ext, typ, align, fmtspec)
    if simd_ext in avx512:
        if deg == 2:
            return ldst234.store2(simd_ext, typ, align, fmtspec)
        if deg == 3:
            return ldst234.store3_avx512(simd_ext, typ, align, fmtspec)
        if deg == 4:
            return ldst234.store4_avx512(simd_ext, typ, align, fmtspec)
    return common.NOT_IMPLEMENTED

# -----------------------------------------------------------------------------
## Store

def store(simd_ext, typ, aligned):
    align = '' if aligned else 'u'
    cast = '(__m{}i*)'.format(nbits(simd_ext)) if typ in common.iutypes else ''
    if typ == 'f16':
        if simd_ext in sse:
            return \
            '''#ifdef NSIMD_FP16
                 __m128i v0 = _mm_cvtps_ph(
                   {in1}.v0, _MM_FROUND_TO_NEAREST_INT | _MM_FROUND_NO_EXC);
                 __m128i v1 = _mm_cvtps_ph(
                   {in1}.v1, _MM_FROUND_TO_NEAREST_INT | _MM_FROUND_NO_EXC);
                 __m128d v = _mm_shuffle_pd(_mm_castsi128_pd(v0),
                               _mm_castsi128_pd(v1),
                                 0 /* = (0 << 1) | (0 << 0) */);
                 _mm_store{align}_pd((f64*){in0}, v);
               #else
                 /* Note that we can do much better but is it useful? */
                 f32 buf[4];
                 _mm_storeu_ps(buf, {in1}.v0);
                 *((u16*){in0}    ) = nsimd_f32_to_u16(buf[0]);
                 *((u16*){in0} + 1) = nsimd_f32_to_u16(buf[1]);
                 *((u16*){in0} + 2) = nsimd_f32_to_u16(buf[2]);
                 *((u16*){in0} + 3) = nsimd_f32_to_u16(buf[3]);
                 _mm_storeu_ps(buf, {in1}.v1);
                 *((u16*){in0} + 4) = nsimd_f32_to_u16(buf[0]);
                 *((u16*){in0} + 5) = nsimd_f32_to_u16(buf[1]);
                 *((u16*){in0} + 6) = nsimd_f32_to_u16(buf[2]);
                 *((u16*){in0} + 7) = nsimd_f32_to_u16(buf[3]);
               #endif'''.format(align=align, **fmtspec)
        elif simd_ext in avx:
            return \
            '''#ifdef NSIMD_FP16
                 _mm_store{align}_si128((__m128i*){in0},
                   _mm256_cvtps_ph({in1}.v0,
                     _MM_FROUND_TO_NEAREST_INT | _MM_FROUND_NO_EXC));
                 _mm_store{align}_si128((__m128i*){in0} + 1,
                   _mm256_cvtps_ph({in1}.v1,
                     _MM_FROUND_TO_NEAREST_INT | _MM_FROUND_NO_EXC));
               #else
                 /* Note that we can do much better but is it useful? */
                 int i;
                 f32 buf[8];
                 _mm256_storeu_ps(buf, {in1}.v0);
                 for (i = 0; i < 8; i++) {{
                   *((u16*){in0} + i) = nsimd_f32_to_u16(buf[i]);
                 }}
                 _mm256_storeu_ps(buf, {in1}.v1);
                 for (i = 0; i < 8; i++) {{
                   *((u16*){in0} + (8 + i)) = nsimd_f32_to_u16(buf[i]);
                 }}
               #endif'''.format(align=align, **fmtspec)
        elif simd_ext in avx512:
            return \
            '''_mm256_store{align}_si256((__m256i*){in0},
                   _mm512_cvtps_ph({in1}.v0,
                        _MM_FROUND_TO_NEAREST_INT | _MM_FROUND_NO_EXC));
               _mm256_store{align}_si256((__m256i*){in0} + 1,
                   _mm512_cvtps_ph({in1}.v1,
                        _MM_FROUND_TO_NEAREST_INT | _MM_FROUND_NO_EXC));'''. \
                        format(align=align, **fmtspec)
    else:
        return '{pre}store{align}{sufsi}({cast}{in0}, {in1});'. \
               format(align=align, cast=cast, **fmtspec)

# -----------------------------------------------------------------------------
## Code for binary operators: and, or, xor

def binop2(func, simd_ext, typ, logical=False):
    logical = 'l' if logical else ''
    func = func[0:-1]
    if typ == 'f16':
        return \
        '''nsimd_{simd_ext}_v{logi}f16 ret;
           ret.v0 = nsimd_{func}{logi2}_{simd_ext}_f32({in0}.v0, {in1}.v0);
           ret.v1 = nsimd_{func}{logi2}_{simd_ext}_f32({in0}.v1, {in1}.v1);
           return ret;'''.format(logi='l' if logical else '', func=func,
                                 logi2='l' if logical else 'b', **fmtspec)
    normal = 'return {pre}{func}{sufsi}({in0}, {in1});'. \
             format(func=func, **fmtspec)
    if simd_ext in sse:
        return normal
    if simd_ext in avx:
        if simd_ext == 'avx2' or typ in ['f32', 'f64']:
            return normal
        else:
            return '''return _mm256_castpd_si256(_mm256_{func}_pd(
                               _mm256_castsi256_pd({in0}),
                                 _mm256_castsi256_pd({in1})));'''. \
                                 format(func=func, **fmtspec)
    if simd_ext in avx512:
        if simd_ext == 'avx512_skylake' or typ in common.iutypes:
            return normal
        else:
            return \
            '''return _mm512_castsi512{suf}(_mm512_{func}_si512(
                        _mm512_cast{typ2}_si512({in0}),
                          _mm512_cast{typ2}_si512({in1})));'''. \
                          format(func=func, typ2=suf_ep(typ)[1:], **fmtspec)

# -----------------------------------------------------------------------------
## Code for logical binary operators: andl, orl, xorl

def binlop2(func, simd_ext, typ):
    op = { 'orl': '|', 'xorl': '^', 'andl': '&' }
    op_fct = { 'orl': 'kor', 'xorl': 'kxor', 'andl': 'kand' }
    if simd_ext not in avx512:
        if typ == 'f16':
            return binop2(func, simd_ext, typ, True)
        else:
            return binop2(func, simd_ext, typ)
    else: # avx512
        if typ == 'f16':
            return '''nsimd_{simd_ext}_vlf16 ret;
                      ret.v0 = (__mmask16)({in0}.v0 {op} {in1}.v0);
                      ret.v1 = (__mmask16)({in0}.v1 {op} {in1}.v1);
                      return ret;'''. \
                      format(op=op[func], op_fct=op_fct[func], **fmtspec)
        else:
            # gcc:  error: inlining failed in call to always_inline
            #              ‘__mmask8 _kor_mask8(__mmask8, __mmask8)’:
            #              target specific option mismatch
            # icc: tests fail with _{op_fct}_mask8 for f64, u64 and i64
            r = ''
            if fmtspec['le'] == 8:
                r += '#if defined(NSIMD_IS_CLANG) || defined(NSIMD_IS_GCC) || defined(NSIMD_IS_ICC)'
                r += '\n'
            else:
                r += '#if defined(NSIMD_IS_CLANG)' + '\n'
            r += '  return (__mmask{le})({in0} {op} {in1});' + '\n'
            r += '#else' + '\n'
            r += '  return _{op_fct}_mask{le}({in0}, {in1});' + '\n'
            r += '#endif' + '\n'
            return r.format(op=op[func], op_fct=op_fct[func], **fmtspec)

# -----------------------------------------------------------------------------
## andnot

def andnot2(simd_ext, typ, logical=False):
    if typ == 'f16':
        return \
        '''nsimd_{simd_ext}_v{logi}f16 ret;
           ret.v0 = nsimd_andnot{logi2}_{simd_ext}_f32({in0}.v0, {in1}.v0);
           ret.v1 = nsimd_andnot{logi2}_{simd_ext}_f32({in0}.v1, {in1}.v1);
           return ret;'''.format(logi='l' if logical else '',
                                 logi2='l' if logical else 'b', **fmtspec)
    if simd_ext in sse:
        return 'return _mm_andnot{sufsi}({in1}, {in0});'.format(**fmtspec)
    if simd_ext in avx:
        if simd_ext == 'avx2' or typ in ['f32', 'f64']:
            return 'return _mm256_andnot{sufsi}({in1}, {in0});'. \
                   format(**fmtspec)
        else:
            return '''return _mm256_castpd_si256(_mm256_andnot_pd(
                               _mm256_castsi256_pd({in1}),
                               _mm256_castsi256_pd({in0})));'''. \
                               format(**fmtspec)
    if simd_ext in avx512:
        if simd_ext == 'avx512_skylake' or typ in common.iutypes:
            return 'return _mm512_andnot{sufsi}({in1}, {in0});'. \
                   format(**fmtspec)
        else:
            return '''return _mm512_castsi512{suf}(_mm512_andnot_si512(
                               _mm512_cast{suf2}_si512({in1}),
                               _mm512_cast{suf2}_si512({in0})));'''. \
                               format(suf2=fmtspec['suf'][1:], **fmtspec)

# -----------------------------------------------------------------------------
## logical andnot

def landnot2(simd_ext, typ):
    if simd_ext in avx512:
        if typ == 'f16':
            return '''nsimd_{simd_ext}_vlf16 ret;
                      ret.v0 = (__mmask16)({in0}.v0 & (~{in1}.v0));
                      ret.v1 = (__mmask16)({in0}.v1 & (~{in1}.v1));
                      return ret;'''.format(**fmtspec)
        else:
            return 'return (__mmask{le})({in0} & (~{in1}));'.format(**fmtspec)
    return andnot2(simd_ext, typ, True)

# -----------------------------------------------------------------------------
## Code for unary not

def not1(simd_ext, typ, logical=False):
    if typ == 'f16':
        return \
        '''nsimd_{simd_ext}_v{logi}f16 ret;
           nsimd_{simd_ext}_vf32 cte = {pre}castsi{nbits}_ps(
                                         {pre}set1_epi8(-1));
           ret.v0 = nsimd_andnot{logi2}_{simd_ext}_f32(cte, {in0}.v0);
           ret.v1 = nsimd_andnot{logi2}_{simd_ext}_f32(cte, {in0}.v1);
           return ret;'''.format(logi='l' if logical else '',
                                 logi2='l' if logical else 'b', **fmtspec)
    elif typ in ['f32', 'f64']:
        return '''return nsimd_andnotb_{simd_ext}_{typ}(
                           {pre}castsi{nbits}{suf}(
                             {pre}set1_epi8(-1)), {in0});'''.format(**fmtspec)
    else:
        return '''return nsimd_andnotb_{simd_ext}_{typ}(
                           {pre}set1_epi8(-1), {in0});'''.format(**fmtspec)

# -----------------------------------------------------------------------------
## Code for unary logical lnot

def lnot1(simd_ext, typ):
    if simd_ext in avx512:
        if typ == 'f16':
            return '''nsimd_{simd_ext}_vlf16 ret;
                      ret.v0 = (__mmask16)(~{in0}.v0);
                      ret.v1 = (__mmask16)(~{in0}.v1);
                      return ret;'''.format(**fmtspec)
        else:
            return 'return (__mmask{le})(~{in0});'.format(**fmtspec)
    return not1(simd_ext, typ, True)

# -----------------------------------------------------------------------------
## Addition and substraction

def addsub(func, simd_ext, typ):
    if typ in common.ftypes or simd_ext in sse or \
       (simd_ext in avx512 and typ in ['u32', 'i32', 'u64', 'i64']):
        return how_it_should_be_op2(func, simd_ext, typ)
    else:
        if simd_ext in ['avx2', 'avx512_skylake']:
            return how_it_should_be_op2(func, simd_ext, typ)
        else:
            return split_op2(func, simd_ext, typ)

# -----------------------------------------------------------------------------
## Len

def len1(simd_ext, typ):
    return 'return {le};'.format(**fmtspec)

# -----------------------------------------------------------------------------
## Division

def div2(simd_ext, typ):
    if typ in common.ftypes:
        return how_it_should_be_op2('div', simd_ext, typ)
    return emulate_op2('/', simd_ext, typ)

# -----------------------------------------------------------------------------
## Multiplication

def mul2(simd_ext, typ):
    emulate = emulate_op2('*', simd_ext, typ)
    split = split_op2('mul', simd_ext, typ)
    # Floats
    if typ in common.ftypes:
        return how_it_should_be_op2('mul', simd_ext, typ)
    # Integers 16, 32 on SSE
    if simd_ext in sse and typ in ['i16', 'u16']:
        return 'return _mm_mullo_epi16({in0}, {in1});'.format(**fmtspec)
    if simd_ext in sse and typ in ['i32', 'u32']:
        if simd_ext == 'sse42':
            return 'return _mm_mullo_epi32({in0}, {in1});'.format(**fmtspec)
        else:
            return emulate
    # Integers 16, 32 on AVX
    if simd_ext in avx and typ in ['i16', 'u16', 'i32', 'u32']:
        if simd_ext == 'avx2':
            return 'return _mm256_mullo{suf}({in0}, {in1});'.format(**fmtspec)
        else:
            return split
    # Integers 64 on SSE on AVX
    if simd_ext in sse + avx and typ in ['i64', 'u64']:
        return emulate_op2('*', simd_ext, typ)
    # Integers 16 on AVX512
    if simd_ext in avx512 and typ in ['i16', 'u16']:
        if simd_ext == 'avx512_skylake':
            return 'return _mm512_mullo_epi16({in0}, {in1});'.format(**fmtspec)
        else:
            return split
    # Integers 32 on AVX512
    if simd_ext in avx512 and typ in ['i32', 'u32']:
        return 'return _mm512_mullo_epi32({in1}, {in0});'.format(**fmtspec)
    # Integers 64 on AVX512
    if simd_ext in avx512 and typ in ['i64', 'u64']:
        if simd_ext == 'avx512_skylake':
            return 'return _mm512_mullo_epi64({in0}, {in1});'.format(**fmtspec)
        else:
            return emulate
    # Integers 8 on SSE
    with_epi16 = '''nsimd_{simd_ext}_v{typ} lo =
                        {pre}mullo_epi16({in0}, {in1});
                    nsimd_{simd_ext}_v{typ} hi = {pre}slli_epi16(
                        {pre}mullo_epi16({pre}srli_epi16({in0}, 8),
                          {pre}srli_epi16({in1}, 8)), 8);
                    return {pre}or{sufsi}({pre}and{sufsi}(
                              lo, {pre}set1_epi16(255)),hi);'''. \
                    format(**fmtspec)
    split_epi16 = split_op2('mul', simd_ext, typ)
    if simd_ext in sse and typ in ['i8', 'u8']:
        return with_epi16
    if simd_ext in avx + avx512 and typ in ['i8', 'u8']:
        if simd_ext in ['avx2', 'avx512_skylake']:
            return with_epi16
        else:
            return split_epi16

# -----------------------------------------------------------------------------
## Shift left and right

def shl_shr(func, simd_ext, typ):
    if typ in ['f16', 'f32', 'f64']:
        return ''
    intrinsic = 'srl' if func == 'shr' else 'sll'
    simd_ext2 = 'sse42' if simd_ext in avx else 'avx2'
    split = '''nsimd_{simd_ext2}_v{typ} v0 = {extract_lo};
               nsimd_{simd_ext2}_v{typ} v1 = {extract_hi};
               v0 = nsimd_{func}_{simd_ext2}_{typ}(v0, {in1});
               v1 = nsimd_{func}_{simd_ext2}_{typ}(v1, {in1});
               return {merge};'''. \
               format(simd_ext2=simd_ext2, func=func,
                      extract_lo=extract(simd_ext, typ, LO, common.in0),
                      extract_hi=extract(simd_ext, typ, HI, common.in0),
                      merge=setr(simd_ext, typ, 'v0', 'v1'), **fmtspec)
    normal_16_32_64 = '''return {pre}{intrinsic}{suf}(
                           {in0}, _mm_set1_epi64x({in1}));'''. \
                      format(intrinsic=intrinsic, **fmtspec)
    FFs = '0x' + ('F' * int((int(typ[1:]) // 4)))
    FFOOs = FFs  + ('0' * int((int(typ[1:]) // 4)))
    with_2n_for_n = '''nsimd_{simd_ext}_v{typ} lo = {pre}and{sufsi}(
                         {pre}{intrinsic}_epi{typ2nbits}(
                           {in0}, _mm_set1_epi64x({in1})),
                             nsimd_set1_{simd_ext}_u{typ2nbits}({masklo}));
                       nsimd_{simd_ext}_v{typ} hi =
                         {pre}{intrinsic}_epi{typ2nbits}({pre}and{sufsi}({in0},
                           nsimd_set1_{simd_ext}_u{typ2nbits}({maskhi})),
                             _mm_set1_epi64x({in1}));
                       return {pre}or{sufsi}(hi, lo);'''. \
                       format(intrinsic=intrinsic, typ2nbits=2 * int(typ[1:]),
                              masklo=FFs if func == 'shl' else FFOOs,
                              maskhi=FFOOs if func == 'shl' else FFs, **fmtspec)
    with_32_for_8 = '''nsimd_{simd_ext}_v{typ} masklo =
                         nsimd_set1_{simd_ext}_u32(0xFF00FF);
                       nsimd_{simd_ext}_v{typ} lo =
                         {pre}and{sufsi}({pre}{intrinsic}_epi32(
                           {pre}and{sufsi}({in0}, masklo),
                             _mm_set1_epi64x({in1})), masklo);
                       nsimd_{simd_ext}_v{typ} maskhi =
                         nsimd_set1_{simd_ext}_u32(0xFF00FF00);
                       nsimd_{simd_ext}_v{typ} hi =
                           {pre}and{sufsi}({pre}{intrinsic}_epi32(
                             {pre}and{sufsi}({in0}, maskhi),
                               _mm_set1_epi64x({in1})), maskhi);
                       return {pre}or{sufsi}(hi, lo);'''. \
                       format(intrinsic=intrinsic, **fmtspec)
    if simd_ext in sse:
        if typ in ['i8', 'u8']:
            return with_2n_for_n
        if typ in ['i16', 'u16', 'i32', 'u32', 'i64', 'u64']:
            return normal_16_32_64
    if simd_ext in avx:
        if typ in ['i8', 'u8']:
            return with_2n_for_n if simd_ext == 'avx2' else split
        if typ in ['i16', 'u16', 'i32', 'u32', 'i64', 'u64']:
            return normal_16_32_64 if simd_ext == 'avx2' else split
    if simd_ext in avx512:
        if typ in ['i8', 'u8']:
            return with_2n_for_n if simd_ext == 'avx512_skylake' \
                                 else with_32_for_8
        if typ in ['i16', 'u16']:
            return normal_16_32_64 if simd_ext == 'avx512_skylake' \
                                   else with_2n_for_n
        if typ in ['i32', 'u32', 'i64', 'u64']:
            return normal_16_32_64

# -----------------------------------------------------------------------------
## set1 or splat function

def set1(simd_ext, typ):
    if typ == 'f16':
        return '''nsimd_{simd_ext}_vf16 ret;
                  f32 f = nsimd_f16_to_f32({in0});
                  ret.v0 = {pre}set1_ps(f);
                  ret.v1 = {pre}set1_ps(f);
                  return ret;'''.format(**fmtspec)
    if simd_ext in sse + avx:
        if typ == 'i64':
            return 'return {pre}set1_epi64x({in0});'.format(**fmtspec)
        if typ == 'u64':
            return '''union {{ u64 u; i64 i; }} buf;
                      buf.u = {in0};
                      return {pre}set1_epi64x(buf.i);'''.format(**fmtspec)
    if typ in ['u8', 'u16', 'u32', 'u64']:
        return '''union {{ {typ} u; i{typnbits} i; }} buf;
                  buf.u = {in0};
                  return {pre}set1{suf}(buf.i);'''.format(**fmtspec)
    return 'return {pre}set1{suf}({in0});'.format(**fmtspec)

# -----------------------------------------------------------------------------
## Equality

def eq2(simd_ext, typ):
    if typ == 'f16':
        return f16_cmp2('eq', simd_ext)
    if simd_ext in sse:
        if typ in ['i64', 'u64']:
            if simd_ext == 'sse42':
                return how_it_should_be_op2('cmpeq', simd_ext, typ)
            else:
                return \
                '''__m128i t = _mm_cmpeq_epi32({in0}, {in1});
                   return _mm_and_si128(t,
                            _mm_shuffle_epi32(t, 177) /* = 2|3|0|1 */);'''. \
                            format(**fmtspec)
        else:
            return how_it_should_be_op2('cmpeq', simd_ext, typ)
    if simd_ext in avx:
        if typ in ['f32', 'f64']:
            return 'return _mm256_cmp{suf}({in0}, {in1}, _CMP_EQ_OQ);'. \
                   format(**fmtspec)
        else:
            if simd_ext == 'avx2':
                return how_it_should_be_op2('cmpeq', simd_ext, typ)
            else:
                return split_cmp2('eq', simd_ext, typ)
    if simd_ext in avx512:
        if typ in ['f32', 'f64']:
            return 'return _mm512_cmp{suf}_mask({in0}, {in1}, _CMP_EQ_OQ);'. \
                   format(**fmtspec)
        elif typ in ['i32', 'u32', 'i64', 'u64']:
            return \
            'return _mm512_cmp{suf}_mask({in0}, {in1}, _MM_CMPINT_EQ);'. \
            format(**fmtspec)
        else:
            if simd_ext == 'avx512_skylake':
                return \
                'return _mm512_cmp{suf}_mask({in0}, {in1}, _MM_CMPINT_EQ);'. \
                format(**fmtspec)
            else:
                return split_cmp2('eq', simd_ext, typ)

# -----------------------------------------------------------------------------
## not equal

def neq2(simd_ext, typ):
    if typ == 'f16':
        return f16_cmp2('ne', simd_ext)
    if simd_ext in sse and typ in ['f32', 'f64']:
        return how_it_should_be_op2('cmpneq', simd_ext, typ)
    if simd_ext in avx and typ in ['f32', 'f64']:
        return 'return _mm256_cmp{suf}({in0}, {in1}, _CMP_NEQ_OQ);'. \
               format(**fmtspec)
    if simd_ext in avx512 and typ in ['f32', 'f64']:
        return 'return _mm512_cmp{suf}_mask({in0}, {in1}, _CMP_NEQ_OQ);'. \
               format(**fmtspec)
    noteq = '''return nsimd_notl_{simd_ext}_{typ}(
                        nsimd_eq_{simd_ext}_{typ}({in0}, {in1}));'''. \
                        format(**fmtspec)
    if simd_ext in avx512:
        intrinsic = \
            'return _mm512_cmp{suf}_mask({in0}, {in1}, _MM_CMPINT_NE);'. \
            format(**fmtspec)
        if typ in ['i32', 'u32', 'i64', 'u64']:
            return intrinsic
        else:
            return intrinsic if  simd_ext == 'avx512_skylake' else noteq
    return noteq

# -----------------------------------------------------------------------------
## Greater than

def gt2(simd_ext, typ):
    if typ == 'f16':
        return f16_cmp2('gt', simd_ext)
    if simd_ext in sse:
        if typ in ['f32', 'f64', 'i8', 'i16', 'i32']:
            return how_it_should_be_op2('cmpgt', simd_ext, typ)
        if typ == 'i64':
            if simd_ext == 'sse42':
                return how_it_should_be_op2('cmpgt', simd_ext, typ)
            return '''return _mm_sub_epi64(_mm_setzero_si128(), _mm_srli_epi64(
                               _mm_sub_epi64({in1}, {in0}), 63));'''. \
                               format(**fmtspec)
        return cmp2_with_add('gt', simd_ext, typ)
    if simd_ext in avx:
        if typ in ['f32', 'f64']:
            return 'return _mm256_cmp{suf}({in0}, {in1}, _CMP_GT_OQ);'. \
                   format(**fmtspec)
        if typ in ['i8', 'i16', 'i32', 'i64']:
            if simd_ext == 'avx2':
                return how_it_should_be_op2('cmpgt', simd_ext, typ)
            else:
                return split_cmp2('gt', simd_ext, typ)
        if simd_ext == 'avx2':
            return cmp2_with_add('gt', simd_ext, typ)
        else:
            return split_cmp2('gt', simd_ext, typ)
    # AVX512
    if typ in ['f32', 'f64', 'i32', 'i64']:
        return \
        'return _mm512_cmp{suf}_mask({in0}, {in1}, {cte});'. \
        format(cte='_CMP_GT_OQ' if typ in ['f32', 'f64'] else '_MM_CMPINT_NLE',
               **fmtspec)
    if typ in ['u32', 'u64']:
        return \
        'return _mm512_cmp_epu{typ2}_mask({in0}, {in1}, _MM_CMPINT_NLE);'. \
        format(typ2=typ[1:], **fmtspec)
    if simd_ext == 'avx512_skylake':
        return \
        'return _mm512_cmp_ep{typ}_mask({in0}, {in1}, _MM_CMPINT_NLE);'. \
        format(**fmtspec)
    else:
        return split_cmp2('gt', simd_ext, typ)

# -----------------------------------------------------------------------------
## lesser than

def lt2(simd_ext, typ):
    return 'return nsimd_gt_{simd_ext}_{typ}({in1}, {in0});'. \
           format(**fmtspec)

# -----------------------------------------------------------------------------
## greater or equal

def geq2(simd_ext, typ):
    if typ == 'f16':
        return f16_cmp2('ge', simd_ext)
    notlt = '''return nsimd_notl_{simd_ext}_{typ}(
                        nsimd_lt_{simd_ext}_{typ}({in0}, {in1}));'''. \
            format(**fmtspec)
    if simd_ext in sse:
        if typ in ['f32', 'f64']:
            return how_it_should_be_op2('cmpge', simd_ext, typ)
    if simd_ext in avx:
        if typ in ['f32', 'f64']:
            return 'return _mm256_cmp{suf}({in0}, {in1}, _CMP_GE_OQ);'. \
                   format(**fmtspec)
    if simd_ext in avx512:
        if typ in ['i32', 'i64', 'u32', 'u64']:
            return \
              'return _mm512_cmp_ep{typ}_mask({in0}, {in1}, _MM_CMPINT_NLT);'. \
              format(**fmtspec)
        if typ in ['f32', 'f64']:
            return 'return _mm512_cmp{suf}_mask({in0}, {in1}, _CMP_GE_OQ);'. \
                   format(**fmtspec)
        if simd_ext == 'avx512_skylake':
            return \
            'return _mm512_cmp_ep{typ}_mask({in0}, {in1}, _MM_CMPINT_NLT);'. \
            format(**fmtspec)
        else:
            return notlt
    return notlt

# -----------------------------------------------------------------------------
## lesser or equal

def leq2(simd_ext, typ):
    if typ == 'f16':
        return f16_cmp2('le', simd_ext)
    notgt = '''return nsimd_notl_{simd_ext}_{typ}(
                        nsimd_gt_{simd_ext}_{typ}({in0}, {in1}));'''. \
                        format(**fmtspec)
    if simd_ext in sse and typ in ['f32', 'f64']:
        return 'return _mm_cmpngt{suf}({in0}, {in1});'.format(**fmtspec)
    if simd_ext in avx and typ in ['f32', 'f64']:
            return 'return _mm256_cmp{suf}({in0}, {in1}, _CMP_LE_OQ);'. \
                   format(**fmtspec)
    if simd_ext in avx512:
        if typ in ['i32', 'i64', 'u32', 'u64']:
            return \
              'return _mm512_cmp_ep{typ}_mask({in0}, {in1}, _MM_CMPINT_LE);'. \
              format(**fmtspec)
        if typ in ['f32', 'f64']:
            return 'return _mm512_cmp{suf}_mask({in0}, {in1}, _CMP_LE_OQ);'. \
                   format(**fmtspec)
        if simd_ext == 'avx512_skylake':
            return \
            'return _mm512_cmp_ep{typ}_mask({in0}, {in1}, _MM_CMPINT_LE);'. \
            format(**fmtspec)
        else:
            return notgt
    return notgt

# -----------------------------------------------------------------------------
## if_else1 function

def if_else1(simd_ext, typ):
    if typ == 'f16':
        return '''nsimd_{simd_ext}_vf16 ret;
                  ret.v0 = nsimd_if_else1_{simd_ext}_f32(
                             {in0}.v0, {in1}.v0, {in2}.v0);
                  ret.v1 = nsimd_if_else1_{simd_ext}_f32(
                             {in0}.v1, {in1}.v1, {in2}.v1);
                  return ret;'''.format(**fmtspec)
    manual = '''return nsimd_orb_{simd_ext}_{typ}(
                         nsimd_andb_{simd_ext}_{typ}({in1}, {in0}),
                         nsimd_andnotb_{simd_ext}_{typ}({in2}, {in0}));'''. \
                         format(**fmtspec)
    if simd_ext in sse:
        if simd_ext == 'sse42':
            return 'return _mm_blendv{fsuf}({in2}, {in1}, {in0});'. \
                   format(fsuf=suf_ep(typ) if typ in ['f32', 'f64']
                          else '_epi8', **fmtspec)
        else:
            return manual
    if simd_ext in avx:
        if typ in ['f32', 'f64']:
            return 'return _mm256_blendv{suf}({in2}, {in1}, {in0});'. \
                   format(**fmtspec)
        else:
            if simd_ext == 'avx2':
                return 'return _mm256_blendv_epi8({in2}, {in1}, {in0});'. \
                       format(**fmtspec)
            else:
                return manual
    if simd_ext in avx512:
        if typ in ['f32', 'f64', 'i32', 'u32', 'i64', 'u64']:
            return 'return _mm512_mask_blend{suf}({in0}, {in2}, {in1});'. \
                   format(**fmtspec)
        else:
            if simd_ext == 'avx512_skylake':
                return 'return _mm512_mask_blend{suf}({in0}, {in2}, {in1});'. \
                       format(**fmtspec)
            else:
                return '''int i;
                          {typ} buf0[{le}], buf1[{le}];
                          _mm512_storeu_si512(buf0, {in1});
                          _mm512_storeu_si512(buf1, {in2});
                          for (i = 0; i < {le}; i++) {{
                            if ((({in0} >> i) & 1) == 0) {{
                              buf0[i] = buf1[i];
                            }}
                          }}
                          return _mm512_loadu_si512(buf0);'''.format(**fmtspec)

# -----------------------------------------------------------------------------
## min and max functions

def minmax(func, simd_ext, typ):
    if typ in ['f16', 'f32', 'f64']:
        return how_it_should_be_op2(func, simd_ext, typ)
    with_if_else = '''return nsimd_if_else1_{simd_ext}_{typ}(
                               nsimd_gt_{simd_ext}_{typ}(
                                 {args}), {in0}, {in1});'''. \
                   format(args = '{in0}, {in1}'.format(**fmtspec)
                            if func == 'max'
                            else '{in1}, {in0}'.format(**fmtspec), **fmtspec)
    if simd_ext in sse:
        if typ in ['u8', 'i16']:
            return 'return _mm_{func}_ep{typ}({in0}, {in1});'. \
                   format(func=func, **fmtspec)
        if typ in ['i8', 'u16', 'i32', 'u32']:
            if simd_ext == 'sse42':
                return 'return _mm_{func}_ep{typ}({in0}, {in1});'. \
                       format(func=func, **fmtspec)
            else:
                return with_if_else
    if simd_ext in avx and typ in ['i8', 'u8', 'i16', 'u16', 'i32', 'u32']:
        if simd_ext == 'avx2':
            return 'return _mm256_{func}_ep{typ}({in0}, {in1});'. \
                   format(func=func, **fmtspec)
        else:
            return split_op2(func, simd_ext, typ)
    if simd_ext in avx512:
        if typ in ['i32', 'u32', 'i64', 'u64']:
            return 'return _mm512_{func}_ep{typ}({in0}, {in1});'. \
                   format(func=func, **fmtspec)
        else:
            if simd_ext == 'avx512_skylake':
                return 'return _mm512_{func}_ep{typ}({in0}, {in1});'. \
                       format(func=func, **fmtspec)
            else:
                return split_op2(func, simd_ext, typ)
    return with_if_else

# -----------------------------------------------------------------------------
## sqrt

def sqrt1(simd_ext, typ):
    if typ == 'f16':
        return '''nsimd_{simd_ext}_vf16 ret;
                  ret.v0 = {pre}sqrt_ps({in0}.v0);
                  ret.v1 = {pre}sqrt_ps({in0}.v1);
                  return ret;'''.format(**fmtspec)
    return 'return {pre}sqrt{suf}({in0});'.format(**fmtspec)

# -----------------------------------------------------------------------------
## Load logical

def loadl(simd_ext, typ, aligned):
    if simd_ext in avx512:
        if typ == 'f16':
            return '''/* This can surely be improved but it is not our
                         priority. Note that we take advantage of the fact that
                         floating zero is represented as integer zero to
                         simplify code. */
                      nsimd_{simd_ext}_vlf16 ret;
                      __mmask32 tmp = nsimd_loadlu_{simd_ext}_u16((u16*){in0});
                      ret.v0 = (__mmask16)(tmp & 0xFFFF);
                      ret.v1 = (__mmask16)((tmp >> 16) & 0xFFFF);
                      return ret;'''.format(**fmtspec)
        return '''/* This can surely be improved but it is not our priority. */
                  int i;
                  __mmask{le} ret = 0;
                  for (i = 0; i < {le}; i++) {{
                    if ({in0}[i] != ({typ})0) {{
                      ret |= (__mmask{le})((__mmask{le})1 << i);
                    }}
                  }}
                  return ret;'''.format(**fmtspec)
    return \
    '''/* This can surely be improved but it is not our priority. */
       return nsimd_notl_{simd_ext}_{typ}(nsimd_eq_{simd_ext}_{typ}(
                nsimd_load{align}_{simd_ext}_{typ}(
                  {in0}), nsimd_set1_{simd_ext}_{typ}({zero})));'''. \
       format(align='a' if aligned else 'u',
              zero = 'nsimd_f32_to_f16(0.0f)' if typ == 'f16'
              else '({})0'.format(typ), **fmtspec)

# -----------------------------------------------------------------------------
## Store logical

def storel(simd_ext, typ, aligned):
    if simd_ext in avx512:
        if typ == 'f16':
            return '''/* This can surely be improved but it is not our
                         priority. Note that we take advantage of the fact that
                         floating zero is represented as integer zero to
                         simplify code. */
                      int i;
                      u16 one = 0x3C00; /* FP16 IEEE754 representation of 1 */
                      for (i = 0; i < 16; i++) {{
                        ((u16*){in0})[i] = (u16)((({in1}.v0 >> i) & 1) ? one
                                                                       : 0);
                      }}
                      for (i = 0; i < 16; i++) {{
                        ((u16*){in0})[i + 16] = (u16)((({in1}.v1 >> i) & 1)
                                                      ? one : 0);
                      }}'''.format(**fmtspec)
        return '''/* This can surely be improved but it is not our priority. */
                  int i;
                  for (i = 0; i < {le}; i++) {{
                    {in0}[i] = ({typ})((({in1} >> i) & 1) ? 1 : 0);
                  }}'''.format(**fmtspec)
    return \
    '''/* This can surely be improved but it is not our priority. */
       nsimd_store{align}_{simd_ext}_{typ}({in0},
         nsimd_if_else1_{simd_ext}_{typ}({in1},
           nsimd_set1_{simd_ext}_{typ}({one}),
           nsimd_set1_{simd_ext}_{typ}({zero})));'''. \
       format(align = 'a' if aligned else 'u',
              one = 'nsimd_f32_to_f16(1.0f)' if typ == 'f16'
              else '({})1'.format(typ),
              zero = 'nsimd_f32_to_f16(0.0f)' if typ == 'f16'
              else '({})0'.format(typ), **fmtspec)

# -----------------------------------------------------------------------------
## Absolute value

def abs1(simd_ext, typ):
    def mask(typ):
        return '0x7F' + ('F' * int(((int(typ[1:]) - 8) // 4)))
    if typ == 'f16':
        return \
        '''nsimd_{simd_ext}_vf16 ret;
           nsimd_{simd_ext}_vf32 mask = {pre}castsi{nbits}_ps(
                                          nsimd_set1_{simd_ext}_u32({mask}));
           ret.v0 = nsimd_andb_{simd_ext}_f32({in0}.v0, mask);
           ret.v1 = nsimd_andb_{simd_ext}_f32({in0}.v1, mask);
           return ret;'''.format(mask=mask('f32'), **fmtspec)
    if typ in ['u8', 'u16', 'u32', 'u64']:
        return 'return {in0};'.format(**fmtspec)
    if typ in ['f32', 'f64']:
        return \
        '''nsimd_{simd_ext}_v{typ} mask = {pre}castsi{nbits}{suf}(
               nsimd_set1_{simd_ext}_u{typnbits}({mask}));
           return nsimd_andb_{simd_ext}_{typ}({in0}, mask);'''. \
           format(mask=mask(typ), **fmtspec)
    bit_twiddling_arith_shift = \
    '''nsimd_{simd_ext}_v{typ} mask = {pre}srai{suf}({in0}, {typnbitsm1});
       return {pre}xor{sufsi}({pre}add{suf}({in0}, mask), mask);'''. \
       format(typnbitsm1=int(typ[1:]) - 1, **fmtspec)
    bit_twiddling_no_arith_shift = \
    '''nsimd_{simd_ext}_v{typ} mask = {pre}sub{suf}({pre}setzero{sufsi}(),
                                        nsimd_shr_{simd_ext}_{typ}(
                                          {in0}, {typnbitsm1}));
       return {pre}xor{sufsi}({pre}add{suf}({in0}, mask), mask);'''. \
       format(typnbitsm1=int(typ[1:]) - 1, **fmtspec)
    with_blendv = \
    '''return nsimd_if_else1_{simd_ext}_{typ}({in0}, {pre}sub{suf}(
                {pre}setzero{sufsi}(), {in0}), {in0});'''.format(**fmtspec)
    if simd_ext in sse:
        if typ in ['i16', 'i32']:
            if simd_ext == 'sse42':
                return 'return _mm_abs{suf}({in0});'.format(**fmtspec)
            else:
                return bit_twiddling_arith_shift
        if typ == 'i8':
            if simd_ext == 'sse42':
                return 'return _mm_abs{suf}({in0});'.format(**fmtspec)
            else:
                return bit_twiddling_no_arith_shift
        if typ == 'i64':
            return bit_twiddling_no_arith_shift
    if simd_ext in avx:
        if typ in ['i8', 'i16', 'i32']:
            if simd_ext == 'avx2':
                return 'return _mm256_abs{suf}({in0});'.format(**fmtspec)
            else:
                return split_opn('abs', simd_ext, typ, 1)
        else:
            if simd_ext == 'avx2':
                return with_blendv
            else:
                return split_opn('abs', simd_ext, typ, 1)
    if simd_ext in avx512:
        if typ in ['i32', 'i64']:
            return 'return _mm512_abs{suf}({in0});'.format(**fmtspec)
        else:
            if simd_ext == 'avx512_skylake':
                return 'return _mm512_abs{suf}({in0});'.format(**fmtspec)
            else:
                return split_opn('abs', simd_ext, typ, 1)

# -----------------------------------------------------------------------------
## FMA and FMS

def fma_fms(func, simd_ext, typ):
    op = 'add' if func in ['fma', 'fnma'] else 'sub'
    neg = 'n' if func in ['fnma', 'fnms'] else ''
    if typ == 'f16':
        return \
        '''nsimd_{simd_ext}_vf16 ret;
           ret.v0 = nsimd_{func}_{simd_ext}_f32({in0}.v0, {in1}.v0, {in2}.v0);
           ret.v1 = nsimd_{func}_{simd_ext}_f32({in0}.v1, {in1}.v1, {in2}.v1);
           return ret;'''.format(neg=neg, func=func, **fmtspec)
    if neg == '':
        emulate = '''return nsimd_{op}_{simd_ext}_{typ}(
                              nsimd_mul_{simd_ext}_{typ}({in0}, {in1}),
                                {in2});'''.format(op=op, **fmtspec)
    else:
        emulate = '''return nsimd_{op}_{simd_ext}_{typ}(
                              nsimd_sub_{simd_ext}_{typ}(
                                {pre}setzero{sufsi}(),
                                  nsimd_mul_{simd_ext}_{typ}({in0}, {in1})),
                                    {in2});'''.format(op=op, **fmtspec)
    # One could use only emulate and no split. But to avoid splitting and
    # merging SIMD register for each operation: sub, mul and add, we use
    # emulation only for SIMD extensions that have natively add, sub and mul
    # intrinsics.
    split = split_opn(func, simd_ext, typ, 3)
    if typ in ['f32', 'f64']:
        if simd_ext in sse + avx:
            return '''#ifdef NSIMD_FMA
                        return {pre}f{neg}m{op}{suf}({in0}, {in1}, {in2});
                      #else
                        {emulate}
                      #endif'''.format(op=op, neg=neg, emulate=emulate,
                                       **fmtspec)
        else:
            return 'return {pre}f{neg}m{op}{suf}({in0}, {in1}, {in2});'. \
                   format(op=op, neg=neg, **fmtspec)
    if simd_ext in avx:
        return emulate if simd_ext == 'avx2' else split
    if simd_ext in avx512:
        return emulate if simd_ext == 'avx512_skylake' else split
    return emulate

# -----------------------------------------------------------------------------
## Ceil and floor

def round1(func, simd_ext, typ):
    if typ == 'f16':
        return '''nsimd_{simd_ext}_vf16 ret;
                  ret.v0 = nsimd_{func}_{simd_ext}_f32({in0}.v0);
                  ret.v1 = nsimd_{func}_{simd_ext}_f32({in0}.v1);
                  return ret;'''.format(func=func, **fmtspec)
    if typ in ['f32', 'f64']:
        normal = 'return {pre}{func}{suf}({in0});'.format(func=func, **fmtspec)
        if simd_ext not in sse:
            return normal
        if simd_ext == 'sse42':
            return normal
        else:
            return emulate_op1(func, simd_ext, typ)
    return 'return {in0};'.format(**fmtspec)

# -----------------------------------------------------------------------------
# Trunc

def trunc1(simd_ext, typ):
    if typ == 'f16':
        return '''nsimd_{simd_ext}_vf16 ret;
                  ret.v0 = nsimd_trunc_{simd_ext}_f32({in0}.v0);
                  ret.v1 = nsimd_trunc_{simd_ext}_f32({in0}.v1);
                  return ret;'''.format(**fmtspec)
    if typ in ['f32', 'f64']:
        normal = '''return {pre}round{suf}({in0}, _MM_FROUND_TO_ZERO |
                               _MM_FROUND_NO_EXC);'''.format(**fmtspec)
        if simd_ext == 'sse2':
            return emulate_op1('trunc', simd_ext, typ)
        if simd_ext == 'sse42':
            return normal
        if simd_ext in avx:
            return normal
        if simd_ext in avx512:
            return \
            '''__mmask{le} cond = nsimd_gt_{simd_ext}_{typ}(
                                    {in0}, _mm512_setzero{sufsi}());
               return nsimd_if_else1_{simd_ext}_{typ}(cond,
                        nsimd_floor_{simd_ext}_{typ}({in0}),
                          nsimd_ceil_{simd_ext}_{typ}({in0}));'''. \
                          format(**fmtspec)
    return 'return {in0};'.format(**fmtspec)

# -----------------------------------------------------------------------------
# Round to even

def round_to_even1(simd_ext, typ):
    if typ == 'f16':
        return '''nsimd_{simd_ext}_vf16 ret;
                  ret.v0 = nsimd_round_to_even_{simd_ext}_f32({in0}.v0);
                  ret.v1 = nsimd_round_to_even_{simd_ext}_f32({in0}.v1);
                  return ret;'''.format(**fmtspec)
    if typ in ['f32', 'f64']:
        normal = '''return {pre}round{suf}({in0}, _MM_FROUND_TO_NEAREST_INT |
                               _MM_FROUND_NO_EXC);'''.format(**fmtspec)
        if simd_ext == 'sse2':
            return emulate_op1('round_to_even', simd_ext, typ)
        if simd_ext == 'sse42':
            return normal
        if simd_ext in avx:
            return normal
        if simd_ext in avx512:
            return 'return _mm512_roundscale{suf}({in0}, 0);'.format(**fmtspec)
    return 'return {in0};'.format(**fmtspec)

# -----------------------------------------------------------------------------
## All and any functions

def all_any(func, simd_ext, typ):
    if typ == 'f16':
        return \
        '''return nsimd_{func}_{simd_ext}_f32({in0}.v0) {and_or}
                  nsimd_{func}_{simd_ext}_f32({in0}.v1);'''. \
                  format(func=func, and_or='&&' if func == 'all' else '||',
                         **fmtspec)
    if simd_ext in sse:
        if typ in common.iutypes:
            return 'return (u32)_mm_movemask_epi8({in0}) {test};'. \
                   format(test='== 0xFFFF' if func == 'all' else '!= 0u',
                          **fmtspec)
        else:
            mask = '0xF' if typ == 'f32' else '0x3'
            return 'return (u32)_mm_movemask{suf}({in0}) {test};'. \
                   format(test='== ' + mask if func == 'all' else '!= 0u',
                          **fmtspec)
    if simd_ext in avx:
        if typ in common.iutypes:
            if simd_ext == 'sse42':
                return 'return _mm256_movemask_epi8({in0}) {test};'. \
                       format(test='== -1' if func == 'all' else '!= 0',
                              **fmtspec)
            else:
                return \
                '''nsimd_sse42_v{typ} lo = {extract_lo};
                   nsimd_sse42_v{typ} hi = {extract_hi};
                   return nsimd_{func}_sse42_{typ}(lo) {and_or}
                          nsimd_{func}_sse42_{typ}(hi);'''. \
                   format(extract_lo=extract(simd_ext, typ, LO, common.in0),
                          extract_hi=extract(simd_ext, typ, HI, common.in0),
                          func=func, and_or='&&' if func == 'all' else '||',
                          **fmtspec)
        else:
            mask = '0xFF' if typ == 'f32' else '0xF'
            return 'return _mm256_movemask{suf}({in0}) {test};'. \
                   format(test='== ' + mask if func == 'all' else '!= 0',
                          **fmtspec)
    if simd_ext in avx512:
        all_test = '== 0x' + ('F' * int((512 // int(typ[1:]) // 4)))
        return 'return {in0} {test};'. \
               format(test=all_test if func == 'all' else '!= 0', **fmtspec)

# -----------------------------------------------------------------------------
# Reinterpret (bitwise_cast)

def reinterpret1(simd_ext, from_typ, to_typ):
    if from_typ == to_typ:
        return 'return {in0};'.format(**fmtspec)
    if to_typ == 'f16':
        emulate = '''{from_typ} buf[{le}];
                     nsimd_storeu_{simd_ext}_{from_typ}(buf, {in0});
                     return nsimd_loadu_{simd_ext}_f16((f16*)buf);'''. \
                     format(**fmtspec)
        native = '''nsimd_{simd_ext}_vf16 ret;
                    ret.v0 = {pre}cvtph_ps({extract_lo});
                    ret.v1 = {pre}cvtph_ps({extract_hi});
                    return ret;'''.format(
                    extract_lo=extract(simd_ext, 'u16', LO, common.in0),
                    extract_hi=extract(simd_ext, 'u16', HI, common.in0),
                    **fmtspec)
        if simd_ext in sse:
            return \
            '''#ifdef NSIMD_FP16
                 nsimd_{simd_ext}_vf16 ret;
                 ret.v0 = _mm_cvtph_ps({in0});
                 {in0} = _mm_shuffle_epi32({in0}, 14); /* = (3 << 2) | (2 << 0) */
                 ret.v1 = _mm_cvtph_ps({in0});
                 return ret;
               #else
                 {emulate}
               #endif'''.format(emulate=emulate, **fmtspec)
        if simd_ext in avx:
            return \
            '''#ifdef NSIMD_FP16
                 {}
               #else
                 {}
               #endif'''.format(native, emulate)
        if simd_ext in avx512:
            return native
    if from_typ == 'f16':
        emulate = \
        '''u16 buf[{le}];
           nsimd_storeu_{simd_ext}_f16((f16*)buf, {in0});
           return nsimd_loadu_{simd_ext}_{to_typ}(({to_typ}*)buf);'''. \
           format(**fmtspec)
        native = 'return {};'.format(setr(simd_ext, 'u16',
                 '''{pre}cvtps_ph({in0}.v0, _MM_FROUND_TO_NEAREST_INT |
                                            _MM_FROUND_NO_EXC)'''. \
                                            format(**fmtspec),
                 '''{pre}cvtps_ph({in0}.v1, _MM_FROUND_TO_NEAREST_INT |
                                            _MM_FROUND_NO_EXC)'''. \
                                            format(**fmtspec)))
        if simd_ext in sse:
            return \
            '''#ifdef NSIMD_FP16
                 __m128i lo = _mm_cvtps_ph({in0}.v0,
                                _MM_FROUND_TO_NEAREST_INT | _MM_FROUND_NO_EXC);
                 __m128i hi = _mm_cvtps_ph({in0}.v1,
                                _MM_FROUND_TO_NEAREST_INT | _MM_FROUND_NO_EXC);
                 return _mm_castpd_si128(_mm_shuffle_pd(
                          _mm_castsi128_pd(lo), _mm_castsi128_pd(hi), 0));
               #else
                 {emulate}
               #endif'''.format(emulate=emulate, **fmtspec)
        if simd_ext in avx:
            return \
            '''#ifdef NSIMD_FP16
                 {}
               #else
                 {}
               #endif'''.format(native, emulate)
        if simd_ext in avx512:
            return native
    if from_typ in common.iutypes and to_typ in common.iutypes:
        return 'return {in0};'.format(**fmtspec)
    if to_typ in ['f32', 'f64']:
        return 'return {pre}castsi{nbits}{to_suf}({in0});'. \
               format(to_suf=suf_ep(to_typ), **fmtspec)
    if from_typ in ['f32', 'f64']:
        return 'return {pre}cast{from_suf}_si{nbits}({in0});'. \
               format(from_suf=suf_ep(from_typ)[1:], **fmtspec)

# -----------------------------------------------------------------------------
# Reinterpretl, i.e. reinterpret on logicals

def reinterpretl1(simd_ext, from_typ, to_typ):
    if from_typ == to_typ:
        return 'return {in0};'.format(**fmtspec)
    if to_typ == 'f16':
        if simd_ext in sse:
            return \
            '''nsimd_{simd_ext}_vlf16 ret;
               ret.v0 = _mm_castsi128_ps(_mm_unpacklo_epi16({in0}, {in0}));
               ret.v1 = _mm_castsi128_ps(_mm_unpackhi_epi16({in0}, {in0}));
               return ret;'''.format(**fmtspec)
        if simd_ext == 'avx':
            return \
            '''nsimd_{simd_ext}_vlf16 ret;
               nsimd_sse42_vlf16 tmp1 =
                   nsimd_reinterpretl_sse42_f16_{from_typ}(
                     _mm256_castsi256_si128({in0}));
               nsimd_sse42_vlf16 tmp2 =
                   nsimd_reinterpretl_sse42_f16_{from_typ}(
                      _mm256_extractf128_si256({in0}, 1));
               ret.v0 = {setr_tmp1};
               ret.v1 = {setr_tmp2};
               return ret;'''. \
               format(setr_tmp1=setr('avx', 'f32', 'tmp1.v0', 'tmp1.v1'),
                      setr_tmp2=setr('avx', 'f32', 'tmp2.v0', 'tmp2.v1'),
                      **fmtspec)
        if simd_ext == 'avx2':
            return \
            '''nsimd_{simd_ext}_vlf16 ret;
               ret.v0 = _mm256_castsi256_ps(_mm256_cvtepi16_epi32(
                          _mm256_castsi256_si128({in0})));
               ret.v1 = _mm256_castsi256_ps(_mm256_cvtepi16_epi32(
                          _mm256_extractf128_si256({in0}, 1)));
               return ret;'''.format(**fmtspec)
        if simd_ext in avx512:
            return '''nsimd_{simd_ext}_vlf16 ret;
                      ret.v0 = (__mmask16)({in0} & 0xFFFF);
                      ret.v1 = (__mmask16)(({in0} >> 16) & 0xFFFF);
                      return ret;'''.format(**fmtspec)
    if from_typ == 'f16':
        if simd_ext in sse + avx:
            return '''f32 in[{le}];
                      {to_typ} out[{le}];
                      int i;
                      nsimd_storeu_{simd_ext}_f32(in, {in0}.v0);
                      nsimd_storeu_{simd_ext}_f32(in + {leo2}, {in0}.v1);
                      for (i = 0; i < {le}; i++) {{
                        out[i] = ({to_typ})(in[i] != 0.0f ? -1 : 0);
                      }}
                      return nsimd_loadu_{simd_ext}_{to_typ}(out);'''. \
                      format(leo2=int(fmtspec['le']) // 2, **fmtspec)
        if simd_ext in avx512:
            return \
            'return (__mmask32){in0}.v0 | ((__mmask32){in0}.v1 << 16);'. \
            format(**fmtspec)
    if simd_ext in sse + avx:
        return reinterpret1(simd_ext, from_typ, to_typ)
    else:
        return 'return {in0};'.format(**fmtspec)

# -----------------------------------------------------------------------------
# Convert

def convert1(simd_ext, from_typ, to_typ):
    if to_typ == from_typ or \
       to_typ in common.iutypes and from_typ in common.iutypes:
        return 'return {in0};'.format(**fmtspec)
    if to_typ == 'f16':
        if simd_ext in sse:
            getlo = '{in0}'.format(**fmtspec)
            gethi = '_mm_unpackhi_epi64({in0}, {in0})'.format(**fmtspec)
        if simd_ext in avx:
            getlo = '_mm256_castsi256_si128({in0})'.format(**fmtspec)
            gethi = '_mm256_extractf128_si256({in0}, 1)'.format(**fmtspec)
        if simd_ext in avx512:
            getlo = '_mm512_castsi512_si256({in0})'.format(**fmtspec)
            gethi = '_mm512_extracti64x4_epi64({in0}, 1)'.format(**fmtspec)
        through_epi32 = \
        '''nsimd_{simd_ext}_v{to_typ} ret;
           ret.v0 = {pre}cvtepi32_ps({pre}cvtep{from_typ}_epi32({getlo}));
           ret.v1 = {pre}cvtepi32_ps({pre}cvtep{from_typ}_epi32({gethi}));
           return ret;'''.format(getlo=getlo, gethi=gethi, **fmtspec)
        emulate = '''{from_typ} in[{le}];
                     f32 out[{leo2}];
                     nsimd_{simd_ext}_vf16 ret;
                     int i;
                     nsimd_storeu_{simd_ext}_{from_typ}(in, {in0});
                     for (i = 0; i < {leo2}; i++) {{
                       out[i] = (f32)in[i];
                     }}
                     ret.v0 = nsimd_loadu_{simd_ext}_f32(out);
                     for (i = 0; i < {leo2}; i++) {{
                       out[i] = (f32)in[i + {leo2}];
                     }}
                     ret.v1 = nsimd_loadu_{simd_ext}_f32(out);
                     return ret;'''.format(leo2=int(fmtspec['le']) // 2,
                                           **fmtspec)
        if simd_ext in ['sse42', 'avx2']:
            return through_epi32
        if simd_ext in ['sse2', 'avx']:
            return emulate
        if simd_ext in avx512:
            return through_epi32
    if from_typ == 'f16':
        return '''f32 in[{leo2}];
                  {to_typ} out[{le}];
                  int i;
                  nsimd_storeu_{simd_ext}_f32(in, {in0}.v0);
                  for (i = 0; i < {leo2}; i++) {{
                    out[i] = ({to_typ})in[i];
                  }}
                  nsimd_storeu_{simd_ext}_f32(in, {in0}.v1);
                  for (i = 0; i < {leo2}; i++) {{
                    out[i + {leo2}] = ({to_typ})in[i];
                  }}
                  return nsimd_loadu_{simd_ext}_{to_typ}(out);'''. \
                  format(leo2=int(fmtspec['le']) // 2, **fmtspec)
    emulate = '''{from_typ} in[{le}];
                 {to_typ} out[{le}];
                 int i;
                 nsimd_storeu_{simd_ext}_{from_typ}(in, {in0});
                 for (i = 0; i < {le}; i++) {{
                   out[i] = ({to_typ})in[i];
                 }}
                 return nsimd_loadu_{simd_ext}_{to_typ}(out);'''. \
                 format(**fmtspec)
    if to_typ == 'f64' or from_typ == 'f64':
        if simd_ext == 'avx512_skylake':
            return 'return _mm512_cvt{from_suf}{to_suf}({in0});'. \
                   format(from_suf=suf_ep(from_typ)[1:], to_suf=suf_ep(to_typ),
                          **fmtspec)
        else:
            return emulate
    if to_typ == 'f32' and from_typ == 'i32':
        return 'return {pre}cvtepi32_ps({in0});'.format(**fmtspec)
    if to_typ == 'f32' and from_typ == 'u32':
        if simd_ext in sse + avx:
            return emulate
        if simd_ext in avx512:
            return 'return _mm512_cvtepu32_ps({in0});'.format(**fmtspec)
    if to_typ == 'i32' and from_typ == 'f32':
        return 'return {pre}cvtps_epi32({in0});'.format(**fmtspec)
    if to_typ == 'u32' and from_typ == 'f32':
        if simd_ext in sse + avx:
            return emulate
        if simd_ext in avx512:
            return 'return _mm512_cvtps_epu32({in0});'.format(**fmtspec)

# -----------------------------------------------------------------------------
## Reciprocal (at least 11 bits of precision)

def rec11_rsqrt11(func, simd_ext, typ):
    if typ == 'f16':
        return '''nsimd_{simd_ext}_vf16 ret;
                  ret.v0 = nsimd_{func}11_{simd_ext}_f32({in0}.v0);
                  ret.v1 = nsimd_{func}11_{simd_ext}_f32({in0}.v1);
                  return ret;'''. \
                  format(func='rec' if func == 'rcp' else 'rsqrt', **fmtspec)
    if typ == 'f32':
        if simd_ext in sse + avx:
            return 'return {pre}{func}_ps({in0});'.format(func=func, **fmtspec)
        if simd_ext in avx512:
            return 'return _mm512_{func}14_ps({in0});'. \
                   format(func=func, **fmtspec)
    if typ == 'f64':
        if simd_ext in sse + avx:
            return \
            'return {pre}cvtps_pd(_mm_{func}_ps({pre}cvtpd_ps({in0})));'. \
            format(func=func, **fmtspec)
        if simd_ext in avx512:
            return 'return _mm512_{func}14_pd({in0});'. \
                   format(func=func, **fmtspec)

# -----------------------------------------------------------------------------
## Reciprocal (IEEE)

def rec1(simd_ext, typ):
    one = '{pre}set1_ps(1.0f)'.format(**fmtspec) if typ in ['f16', 'f32'] \
          else '{pre}set1_pd(1.0)'.format(**fmtspec)
    if typ == 'f16':
        return '''nsimd_{simd_ext}_vf16 ret;
                  nsimd_{simd_ext}_vf32 one = {one};
                  ret.v0 = {pre}div_ps(one, {in0}.v0);
                  ret.v1 = {pre}div_ps(one, {in0}.v1);
                  return ret;'''.format(one=one, **fmtspec)
    return 'return {pre}div{suf}({one}, {in0});'.format(one=one, **fmtspec)

# -----------------------------------------------------------------------------
## Negative

def neg1(simd_ext, typ):
    cte = '0x80000000' if typ in ['f16', 'f32'] else '0x8000000000000000'
    fsuf = '_ps' if typ in ['f16', 'f32'] else '_pd'
    utyp = 'u32' if typ in ['f16', 'f32'] else 'u64'
    vmask = '{pre}castsi{nbits}{fsuf}(nsimd_set1_{simd_ext}_{utyp}({cte}))'. \
            format(cte=cte, utyp=utyp, fsuf=fsuf, **fmtspec)
    if typ == 'f16':
        return '''nsimd_{simd_ext}_vf16 ret;
                  nsimd_{simd_ext}_vf32 mask = {vmask};
                  ret.v0 = nsimd_xorb_{simd_ext}_f32(mask, {in0}.v0);
                  ret.v1 = nsimd_xorb_{simd_ext}_f32(mask, {in0}.v1);
                  return ret;'''.format(vmask=vmask, **fmtspec)
    if typ in ['f32', 'f64']:
        return 'return nsimd_xorb_{simd_ext}_{typ}({vmask}, {in0});'. \
               format(vmask=vmask, **fmtspec)
    return '''return nsimd_sub_{simd_ext}_{typ}(
                  {pre}setzero_si{nbits}(), {in0});'''. \
              format(**fmtspec)

# -----------------------------------------------------------------------------
## nbtrue

def nbtrue1(simd_ext, typ):
    if typ == 'f16':
        return '''return nsimd_nbtrue_{simd_ext}_f32({in0}.v0) +
                         nsimd_nbtrue_{simd_ext}_f32({in0}.v1);'''. \
                         format(**fmtspec)
    if typ in ['i8', 'u8']:
        code = 'return nsimd_popcnt32_((u32){pre}movemask_epi8({in0}));'. \
               format(**fmtspec)
    elif typ in ['i16', 'u16']:
        code = 'return nsimd_popcnt32_((u32){pre}movemask_epi8({in0})) >> 1;'. \
               format(**fmtspec)
    elif typ in ['i32', 'u32', 'i64', 'u64']:
        code = '''return nsimd_popcnt32_((u32){pre}movemask{fsuf}(
                      {pre}castsi{nbits}{fsuf}({in0})));'''. \
                      format(fsuf='_ps' if typ in ['i32', 'u32'] else '_pd',
                             **fmtspec)
    else:
        code = 'return nsimd_popcnt32_((u32){pre}movemask{suf}({in0}));'. \
               format(**fmtspec)
    if simd_ext in sse:
        return code
    if simd_ext in avx:
        if typ in ['i32', 'u32', 'i64', 'u64', 'f32', 'f64']:
            return code
        else:
            if simd_ext == 'avx2':
                return code
            else:
                return \
                '''return nsimd_nbtrue_sse42_{typ}(
                            _mm256_castsi256_si128({in0})) +
                              nsimd_nbtrue_sse42_{typ}(
                                _mm256_extractf128_si256({in0}, 1));'''. \
                                format(**fmtspec)
    if simd_ext in avx512:
        return 'return nsimd_popcnt64_((u64){in0});'.format(**fmtspec)

# -----------------------------------------------------------------------------
## reverse

def reverse1(simd_ext, typ):
    ## 8-bit int
    if typ in ['i8', 'u8']:
        if simd_ext == 'sse2':
            return '''{in0} = _mm_shufflehi_epi16({in0}, _MM_SHUFFLE(0,1,2,3));
                      {in0} = _mm_shufflelo_epi16({in0}, _MM_SHUFFLE(0,1,2,3));
                      {in0} = _mm_castpd_si128(_mm_shuffle_pd(
                                _mm_castsi128_pd({in0}), _mm_castsi128_pd(
                                  {in0}), 1));
                      nsimd_{simd_ext}_v{typ} r0 = _mm_srli_epi16({in0}, 8);
                      nsimd_{simd_ext}_v{typ} r1 = _mm_slli_epi16({in0}, 8);
                      return _mm_or_si128(r0, r1);'''.format(**fmtspec)
        elif simd_ext == 'sse42':
            return '''nsimd_{simd_ext}_v{typ} mask = _mm_set_epi8(
                        0, 1, 2, 3, 4, 5, 6, 7, 8, 9, 10, 11, 12, 13, 14, 15);
                      return _mm_shuffle_epi8({in0}, mask);'''. \
                      format(**fmtspec)
        elif simd_ext == 'avx':
            return \
            '''nsimd_sse42_v{typ} r0 = _mm_shuffle_epi8(
                 _mm256_extractf128_si256({in0}, 0), _mm_set_epi8(
                   0, 1, 2, 3, 4, 5, 6, 7, 8, 9, 10, 11, 12, 13, 14, 15));
               nsimd_sse42_v{typ} r1 = _mm_shuffle_epi8(
                 _mm256_extractf128_si256({in0}, 1), _mm_set_epi8(
                   0,  1, 2, 3, 4, 5, 6, 7, 8, 9, 10, 11, 12, 13, 14, 15));
               {in0} = _mm256_insertf128_si256({in0}, r0, 1);
               return _mm256_insertf128_si256({in0}, r1, 0);'''. \
               format(**fmtspec)
        elif simd_ext == 'avx2':
             return \
             '''{in0} = _mm256_shuffle_epi8({in0}, _mm256_set_epi8(
                   0,  1,  2,  3,  4,  5,  6,  7,
                   8,  9, 10, 11, 12, 13, 14, 15,
                  16, 17, 18, 19, 20, 21, 22, 23,
                  24, 25, 26, 27, 28, 29, 30, 31));
                return _mm256_permute2x128_si256({in0}, {in0}, 1);'''. \
                format(**fmtspec)
        ## AVX-512F and above.
        else:
             return \
             '''nsimd_avx2_v{typ} r0 = _mm512_extracti64x4_epi64({in0}, 0);
                nsimd_avx2_v{typ} r1 = _mm512_extracti64x4_epi64({in0}, 1);
                r0 = _mm256_shuffle_epi8(r0, _mm256_set_epi8(
                     0,  1,  2,  3,  4,  5,  6,  7,
                     8,  9, 10, 11, 12, 13, 14, 15,
                    16, 17, 18, 19, 20, 21, 22, 23,
                    24, 25, 26, 27, 28, 29, 30, 31));
                r1 = _mm256_shuffle_epi8(r1, _mm256_set_epi8(
                      0,  1,  2,  3,  4,  5,  6,  7,
                      8,  9, 10, 11, 12, 13, 14, 15,
                     16, 17, 18, 19, 20, 21, 22, 23,
                     24, 25, 26, 27, 28, 29, 30, 31));
                r0 = _mm256_permute2x128_si256(r0, r0, 1);
                r1 = _mm256_permute2x128_si256(r1, r1, 1);
                {in0} = _mm512_insertf64x4({in0}, r0, 1);
                return _mm512_insertf64x4({in0}, r1, 0);'''.format(**fmtspec)
    ## 16-bit int
    elif typ in ['i16', 'u16']:
        if simd_ext == 'sse2':
            return '''{in0} = _mm_shufflehi_epi16( {in0}, _MM_SHUFFLE(0,1,2,3) );
                      {in0} = _mm_shufflelo_epi16( {in0}, _MM_SHUFFLE(0,1,2,3) );
                      return _mm_castpd_si128(_mm_shuffle_pd(
                               _mm_castsi128_pd({in0}),
                               _mm_castsi128_pd({in0}), 1));'''. \
                               format(**fmtspec)
        elif simd_ext == 'sse42':
            return \
            '''return _mm_shuffle_epi8({in0}, _mm_set_epi8(
                        1,  0,  3,  2,  5,  4,  7, 6,
                        9,  8, 11, 10, 13, 12, 15, 14));'''.format(**fmtspec)
        elif simd_ext == 'avx':
            return \
            '''nsimd_sse42_v{typ} r0 = _mm_shuffle_epi8(
                 _mm256_extractf128_si256({in0}, 0), _mm_set_epi8(
                   1, 0, 3, 2, 5, 4, 7, 6, 9, 8, 11, 10, 13, 12, 15, 14));
               nsimd_sse42_v{typ} r1 = _mm_shuffle_epi8(
                 _mm256_extractf128_si256({in0}, 1), _mm_set_epi8(
                   1, 0, 3, 2, 5, 4, 7, 6, 9, 8, 11, 10, 13, 12, 15, 14));
               {in0} = _mm256_insertf128_si256( {in0}, r0, 1);
               return _mm256_insertf128_si256({in0}, r1, 0);'''. \
               format(**fmtspec)
        elif simd_ext == 'avx2':
            return \
            '''{in0} = _mm256_shuffle_epi8({in0}, _mm256_set_epi8(
                           1,  0,  3,  2,  5,  4,  7,  6,
                           9,  8, 11, 10, 13, 12, 15, 14,
                          17, 16, 19, 18, 21, 20, 23, 22,
                          25, 24, 27, 26, 29, 28, 31, 30));
               return _mm256_permute2x128_si256({in0}, {in0}, 1);'''. \
               format(**fmtspec)
        ## AVX-512F
        elif simd_ext == 'avx512_knl':
            return \
            '''{in0} = _mm512_permutexvar_epi32(_mm512_set_epi32(
                 0, 1, 2, 3, 4, 5, 6, 7, 8, 9, 10, 11, 12, 13, 14, 15),
                 {in0});
               nsimd_{simd_ext}_v{typ} r0 = _mm512_srli_epi32({in0}, 16);
               nsimd_{simd_ext}_v{typ} r1 = _mm512_slli_epi32({in0}, 16);
               return _mm512_or_si512(r0, r1);'''.format(**fmtspec)
        ## AVX-512F+BW (Skylake) + WORKAROUND GCC<=8
        else:
            return \
            '''return _mm512_permutexvar_epi16(_mm512_set_epi32(
                 (0<<16)  | 1,  (2<<16)  | 3,  (4<<16)  | 5,  (6<<16)  | 7,
                 (8<<16)  | 9,  (10<<16) | 11, (12<<16) | 13, (14<<16) | 15,
                 (16<<16) | 17, (18<<16) | 19, (20<<16) | 21, (22<<16) | 23,
                 (24<<16) | 25, (26<<16) | 27, (28<<16) | 29, (30<<16) | 31),
                 {in0} );'''.format(**fmtspec)
    ## 32-bit int
    elif typ in ['i32', 'u32']:
        if simd_ext in ['sse2', 'sse42']:
            return 'return _mm_shuffle_epi32({in0}, _MM_SHUFFLE(0,1,2,3));'. \
                   format(**fmtspec)
        elif simd_ext == 'avx':
            return '''{in0} = _mm256_castps_si256(_mm256_shuffle_ps(
                                _mm256_castsi256_ps({in0}),
                                _mm256_castsi256_ps({in0}),
                                _MM_SHUFFLE(0,1,2,3)));
                      return _mm256_permute2f128_si256({in0}, {in0}, 1);'''. \
                      format(**fmtspec)
        elif simd_ext == 'avx2':
            return \
            '''{in0} = _mm256_shuffle_epi32({in0}, _MM_SHUFFLE(0,1,2,3));
               return _mm256_permute2x128_si256({in0}, {in0}, 1);'''. \
               format(**fmtspec)
        else:
            return \
            '''return _mm512_permutexvar_epi32(_mm512_set_epi32(
                 0, 1,  2,  3,  4,  5,  6,  7,
                 8, 9, 10, 11, 12, 13, 14, 15), {in0});'''. \
                 format(**fmtspec)
    elif typ in ['i64', 'u64']:
        if simd_ext in ['sse2', 'sse42']:
            return '''return _mm_castpd_si128(_mm_shuffle_pd(_mm_castsi128_pd(
                               {in0}), _mm_castsi128_pd({in0}), 1));'''. \
                               format(**fmtspec)
        elif simd_ext == 'avx':
            return '''{in0} = _mm256_castpd_si256(
                                  _mm256_shuffle_pd(
                                     _mm256_castsi256_pd({in0}),
                                     _mm256_castsi256_pd({in0}),
                                     (1<<2) | 1
                                  )
                              );
                       return _mm256_permute2f128_si256({in0}, {in0}, 1);'''. \
                       format(**fmtspec)
        elif simd_ext == 'avx2':
           return '''return _mm256_permute4x64_epi64({in0},
                              _MM_SHUFFLE(0, 1, 2, 3));'''.format(**fmtspec)
        else:
           return '''return _mm512_permutexvar_epi64(_mm512_set_epi64(
                              0, 1, 2, 3, 4, 5, 6, 7), {in0});'''. \
                              format(**fmtspec)
    ## 16-bit float
    elif typ == 'f16':
        return '''nsimd_{simd_ext}_vf16 ret;
                  ret.v0 = nsimd_reverse_{simd_ext}_f32({in0}.v0);
                  ret.v1 = nsimd_reverse_{simd_ext}_f32({in0}.v1);
                  return ret;'''.format(**fmtspec)
    ## 32-bit float
    elif typ == 'f32':
        if simd_ext in ['sse2', 'sse42']:
            return '''return _mm_shuffle_ps({in0}, {in0},
                               _MM_SHUFFLE(0, 1, 2, 3));'''.format(**fmtspec)
        elif simd_ext in ['avx', 'avx2']:
            return '''{in0} = _mm256_shuffle_ps({in0}, {in0},
                                _MM_SHUFFLE(0, 1, 2, 3));
                      return _mm256_permute2f128_ps({in0}, {in0}, 1);'''. \
                      format(**fmtspec)
        else:
            return \
            '''return _mm512_permutexvar_ps(_mm512_set_epi32(
                        0, 1, 2, 3, 4, 5, 6, 7, 8, 9, 10, 11, 12, 13, 14, 15),
                        {in0} );'''.format(**fmtspec)
    ## 64-bit float
    else:
        if simd_ext in ['sse2', 'sse42']:
            return 'return _mm_shuffle_pd({in0}, {in0}, 1);'.format(**fmtspec)
        elif simd_ext == 'avx':
            return '''{in0} = _mm256_shuffle_pd({in0}, {in0}, (1<<2) | 1);
                      return _mm256_permute2f128_pd({in0}, {in0}, 1);'''. \
                      format(**fmtspec)
        elif simd_ext == 'avx2':
            return '''return _mm256_permute4x64_pd({in0},
                               _MM_SHUFFLE(0, 1, 2, 3));'''.format(**fmtspec)
        else:
            return '''return _mm512_permute_mm512_set_epi64(
                               0, 1, 2, 3, 4, 5, 6, 7), {in0});'''. \
                               format(**fmtspec)

# -----------------------------------------------------------------------------
## addv

def addv(simd_ext, typ):
    if simd_ext in sse:
        if typ == 'f64':
            return \
            '''return _mm_cvtsd_f64(_mm_add_pd({in0},
                                    _mm_shuffle_pd({in0}, {in0}, 0x01)));'''. \
                                    format(**fmtspec)
        elif typ == 'f32':
            return \
            '''nsimd_{simd_ext}_vf32 tmp = _mm_add_ps({in0}, _mm_shuffle_ps(
                                             {in0}, {in0}, 0xb1));
               return _mm_cvtss_f32(_mm_add_ps(tmp, _mm_shuffle_ps(
                        tmp, tmp, 0x4e)));''' .format(**fmtspec)
        elif typ == 'f16':
            return \
            '''nsimd_{simd_ext}_vf32 tmp0 = _mm_add_ps({in0}.v0,
                 _mm_shuffle_ps({in0}.v0, {in0}.v0, 0xb1));
               nsimd_{simd_ext}_vf32 tmp1 = _mm_add_ps({in0}.v1,
                 _mm_shuffle_ps({in0}.v1, {in0}.v1, 0xb1));
               return nsimd_f32_to_f16(_mm_cvtss_f32(_mm_add_ps(
                 tmp0, _mm_shuffle_ps(tmp0, tmp0, 0x4e))) +
                   _mm_cvtss_f32(_mm_add_ps(tmp1, _mm_shuffle_ps(
                     tmp1, tmp1, 0x4e))));''' .format(**fmtspec)
    elif simd_ext in avx:
        if typ == 'f64':
            return \
            '''__m128d tmp = _mm_add_pd(_mm256_extractf128_pd({in0}, 1),
                                        _mm256_extractf128_pd({in0}, 0));
               return _mm_cvtsd_f64(_mm_add_pd(tmp, _mm_shuffle_pd(
                        tmp, tmp, 0x01)));''' .format(**fmtspec)
        elif typ == 'f32':
            return \
            '''__m128 tmp0 = _mm_add_ps(_mm256_extractf128_ps({in0}, 1),
                                        _mm256_extractf128_ps({in0}, 0));
               __m128 tmp1 = _mm_add_ps(tmp0, _mm_shuffle_ps(tmp0, tmp0, 0xb1));
               return _mm_cvtss_f32(_mm_add_ps(tmp1, _mm_shuffle_ps(
                        tmp1, tmp1, 0x4e)));''' .format(**fmtspec)
        elif typ == 'f16':
            return \
            '''__m128 tmp00 = _mm_add_ps(_mm256_extractf128_ps({in0}.v0, 1),
                                         _mm256_extractf128_ps({in0}.v0, 0));
               __m128 tmp01 = _mm_add_ps(tmp00, _mm_shuffle_ps(
                                tmp00, tmp00, 0xb1));
               __m128 tmp10 = _mm_add_ps(_mm256_extractf128_ps({in0}.v1, 1),
                                         _mm256_extractf128_ps({in0}.v1, 0));
               __m128 tmp11 = _mm_add_ps(tmp10, _mm_shuffle_ps(
                                tmp10, tmp10, 0xb1));
               return nsimd_f32_to_f16(_mm_cvtss_f32(_mm_add_ps(
                        tmp01, _mm_shuffle_ps(tmp01, tmp01, 0x4e))) +
                          _mm_cvtss_f32(_mm_add_ps(tmp11, _mm_shuffle_ps(
                            tmp11, tmp11, 0x4e))));
                    ''' .format(**fmtspec)
    elif simd_ext in avx512:
        if typ == 'f64':
            return \
            '''__m256d tmp0 = _mm256_add_pd(_mm512_extractf64x4_pd({in0}, 0),
                                            _mm512_extractf64x4_pd({in0}, 1));
               __m128d tmp1 = _mm_add_pd(_mm256_extractf128_pd(tmp0, 1),
                                         _mm256_extractf128_pd(tmp0, 0));
               return _mm_cvtsd_f64(_mm_add_pd(tmp1, _mm_shuffle_pd(
                        tmp1, tmp1, 0x01)));''' .format(**fmtspec)
        elif typ == 'f32':
            return \
            '''__m128 tmp0 = _mm_add_ps(_mm_add_ps(_mm512_extractf32x4_ps(
                               {in0}, 0), _mm512_extractf32x4_ps({in0}, 1)),
                               _mm_add_ps(_mm512_extractf32x4_ps({in0}, 2),
                               _mm512_extractf32x4_ps({in0}, 3)));
               __m128 tmp1 = _mm_add_ps(tmp0, _mm_shuffle_ps(
                               tmp0, tmp0, 0xb1));
               return _mm_cvtss_f32(_mm_add_ps(tmp1, _mm_shuffle_ps(
                        tmp1, tmp1, 0x4e)));''' .format(**fmtspec)
        elif typ == 'f16':
            return \
            '''f32 res;
               __m128 tmp0 = _mm_add_ps(
                   _mm_add_ps(_mm512_extractf32x4_ps({in0}.v0, 0),
                               _mm512_extractf32x4_ps({in0}.v0, 1)),
                   _mm_add_ps(_mm512_extractf32x4_ps({in0}.v0, 2),
                               _mm512_extractf32x4_ps({in0}.v0, 3)));
               __m128 tmp1 = _mm_add_ps(tmp0, _mm_shuffle_ps(
                               tmp0, tmp0, 0xb1));
               res = _mm_cvtss_f32(_mm_add_ps(tmp1, _mm_shuffle_ps(
                       tmp1, tmp1, 0x4e)));
               tmp0 = _mm_add_ps(
                   _mm_add_ps(_mm512_extractf32x4_ps({in0}.v1, 0),
                               _mm512_extractf32x4_ps({in0}.v1, 1)),
                   _mm_add_ps(_mm512_extractf32x4_ps({in0}.v1, 2),
                               _mm512_extractf32x4_ps({in0}.v1, 3)));
               tmp1 = _mm_add_ps(tmp0, _mm_shuffle_ps(tmp0, tmp0, 0xb1));
               return nsimd_f32_to_f16(res + _mm_cvtss_f32(_mm_add_ps(
                        tmp1, _mm_shuffle_ps(tmp1, tmp1, 0x4e))));''' . \
                        format(**fmtspec)

# -----------------------------------------------------------------------------
## upconvert

def upcvt1(simd_ext, from_typ, to_typ):
    # From f16 is easy
    if from_typ == 'f16':
        if to_typ == 'f32':
            return \
            '''nsimd_{simd_ext}_vf32x2 ret;
               ret.v0 = {in0}.v0;
               ret.v1 = {in0}.v1;
               return ret;'''.format(**fmtspec)
        else:
            return \
            '''nsimd_{simd_ext}_v{to_typ}x2 ret;
               ret.v0 = nsimd_cvt_{simd_ext}_{to_typ}_f32({in0}.v0);
               ret.v1 = nsimd_cvt_{simd_ext}_{to_typ}_f32({in0}.v1);
               return ret;'''.format(**fmtspec)

    # To f16 is easy
    if to_typ == 'f16':
        return \
        '''nsimd_{simd_ext}_vf16x2 ret;
           nsimd_{simd_ext}_v{iu}16x2 buf;
           buf = nsimd_upcvt_{simd_ext}_{iu}16_{iu}8({in0});
           ret.v0 = nsimd_cvt_{simd_ext}_f16_{iu}16(buf.v0);
           ret.v1 = nsimd_cvt_{simd_ext}_f16_{iu}16(buf.v1);
           return ret;'''.format(iu=from_typ[0], **fmtspec)

    # For integer upcast, due to 2's complement representation
    # epi_epi : signed   -> bigger signed
    # epi_epi : signed   -> bigger unsigned
    # epu_epi : unsigned -> bigger signed
    # epu_epi : unsigned -> bigger unsigned
    if from_typ in common.iutypes:
        suf_epep = 'ep{ui}{typnbits}_epi{typnbits2}'. \
                   format(ui='u' if from_typ in common.utypes else 'i',
                          typnbits2=str(int(fmtspec['typnbits']) * 2),
                          **fmtspec)
    else:
        suf_epep = 'ps_pd'

    # compute lower half
    if simd_ext in sse:
        lower_half = '{in0}'.format(**fmtspec)
    else:
        lower_half = extract(simd_ext, from_typ, LO, fmtspec['in0'])

    # compute upper half
    if simd_ext in sse:
        if from_typ in common.iutypes:
            upper_half = '_mm_shuffle_epi32({in0}, 14 /* 2 | 3 */)'. \
                         format(**fmtspec)
        else:
            upper_half = '''{pre}castpd_ps({pre}shuffle_pd(
                                {pre}castps_pd({in0}),
                                {pre}castps_pd({in0}), 1))'''.format(**fmtspec)
    else:
        upper_half = extract(simd_ext, from_typ, HI, fmtspec['in0'])

    # When intrinsics are provided
    # for conversions integers <-> floating point, there is no intrinsics, so
    # we use cvt's
    if from_typ == 'i32' and to_typ == 'f64':
        with_intrinsic = \
        '''nsimd_{simd_ext}_vf64x2 ret;
           ret.v0 = {pre}cvtepi32_pd({lower_half});
           ret.v1 = {pre}cvtepi32_pd({upper_half});
           return ret;'''.format(upper_half=upper_half,
                                 lower_half=lower_half, **fmtspec)
    elif (from_typ in common.iutypes and to_typ in common.iutypes) or \
         (from_typ == 'f32' and to_typ == 'f64'):
        with_intrinsic = \
        '''nsimd_{simd_ext}_v{to_typ}x2 ret;
           ret.v0 = {pre}cvt{suf_epep}({lower_half});
           ret.v1 = {pre}cvt{suf_epep}({upper_half});
           return ret;'''.format(upper_half=upper_half, lower_half=lower_half,
                                 suf_epep=suf_epep, **fmtspec)
    else:
        from_typ2 = from_typ[0] + str(int(fmtspec['typnbits']) * 2)
        if from_typ not in common.iutypes:
            # getting here means that from_typ=f32 and to_typ=f64
            with_intrinsic = \
            '''nsimd_{simd_ext}_vf64x2 ret;
               ret.v0 = nsimd_cvt_{simd_ext}_{to_typ}_f64({pre}cvtps_pd(
                            {lower_half}));
               ret.v1 = nsimd_cvt_{simd_ext}_{to_typ}_f64({pre}cvtps_pd(
                            {upper_half}));
               return ret;'''. \
               format(upper_half=upper_half, lower_half=lower_half,
                      from_typ2=from_typ2, suf_epep=suf_epep, **fmtspec)

    # When no intrinsic is given for going from integers to floating or
    # from floating to integer we can go through a cvt
    if to_typ in common.ftypes:
        int_float = \
        '''nsimd_{simd_ext}_v{to_typ}x2 ret;
           nsimd_{simd_ext}_v{int_typ}x2 tmp;
           tmp = nsimd_upcvt_{simd_ext}_{int_typ}_{from_typ}({in0});
           ret.v0 = nsimd_cvt_{simd_ext}_{to_typ}_{int_typ}(tmp.v0);
           ret.v1 = nsimd_cvt_{simd_ext}_{to_typ}_{int_typ}(tmp.v1);
           return ret;'''. \
           format(int_typ=from_typ[0] + to_typ[1:], lower_half=lower_half,
                  upper_half=upper_half, **fmtspec)
    else:
        int_float = \
        '''return nsimd_upcvt_{simd_ext}_{to_typ}_{int_typ}(
                      nsimd_cvt_{simd_ext}_{int_typ}_{from_typ}({in0}));'''. \
                      format(int_typ=to_typ[0] + from_typ[1:],
                             lower_half=lower_half, upper_half=upper_half,
                             **fmtspec)

    # When no intrinsic is given we can use the trick of falling back to
    # the lower SIMD extension
    split_trick = \
    '''nsimd_{simd_ext}_v{to_typ}x2 ret;
       nsimd_{simd_ext2}_v{to_typ}x2 ret2;
       ret2 = nsimd_upcvt_{simd_ext2}_{to_typ}_{from_typ}({lo});
       ret.v0 = {merge};
       ret2 = nsimd_upcvt_{simd_ext2}_{to_typ}_{from_typ}({hi});
       ret.v1 = {merge};
       return ret;'''. \
       format(simd_ext2='sse42' if simd_ext == 'avx' else 'avx2',
              lo=extract(simd_ext, from_typ, LO, common.in0),
              hi=extract(simd_ext, from_typ, HI, common.in0),
              merge=setr(simd_ext, to_typ, 'ret2.v0', 'ret2.v1'), **fmtspec)

    # return C code
    if from_typ == 'i32' and to_typ == 'f64':
        return with_intrinsic
    if (from_typ in common.ftypes and to_typ in common.iutypes) or \
       (from_typ in common.iutypes and to_typ in common.ftypes):
        return int_float
    #if simd_ext == 'sse2':
    if simd_ext in sse:
        if from_typ in common.itypes and to_typ in common.iutypes:
            return \
            '''nsimd_{simd_ext}_v{to_typ}x2 ret;
               __m128i mask = _mm_cmpgt{suf}(_mm_setzero_si128(), {in0});
               ret.v0 = _mm_unpacklo{suf}({in0}, mask);
               ret.v1 = _mm_unpackhi{suf}({in0}, mask);
               return ret;'''.format(**fmtspec)
        elif from_typ in common.utypes and to_typ in common.iutypes:
            return \
            '''nsimd_{simd_ext}_v{to_typ}x2 ret;
               ret.v0 = _mm_unpacklo{suf}({in0}, _mm_setzero_si128());
               ret.v1 = _mm_unpackhi{suf}({in0}, _mm_setzero_si128());
               return ret;'''.format(**fmtspec)
        else:
            return with_intrinsic
    #elif simd_ext == 'sse42':
    #    return with_intrinsic
    elif simd_ext == 'avx':
        if from_typ == 'i32' and to_typ == 'f64':
            return with_intrinsic
        else:
            return split_trick
    elif simd_ext == 'avx2':
        return with_intrinsic
    elif simd_ext == 'avx512_knl':
        if from_typ in ['i16', 'u16', 'i32', 'u32', 'f32']:
            return with_intrinsic
        else:
            return split_trick
    else:
        return with_intrinsic

# -----------------------------------------------------------------------------
## downconvert

def downcvt1(simd_ext, from_typ, to_typ):
    # From f16 is easy
    if from_typ == 'f16':
        le_to_typ = int(fmtspec['le']) * 2
        le_1f32 = le_to_typ // 4
        le_2f32 = 2 * le_to_typ // 4
        le_3f32 = 3 * le_to_typ // 4
        return \
        '''{to_typ} dst[{le_to_typ}];
           f32 src[{le_to_typ}];
           int i;
           {pre}storeu_ps(src, {in0}.v0);
           {pre}storeu_ps(src + {le_1f32}, {in0}.v1);
           {pre}storeu_ps(src + {le_2f32}, {in1}.v0);
           {pre}storeu_ps(src + {le_3f32}, {in1}.v1);
           for (i = 0; i < {le_to_typ}; i++) {{
             dst[i] = ({to_typ})src[i];
           }}
           return {pre}loadu_si{nbits}(({nat_typ}*)dst);'''. \
           format(le_to_typ=le_to_typ, le_1f32=le_1f32, le_2f32=le_2f32,
                  le_3f32=le_3f32, nat_typ=get_type(simd_ext, to_typ),
                  **fmtspec)

    # To f16 is easy
    if to_typ == 'f16':
        if from_typ == 'f32':
            return \
            '''nsimd_{simd_ext}_vf16 ret;
               ret.v0 = {in0};
               ret.v1 = {in1};
               return ret;'''.format(**fmtspec)
        else:
            return \
            '''nsimd_{simd_ext}_vf16 ret;
               ret.v0 = nsimd_cvt_{simd_ext}_f32_{from_typ}({in0});
               ret.v1 = nsimd_cvt_{simd_ext}_f32_{from_typ}({in1});
               return ret;'''.format(**fmtspec)

    # f64 --> f32 have intrinsics
    if from_typ == 'f64' and to_typ == 'f32':
        if simd_ext in sse:
            return '''return _mm_movelh_ps(_mm_cvtpd_ps({in0}),
                                           _mm_cvtpd_ps({in1}));'''. \
                                           format(**fmtspec)
        else:
            return 'return {};'.format(setr(simd_ext, 'f32',
                                '{pre}cvtpd_ps({in0})'.format(**fmtspec),
                                '{pre}cvtpd_ps({in1})'.format(**fmtspec)))

    # integer conversions intrinsics are only available with AVX-512
    if simd_ext in avx512:
        if (from_typ in ['i32', 'i64'] and to_typ in common.itypes) or \
           (simd_ext == 'avx512_skylake' and from_typ == 'i16' and \
            to_typ == 'i8'):
            return 'return {};'.format(setr(simd_ext, to_typ,
                   '{pre}cvtep{from_typ}_ep{to_typ}({in0})'.format(**fmtspec),
                   '{pre}cvtep{from_typ}_ep{to_typ}({in1})'.format(**fmtspec)))
        elif from_typ == 'i64' and to_typ == 'f32':
            return 'return nsimd_cvt_{simd_ext}_f32_i32({});'. \
                   format(setr(simd_ext, from_typ,
                          '{pre}cvtepi64_epi32({in0})'.format(**fmtspec),
                          '{pre}cvtepi64_epi32({in1})'.format(**fmtspec)),
                          **fmtspec)

    # and then emulation
    le_to_typ = 2 * int(fmtspec['le'])
    return \
    '''{to_typ} dst[{le_to_typ}];
       {from_typ} src[{le_to_typ}];
       int i;
       {pre}storeu{sufsi}({cast_src}src, {in0});
       {pre}storeu{sufsi}({cast_src}(src + {le}), {in1});
       for (i = 0; i < {le_to_typ}; i++) {{
         dst[i] = ({to_typ})src[i];
       }}
       return {pre}loadu{sufsi_to_typ}({cast_dst}dst);'''. \
       format(cast_src='({}*)'.format(get_type(simd_ext, from_typ)) \
              if from_typ in common.iutypes else '',
              cast_dst='({}*)'.format(get_type(simd_ext, to_typ)) \
              if to_typ in common.iutypes else '',
              le_to_typ=le_to_typ, sufsi_to_typ=suf_si(simd_ext, to_typ),
              **fmtspec)

# -----------------------------------------------------------------------------
## to_mask

def to_mask1(simd_ext, typ):
    if typ == 'f16':
        return '''nsimd_{simd_ext}_vf16 ret;
                  ret.v0 = nsimd_to_mask_{simd_ext}_f32({in0}.v0);
                  ret.v1 = nsimd_to_mask_{simd_ext}_f32({in0}.v1);
                  return ret;'''.format(**fmtspec)
    if simd_ext in sse + avx:
        return 'return {in0};'.format(**fmtspec)
    elif simd_ext == 'avx512_skylake':
        if typ in common.iutypes:
            return 'return _mm512_movm_epi{typnbits}({in0});'. \
                   format(**fmtspec)
        elif typ in ['f32', 'f64']:
            return '''return _mm512_castsi512{suf}(
                               _mm512_movm_epi{typnbits}({in0}));'''. \
                               format(**fmtspec)
    else:
        if typ in ['i32', 'u32', 'i64', 'u64']:
            return '''return _mm512_mask_mov{suf}(_mm512_setzero_si512(),
                                 {in0}, _mm512_set1_epi32(-1));'''. \
                                 format(**fmtspec)
        elif typ in ['f32', 'f64']:
            return '''return _mm512_mask_mov{suf}(_mm512_castsi512{suf}(
                               _mm512_setzero_si512()), {in0},
                                 _mm512_castsi512{suf}(
                                   _mm512_set1_epi32(-1)));'''. \
                                   format(**fmtspec)
        else:
            return '''{typ} buf[{le}];
                      int i;
                      for (i = 0; i < {le}; i++) {{
                        if (({in0} >> i) & 1) {{
                          buf[i] = ({typ})-1;
                        }} else {{
                          buf[i] = ({typ})0;
                        }}
                      }}
                      return _mm512_loadu_si512(buf);'''.format(**fmtspec)

# -----------------------------------------------------------------------------
## to_logical

def to_logical1(simd_ext, typ):
    if typ in common.iutypes:
        return '''return nsimd_ne_{simd_ext}_{typ}(
                           {in0}, {pre}setzero{sufsi}());'''.format(**fmtspec)
    elif typ in ['f32', 'f64']:
        return '''return nsimd_reinterpretl_{simd_ext}_{typ}_{utyp}(
                           nsimd_ne_{simd_ext}_{utyp}(
                             {pre}cast{suf2}_si{nbits}({in0}),
                               {pre}setzero_si{nbits}()));'''. \
                               format(suf2=suf_si(simd_ext, typ)[1:],
                                      utyp='u{}'.format(fmtspec['typnbits']),
                                      **fmtspec)
    else:
        return '''nsimd_{simd_ext}_vlf16 ret;
                  ret.v0 = nsimd_to_logical_{simd_ext}_f32({in0}.v0);
                  ret.v1 = nsimd_to_logical_{simd_ext}_f32({in0}.v1);
                  return ret;'''.format(**fmtspec)

# -----------------------------------------------------------------------------
## zip functions

def zip_half(func, simd_ext, typ):
    if func == 'ziplo':
        get_half0 = '{cast_low}({in0})'
        get_half1 = '{cast_low}({in1})'
    else:
        get_half0 = '{extract}({in0}, 0x01)'
        get_half1 = '{extract}({in1}, 0x01)'
<<<<<<< HEAD
        
=======

>>>>>>> 6d48b460
    if simd_ext in ['sse2', 'sse42']:
        if typ == 'f16':
            return '''nsimd_{simd_ext}_v{typ} ret;
            ret.v0 = _mm_unpacklo_ps({in0}.v{k}, {in1}.v{k});
            ret.v1 = _mm_unpackhi_ps({in0}.v{k}, {in1}.v{k});
            return ret;'''.format(k = '0' if func == 'ziplo' else '1',
                                  **fmtspec)
        else:
            return '''return {pre}unpack{lo}{suf}({in0}, {in1});'''.\
                format(k = '0' if func == 'ziplo' else '1',
                       lo = 'lo' if func == 'ziplo' else 'hi',
                       **fmtspec)
    elif simd_ext in ['avx', 'avx2']:
        # Currently, 256 and 512 bits vectors are splitted into 128 bits vectors
        # in order to perform the ziplo/hi operation using the unpacklo/hi sse
        # operations.
        epi = suf_ep(typ)
        if typ in common.iutypes:
            i='i'
            cast_low = '_mm256_castsi256_si128'
            cast_high = '_mm256_castsi128_si256'
            extract = '_mm256_extractf128_si256'
            insert = '_mm256_insertf128_si256'
        elif typ in ['f32', 'f16']:
            i=''
            cast_low = '_mm256_castps256_ps128'
            cast_high = '_mm256_castps128_ps256'
            extract = '_mm256_extractf128_ps'
            insert = '_mm256_insertf128_ps'
        elif typ == 'f64':
            i='d'
            cast_low = '_mm256_castpd256_pd128'
            cast_high = '_mm256_castpd128_pd256'
            extract = '_mm256_extractf128_pd'
            insert = '_mm256_insertf128_pd'
        if typ == 'f16':
            return'''\
            nsimd_{simd_ext}_v{typ} ret;
            __m128 v_tmp0 = {cast_low}({in0}.v{k});
            __m128 v_tmp1 = {cast_low}({in1}.v{k});
            __m128 v_tmp2 = {extract}({in0}.v{k}, 0x01);
            __m128 v_tmp3 = {extract}({in1}.v{k}, 0x01);
            __m128 vres_lo0 = _mm_unpacklo_ps(v_tmp0, v_tmp1);
            __m128 vres_hi0 = _mm_unpackhi_ps(v_tmp0, v_tmp1);
            ret.v0 = {insert}({cast_high}(vres_lo0), vres_hi0, 0x01);
            __m128 vres_lo1 = _mm_unpacklo_ps(v_tmp2, v_tmp3);
            __m128 vres_hi1 = _mm_unpackhi_ps(v_tmp2, v_tmp3);
            ret.v1 = {insert}({cast_high}(vres_lo1), vres_hi1, 0x01);
            return ret;
            '''.format(cast_low=cast_low, cast_high=cast_high,
                       extract=extract, epi=epi, insert=insert,
                       k = '0' if func == 'ziplo' else '1',
                       **fmtspec)
        else:
            return '''\
            __m128{i} v_tmp0 = {get_half0};
            __m128{i} v_tmp1 = {get_half1};
            __m128{i} vres_lo = _mm_unpacklo{epi}(v_tmp0, v_tmp1);
            __m128{i} vres_hi = _mm_unpackhi{epi}(v_tmp0, v_tmp1);
            return {insert}({cast_high}(vres_lo), vres_hi, 0x01);
            '''.format(get_half0=get_half0.format(
                cast_low=cast_low, extract=extract, **fmtspec),
                       get_half1=get_half1.format(
                           cast_low=cast_low, extract=extract, **fmtspec),
                       cast_low=cast_low, cast_high=cast_high,
                       extract=extract, epi=epi, insert=insert, i=i,**fmtspec)
    else:
        if typ in common.iutypes:
            i = 'i'
            cast_low = '_mm512_castsi512_si256'
            cast_high = '_mm512_castsi256_si512'
            extract = '_mm512_extracti32x8_epi32'
            insert = '_mm512_inserti32x8'
        elif typ in ['f32', 'f16']:
            i = ''
            cast_low = '_mm512_castps512_ps256'
            cast_high = '_mm512_castps256_ps512'
            extract = '_mm512_extractf32x8_ps'
            insert = '_mm512_insertf32x8'
        elif typ == 'f64':
            i = 'd'
            cast_low = '_mm512_castpd512_pd256'
            cast_high = '_mm512_castpd256_pd512'
            extract = '_mm512_extractf64x4_pd'
            insert = '_mm512_insertf64x4'
<<<<<<< HEAD
            
=======

>>>>>>> 6d48b460
        if typ == 'f16':
            return '''\
            nsimd_{simd_ext}_v{typ} ret;
            __m512 v0 = {in0}.v{k};
            __m512 v1 = {in1}.v{k};
            __m512 vres;
            __m256 v_tmp0, v_tmp1, vres_lo, vres_hi;
            // Low part
            v_tmp0 = _mm512_castps512_ps256(v0);
            v_tmp1 = _mm512_castps512_ps256(v1);
            vres_lo = nsimd_ziplo_avx2_f32(v_tmp0, v_tmp1);
            vres_hi = nsimd_ziphi_avx2_f32(v_tmp0, v_tmp1);
            vres = _mm512_castps256_ps512(vres_lo);
            ret.v0 = _mm512_insertf32x8(vres, vres_hi, 1);
            // High part
            v_tmp0 = _mm512_extractf32x8_ps(v0, 0x1);
            v_tmp1 = _mm512_extractf32x8_ps(v1, 0x1);
            vres_lo = nsimd_ziplo_avx2_f32(v_tmp0, v_tmp1);
            vres_hi = nsimd_ziphi_avx2_f32(v_tmp0, v_tmp1);
            vres = _mm512_castps256_ps512(vres_lo);
            ret.v1 = _mm512_insertf32x8(vres, vres_hi, 1);
            return ret;
<<<<<<< HEAD
            '''.format(**fmtspec,  k = '0' if func == 'ziplo' else '1')
=======
            '''.format(**fmtspec, k = '0' if func == 'ziplo' else '1')
>>>>>>> 6d48b460
        else:
            return '''\
            __m256{i} v_tmp0, v_tmp1;
            v_tmp0 = {get_half0};
            v_tmp1 = {get_half1};
            __m256{i} vres_lo = nsimd_ziplo_avx2_{typ}(v_tmp0, v_tmp1);
            __m256{i} vres_hi = nsimd_ziphi_avx2_{typ}(v_tmp0, v_tmp1);
            __m512{i} vres = {cast_high}(vres_lo);
            return {insert}(vres, vres_hi, 1);
            '''.format(extract=extract,
                       get_half0=get_half0.format(
                           cast_low=cast_low, extract=extract, **fmtspec),
                       get_half1=get_half1.format(
                           cast_low=cast_low, extract=extract, **fmtspec),
                       cast_high=cast_high,
                       cast_low=cast_low,
<<<<<<< HEAD
                       insert=insert, i=i, **fmtspec) 

def zip(simd_ext, typ):
    return '''\
    nsimd_{simd_ext}_v{typ}x2 ret;
    ret.v0 = nsimd_ziplo_{simd_ext}_{typ}({in0}, {in1});
    ret.v1 = nsimd_ziphi_{simd_ext}_{typ}({in0}, {in1});
    return ret;
    '''.format(**fmtspec)
    
=======
                       insert=insert, i=i, **fmtspec)

def zip(simd_ext, typ):
    return '// Not implemented yet'

>>>>>>> 6d48b460
# -----------------------------------------------------------------------------
## unzip functions

def unzip_half(func, simd_ext, typ):
    tab_size = 2 * int(fmtspec['le'])
    vec_size = int(fmtspec['le'])
    loop = '''\
    {typ} tab[{tab_size}];
    {typ} res[{vec_size}];
    int i;
    nsimd_storeu_{simd_ext}_{typ}(tab, {in0});
    nsimd_storeu_{simd_ext}_{typ}(tab + {vec_size}, {in1});
    for(i = 0; i < {vec_size}; i++) {{
    res[i] = tab[2 * i + {offset}];
    }}
    return nsimd_loadu_{simd_ext}_{typ}(res);
    '''.format(tab_size=tab_size, vec_size=vec_size,
               cast='({}*)'.format(get_type(simd_ext, typ)) \
               if typ in common.iutypes else '',
               offset = '0' if func == 'unziplo' else '1', **fmtspec)
    ## SSE ------------------------------------------------------------
    if simd_ext in ['sse2', 'sse42']:
        if typ in ['f32', 'i32', 'u32']:
            v0 = '_mm_castsi128_ps({in0})' if typ in ['i32', 'u32'] else '{in0}'
            v1 = '_mm_castsi128_ps({in1})' if typ in ['i32', 'u32'] else '{in1}'
            ret = '_mm_castps_si128(v_res)' if typ in ['i32', 'u32'] else 'v_res'
            return '''\
            __m128 v_res;
            v_res = _mm_shuffle_ps({v0}, {v1}, {mask});
            return {ret};
            '''.format(mask='_MM_SHUFFLE(2, 0, 2, 0)' if func == 'unziplo' \
                       else '_MM_SHUFFLE(3, 1, 3, 1)',
                       v0=v0.format(**fmtspec), v1=v1.format(**fmtspec), ret=ret,
                       **fmtspec)
        elif typ == 'f16':
            return '''\
            nsimd_{simd_ext}_v{typ} v_res;
            v_res.v0 = _mm_shuffle_ps({in0}.v0, {in0}.v1, {mask});
            v_res.v1 = _mm_shuffle_ps({in1}.v0, {in1}.v1, {mask});
            return v_res;
            '''.format(mask='_MM_SHUFFLE(2, 0, 2, 0)' if func == 'unziplo' \
                       else '_MM_SHUFFLE(3, 1, 3, 1)',
                       **fmtspec)
        elif typ in ['f64', 'i64', 'u64']:
            v0 = '_mm_castsi128_pd({in0})' if typ in ['i64', 'u64'] else '{in0}'
            v1 = '_mm_castsi128_pd({in1})' if typ in ['i64', 'u64'] else '{in1}'
            ret = '_mm_castpd_si128(v_res)' if typ in ['i64', 'u64'] else 'v_res'
            return '''\
            __m128d v_res;
            v_res = _mm_shuffle_pd({v0}, {v1}, {mask});
            return {ret};
            '''.format(mask='0x00' if func == 'unziplo' else '0x03',
                       v0=v0.format(**fmtspec),v1=v1.format(**fmtspec), ret=ret,
                       **fmtspec)
        elif typ in ['i16', 'u16']:
            return '''\
            __m128i v_tmp0 = _mm_shufflelo_epi16({in0}, _MM_SHUFFLE(3, 1, 2, 0));
            v_tmp0 = _mm_shufflehi_epi16(v_tmp0, _MM_SHUFFLE(3, 1, 2, 0));
            __m128i v_tmp1 = _mm_shufflelo_epi16({in1}, _MM_SHUFFLE(3, 1, 2, 0));
            v_tmp1 = _mm_shufflehi_epi16(v_tmp1, _MM_SHUFFLE(3, 1, 2, 0));
            __m128 v_res = _mm_shuffle_ps(
            _mm_castsi128_ps(v_tmp0), _mm_castsi128_ps(v_tmp1), {mask});
            return _mm_castps_si128(v_res);
            '''.format(mask='_MM_SHUFFLE(2, 0, 2, 0)' if func == 'unziplo' \
                       else '_MM_SHUFFLE(3, 1, 3, 1)',
                       **fmtspec)
        else:
            return loop
    ## AVX, AVX2 ----------------------------------------------------
    elif simd_ext in ['avx', 'avx2']:
        ret_template ='''\
        v_tmp0 = _mm256_permute2f128_{t}({v0}, {v0}, 0x01);
        v_tmp0 = _mm256_shuffle_{t}({v0}, v_tmp0, {mask});
        v_tmp1 = _mm256_permute2f128_{t}({v1}, {v1}, 0x01);
        v_tmp1 = _mm256_shuffle_{t}({v1}, v_tmp1, {mask});
        v_res  = _mm256_permute2f128_{t}(v_tmp0, v_tmp1, 0x20);
        {ret} = {v_res};'''
        if typ in ['f32', 'i32', 'u32']:
            v0 = '_mm256_castsi256_ps({in0})' if typ in ['i32', 'u32'] else '{in0}'
            v1 = '_mm256_castsi256_ps({in1})' if typ in ['i32', 'u32'] else '{in1}'
            v_res = '_mm256_castps_si256(v_res)' if typ in ['i32', 'u32'] else 'v_res'
<<<<<<< HEAD
            ret = 'ret' 
=======
            ret = 'ret'
>>>>>>> 6d48b460
            src = ret_template .\
                format(mask='_MM_SHUFFLE(2, 0, 2, 0)' if func == 'unziplo' \
                       else '_MM_SHUFFLE(3, 1, 3, 1)',
                       v0=v0, v1=v1, v_res=v_res, ret=ret, t='ps', **fmtspec)
            return '''\
            {styp} ret;
            __m256 v_res, v_tmp0, v_tmp1;
            {src}
            return ret;
            '''.format(src=src.format(**fmtspec), **fmtspec)
        elif typ == 'f16':
            src0 = ret_template.format(
                mask='_MM_SHUFFLE(2, 0, 2, 0)' if func == 'unziplo' \
                else '_MM_SHUFFLE(3, 1, 3, 1)',
                v0='{in0}.v0', v1='{in0}.v1', v_res='v_res', ret='ret.v0', t='ps')
            src1 = ret_template.format(
                mask='_MM_SHUFFLE(2, 0, 2, 0)' if func == 'unziplo' \
                else '_MM_SHUFFLE(3, 1, 3, 1)',
                v0='{in1}.v0', v1='{in1}.v1', v_res='v_res', ret='ret.v1', t='ps')
            return '''\
            nsimd_{simd_ext}_v{typ} ret;
            __m256 v_res, v_tmp0, v_tmp1;
            {src0}
            {src1}
            return ret;
            '''.format(src0=src0.format(**fmtspec), src1=src1.format(**fmtspec),
                       **fmtspec)
        elif typ in ['f64', 'i64', 'u64']:
            v0 = '_mm256_castsi256_pd({in0})' if typ in ['i64', 'u64'] else '{in0}'
            v1 = '_mm256_castsi256_pd({in1})' if typ in ['i64', 'u64'] else '{in1}'
            v_res = '_mm256_castpd_si256(v_res)' if typ in ['i64', 'u64'] else 'v_res'
            src = ret_template . \
                format(mask='0x00' if func == 'unziplo' else '0x03',
                       v0=v0, v1=v1, ret='ret', v_res=v_res, t='pd')
            return '''\
            {styp} ret;
            __m256d v_res, v_tmp0, v_tmp1;
            {src}
            return ret;
            '''.format(src=src.format(**fmtspec), **fmtspec)
        elif typ in ['i16', 'u16']:
            return '''\
            __m128i v_tmp0_hi = _mm256_extractf128_si256({in0}, 0x01);
            __m128i v_tmp0_lo = _mm256_castsi256_si128({in0});
            __m128i v_tmp1_hi = _mm256_extractf128_si256({in1}, 0x01);
            __m128i v_tmp1_lo = _mm256_castsi256_si128({in1});
            v_tmp0_lo = nsimd_{func}_sse2_{typ}(v_tmp0_lo, v_tmp0_hi);
            v_tmp1_lo = nsimd_{func}_sse2_{typ}(v_tmp1_lo, v_tmp1_hi);
            __m256i v_res = _mm256_castsi128_si256(v_tmp0_lo);
            v_res = _mm256_insertf128_si256(v_res, v_tmp1_lo, 0x01);
            return v_res;
            '''.format(func=func, **fmtspec)
        else:
            return loop
<<<<<<< HEAD
        ## AVX 512 --------------------------------------------------     
=======
        ## AVX 512 --------------------------------------------------
>>>>>>> 6d48b460
    else:
        if typ == 'f16':
            return '''\
            nsimd_{simd_ext}_v{typ} ret;
            __m512 v_res;
            __m256 v_tmp0, v_tmp1, v_res_lo, v_res_hi;
            v_tmp0 = _mm512_castps512_ps256({in0}.v0);
            v_tmp1 = _mm512_extractf32x8_ps({in0}.v0, 0x01);
            v_res_lo = nsimd_{func}_avx2_f32(v_tmp0, v_tmp1);
            v_tmp0 = _mm512_castps512_ps256({in0}.v1);
            v_tmp1 = _mm512_extractf32x8_ps({in0}.v1, 0x01);
            v_res_hi = nsimd_{func}_avx2_f32(v_tmp0, v_tmp1);
            v_res = _mm512_castps256_ps512(v_res_lo);
            v_res = _mm512_insertf32x8(v_res, v_res_hi, 0x01);
            ret.v0 = v_res;
            v_tmp0 = _mm512_castps512_ps256({in1}.v0);
            v_tmp1 = _mm512_extractf32x8_ps({in1}.v0, 0x01);
            v_res_lo = nsimd_{func}_avx2_f32(v_tmp0, v_tmp1);
            v_tmp0 = _mm512_castps512_ps256({in1}.v1);
            v_tmp1 = _mm512_extractf32x8_ps({in1}.v1, 0x01);
            v_res_hi = nsimd_{func}_avx2_f32(v_tmp0, v_tmp1);
            v_res = _mm512_castps256_ps512(v_res_lo);
            v_res = _mm512_insertf32x8(v_res, v_res_hi, 0x01);
            ret.v1 = v_res;
            return ret;
            '''.format(func=func, **fmtspec)
        else:
            # return split_opn(func, simd_ext, typ, 2)
            return '''\
            nsimd_avx2_v{typ} v00 = {extract_lo0};
            nsimd_avx2_v{typ} v01 = {extract_hi0};
            nsimd_avx2_v{typ} v10 = {extract_lo1};
            nsimd_avx2_v{typ} v11 = {extract_hi1};
            v00 = nsimd_{func}_avx2_{typ}(v00, v01);
            v01 = nsimd_{func}_avx2_{typ}(v10, v11);
            return {merge};
            '''.format(func=func,
                extract_lo0=extract(simd_ext, typ, LO, common.in0),
                extract_lo1=extract(simd_ext, typ, LO, common.in1),
                extract_hi0=extract(simd_ext, typ, HI, common.in0),
                extract_hi1=extract(simd_ext, typ, HI, common.in1),
                merge=setr(simd_ext, typ, 'v00', 'v01'), **fmtspec)

<<<<<<< HEAD
def unzip(simd_ext, typ):
    return '''\
    nsimd_{simd_ext}_v{typ}x2 ret;
    ret.v0 = nsimd_unziplo_{simd_ext}_{typ}({in0}, {in1});
    ret.v1 = nsimd_unziphi_{simd_ext}_{typ}({in0}, {in1});
    return ret;
    '''.format(**fmtspec)
    
=======
>>>>>>> 6d48b460
# -----------------------------------------------------------------------------
## get_impl function

def get_impl(func, simd_ext, from_typ, to_typ):
    global fmtspec

    fmtspec = {
      'simd_ext': simd_ext,
      'typ': from_typ,
      'styp': get_type(simd_ext, from_typ),
      'from_typ': from_typ,
      'to_typ': to_typ,
      'pre': pre(simd_ext),
      'suf': suf_ep(from_typ),
      'sufsi': suf_si(simd_ext, from_typ),
      'in0': common.in0,
      'in1': common.in1,
      'in2': common.in2,
      'in3': common.in3,
      'in4': common.in4,
      'in5': common.in5,
      'nbits': nbits(simd_ext),
      'le': int(nbits(simd_ext)) // int(from_typ[1:]),
      'typnbits': from_typ[1:]
    }

    impls = {
<<<<<<< HEAD
        'loada': load(simd_ext, from_typ, True),
        'load2a': load_deg234(simd_ext, from_typ, True, 2),
        'load3a': load_deg234(simd_ext, from_typ, True, 3),
        'load4a': load_deg234(simd_ext, from_typ, True, 4),
        'loadu': load(simd_ext, from_typ, False),
        'load2u': load_deg234(simd_ext, from_typ, False, 2),
        'load3u': load_deg234(simd_ext, from_typ, False, 3),
        'load4u': load_deg234(simd_ext, from_typ, False, 4),
        'storea': store(simd_ext, from_typ, True),
        'store2a': store_deg234(simd_ext, from_typ, True, 2),
        'store3a': store_deg234(simd_ext, from_typ, True, 3),
        'store4a': store_deg234(simd_ext, from_typ, True, 4),
        'storeu': store(simd_ext, from_typ, False),
        'store2u': store_deg234(simd_ext, from_typ, False, 2),
        'store3u': store_deg234(simd_ext, from_typ, False, 3),
        'store4u': store_deg234(simd_ext, from_typ, False, 4),
        'andb': binop2('andb', simd_ext, from_typ),
        'xorb': binop2('xorb', simd_ext, from_typ),
        'orb': binop2('orb', simd_ext, from_typ),
        'andl': binlop2('andl', simd_ext, from_typ),
        'xorl': binlop2('xorl', simd_ext, from_typ),
        'orl': binlop2('orl', simd_ext, from_typ),
        'notb': not1(simd_ext, from_typ),
        'notl': lnot1(simd_ext, from_typ),
        'andnotb': andnot2(simd_ext, from_typ),
        'andnotl': landnot2(simd_ext, from_typ),
        'add': addsub('add', simd_ext, from_typ),
        'sub': addsub('sub', simd_ext, from_typ),
        'div': div2(simd_ext, from_typ),
        'sqrt': sqrt1(simd_ext, from_typ),
        'len': len1(simd_ext, from_typ),
        'mul': mul2(simd_ext, from_typ),
        'shl': shl_shr('shl', simd_ext, from_typ),
        'shr': shl_shr('shr', simd_ext, from_typ),
        'set1': set1(simd_ext, from_typ),
        'eq': eq2(simd_ext, from_typ),
        'ne': neq2(simd_ext, from_typ),
        'gt': gt2(simd_ext, from_typ),
        'lt': lt2(simd_ext, from_typ),
        'ge': geq2(simd_ext, from_typ),
        'le': leq2(simd_ext, from_typ),
        'if_else1': if_else1(simd_ext, from_typ),
        'min': minmax('min', simd_ext, from_typ),
        'max': minmax('max', simd_ext, from_typ),
        'loadla': loadl(simd_ext, from_typ, True),
        'loadlu': loadl(simd_ext, from_typ, False),
        'storela': storel(simd_ext, from_typ, True),
        'storelu': storel(simd_ext, from_typ, False),
        'abs': abs1(simd_ext, from_typ),
        'fma': fma_fms('fma', simd_ext, from_typ),
        'fnma': fma_fms('fnma', simd_ext, from_typ),
        'fms': fma_fms('fms', simd_ext, from_typ),
        'fnms': fma_fms('fnms', simd_ext, from_typ),
        'ceil': round1('ceil', simd_ext, from_typ),
        'floor': round1('floor', simd_ext, from_typ),
        'trunc': trunc1(simd_ext, from_typ),
        'round_to_even': round_to_even1(simd_ext, from_typ),
        'all': all_any('all', simd_ext, from_typ),
        'any': all_any('any', simd_ext, from_typ),
        'reinterpret': reinterpret1(simd_ext, from_typ, to_typ),
        'reinterpretl': reinterpretl1(simd_ext, from_typ, to_typ),
        'cvt': convert1(simd_ext, from_typ, to_typ),
        'rec11': rec11_rsqrt11('rcp', simd_ext, from_typ),
        'rsqrt11': rec11_rsqrt11('rsqrt', simd_ext, from_typ),
        'rec': rec1(simd_ext, from_typ),
        'neg': neg1(simd_ext, from_typ),
        'nbtrue': nbtrue1(simd_ext, from_typ),
        'reverse': reverse1(simd_ext, from_typ),
        'addv': addv(simd_ext, from_typ),
        'upcvt': upcvt1(simd_ext, from_typ, to_typ),
        'downcvt': downcvt1(simd_ext, from_typ, to_typ),
        'to_mask': to_mask1(simd_ext, from_typ),
        'to_logical': to_logical1(simd_ext, from_typ),
        'ziplo': zip_half('ziplo', simd_ext, from_typ),
        'ziphi': zip_half('ziphi', simd_ext, from_typ),
        'unziplo': unzip_half('unziplo', simd_ext, from_typ),
        'unziphi': unzip_half('unziphi', simd_ext, from_typ),
        'zip': zip(simd_ext, from_typ),
        'unzip' : unzip(simd_ext, from_typ)
=======
        'loada': lambda: load(simd_ext, from_typ, True),
        'load2a': lambda: load_deg234(simd_ext, from_typ, True, 2),
        'load3a': lambda: load_deg234(simd_ext, from_typ, True, 3),
        'load4a': lambda: load_deg234(simd_ext, from_typ, True, 4),
        'loadu': lambda: load(simd_ext, from_typ, False),
        'load2u': lambda: load_deg234(simd_ext, from_typ, False, 2),
        'load3u': lambda: load_deg234(simd_ext, from_typ, False, 3),
        'load4u': lambda: load_deg234(simd_ext, from_typ, False, 4),
        'storea': lambda: store(simd_ext, from_typ, True),
        'store2a': lambda: store_deg234(simd_ext, from_typ, True, 2),
        'store3a': lambda: store_deg234(simd_ext, from_typ, True, 3),
        'store4a': lambda: store_deg234(simd_ext, from_typ, True, 4),
        'storeu': lambda: store(simd_ext, from_typ, False),
        'store2u': lambda: store_deg234(simd_ext, from_typ, False, 2),
        'store3u': lambda: store_deg234(simd_ext, from_typ, False, 3),
        'store4u': lambda: store_deg234(simd_ext, from_typ, False, 4),
        'andb': lambda: binop2('andb', simd_ext, from_typ),
        'xorb': lambda: binop2('xorb', simd_ext, from_typ),
        'orb': lambda: binop2('orb', simd_ext, from_typ),
        'andl': lambda: binlop2('andl', simd_ext, from_typ),
        'xorl': lambda: binlop2('xorl', simd_ext, from_typ),
        'orl': lambda: binlop2('orl', simd_ext, from_typ),
        'notb': lambda: not1(simd_ext, from_typ),
        'notl': lambda: lnot1(simd_ext, from_typ),
        'andnotb': lambda: andnot2(simd_ext, from_typ),
        'andnotl': lambda: landnot2(simd_ext, from_typ),
        'add': lambda: addsub('add', simd_ext, from_typ),
        'sub': lambda: addsub('sub', simd_ext, from_typ),
        'div': lambda: div2(simd_ext, from_typ),
        'sqrt': lambda: sqrt1(simd_ext, from_typ),
        'len': lambda: len1(simd_ext, from_typ),
        'mul': lambda: mul2(simd_ext, from_typ),
        'shl': lambda: shl_shr('shl', simd_ext, from_typ),
        'shr': lambda: shl_shr('shr', simd_ext, from_typ),
        'set1': lambda: set1(simd_ext, from_typ),
        'eq': lambda: eq2(simd_ext, from_typ),
        'ne': lambda: neq2(simd_ext, from_typ),
        'gt': lambda: gt2(simd_ext, from_typ),
        'lt': lambda: lt2(simd_ext, from_typ),
        'ge': lambda: geq2(simd_ext, from_typ),
        'le': lambda: leq2(simd_ext, from_typ),
        'if_else1': lambda: if_else1(simd_ext, from_typ),
        'min': lambda: minmax('min', simd_ext, from_typ),
        'max': lambda: minmax('max', simd_ext, from_typ),
        'loadla': lambda: loadl(simd_ext, from_typ, True),
        'loadlu': lambda: loadl(simd_ext, from_typ, False),
        'storela': lambda: storel(simd_ext, from_typ, True),
        'storelu': lambda: storel(simd_ext, from_typ, False),
        'abs': lambda: abs1(simd_ext, from_typ),
        'fma': lambda: fma_fms('fma', simd_ext, from_typ),
        'fnma': lambda: fma_fms('fnma', simd_ext, from_typ),
        'fms': lambda: fma_fms('fms', simd_ext, from_typ),
        'fnms': lambda: fma_fms('fnms', simd_ext, from_typ),
        'ceil': lambda: round1('ceil', simd_ext, from_typ),
        'floor': lambda: round1('floor', simd_ext, from_typ),
        'trunc': lambda: trunc1(simd_ext, from_typ),
        'round_to_even': lambda: round_to_even1(simd_ext, from_typ),
        'all': lambda: all_any('all', simd_ext, from_typ),
        'any': lambda: all_any('any', simd_ext, from_typ),
        'reinterpret': lambda: reinterpret1(simd_ext, from_typ, to_typ),
        'reinterpretl': lambda: reinterpretl1(simd_ext, from_typ, to_typ),
        'cvt': lambda: convert1(simd_ext, from_typ, to_typ),
        'rec11': lambda: rec11_rsqrt11('rcp', simd_ext, from_typ),
        'rec8': lambda: rec11_rsqrt11('rcp', simd_ext, from_typ),
        'rsqrt11': lambda: rec11_rsqrt11('rsqrt', simd_ext, from_typ),
        'rsqrt8': lambda: rec11_rsqrt11('rsqrt', simd_ext, from_typ),
        'rec': lambda: rec1(simd_ext, from_typ),
        'neg': lambda: neg1(simd_ext, from_typ),
        'nbtrue': lambda: nbtrue1(simd_ext, from_typ),
        'reverse': lambda: reverse1(simd_ext, from_typ),
        'addv': lambda: addv(simd_ext, from_typ),
        'upcvt': lambda: upcvt1(simd_ext, from_typ, to_typ),
        'downcvt': lambda: downcvt1(simd_ext, from_typ, to_typ),
        'to_mask': lambda: to_mask1(simd_ext, from_typ),
        'to_logical': lambda: to_logical1(simd_ext, from_typ),
        'ziplo': lambda: zip_half('ziplo', simd_ext, from_typ),
        'ziphi': lambda: zip_half('ziphi', simd_ext, from_typ),
        'unziplo': lambda: unzip_half('unziplo', simd_ext, from_typ),
        'unziphi': lambda: unzip_half('unziphi', simd_ext, from_typ)
>>>>>>> 6d48b460
    }
    if simd_ext not in get_simd_exts():
        raise ValueError('Unknown SIMD extension "{}"'.format(simd_ext))
    if not from_typ in common.types:
        raise ValueError('Unknown type "{}"'.format(from_typ))
    if not func in impls:
        return common.NOT_IMPLEMENTED
    else:
<<<<<<< HEAD
        return impls[func]
=======
        return impls[func]()
>>>>>>> 6d48b460
<|MERGE_RESOLUTION|>--- conflicted
+++ resolved
@@ -162,13 +162,10 @@
         ret += '''#include <nsimd/x86/{simd_ext}/ziplo.h>
                   #include <nsimd/x86/{simd_ext}/ziphi.h>
                   '''.format(simd_ext=simd_ext)
-<<<<<<< HEAD
     if func == 'unzip':
         ret += '''#include <nsimd/x86/{simd_ext}/unziplo.h>
                   #include <nsimd/x86/{simd_ext}/unziphi.h>
                   '''.format(simd_ext=simd_ext)
-=======
->>>>>>> 6d48b460
     if simd_ext in avx512 and func in ['loadlu', 'loadla']:
         ret += '''
                   #if NSIMD_CXX > 0
@@ -2548,11 +2545,7 @@
     else:
         get_half0 = '{extract}({in0}, 0x01)'
         get_half1 = '{extract}({in1}, 0x01)'
-<<<<<<< HEAD
-        
-=======
-
->>>>>>> 6d48b460
+
     if simd_ext in ['sse2', 'sse42']:
         if typ == 'f16':
             return '''nsimd_{simd_ext}_v{typ} ret;
@@ -2638,11 +2631,6 @@
             cast_high = '_mm512_castpd256_pd512'
             extract = '_mm512_extractf64x4_pd'
             insert = '_mm512_insertf64x4'
-<<<<<<< HEAD
-            
-=======
-
->>>>>>> 6d48b460
         if typ == 'f16':
             return '''\
             nsimd_{simd_ext}_v{typ} ret;
@@ -2665,11 +2653,7 @@
             vres = _mm512_castps256_ps512(vres_lo);
             ret.v1 = _mm512_insertf32x8(vres, vres_hi, 1);
             return ret;
-<<<<<<< HEAD
-            '''.format(**fmtspec,  k = '0' if func == 'ziplo' else '1')
-=======
             '''.format(**fmtspec, k = '0' if func == 'ziplo' else '1')
->>>>>>> 6d48b460
         else:
             return '''\
             __m256{i} v_tmp0, v_tmp1;
@@ -2686,7 +2670,6 @@
                            cast_low=cast_low, extract=extract, **fmtspec),
                        cast_high=cast_high,
                        cast_low=cast_low,
-<<<<<<< HEAD
                        insert=insert, i=i, **fmtspec) 
 
 def zip(simd_ext, typ):
@@ -2697,13 +2680,6 @@
     return ret;
     '''.format(**fmtspec)
     
-=======
-                       insert=insert, i=i, **fmtspec)
-
-def zip(simd_ext, typ):
-    return '// Not implemented yet'
-
->>>>>>> 6d48b460
 # -----------------------------------------------------------------------------
 ## unzip functions
 
@@ -2785,11 +2761,7 @@
             v0 = '_mm256_castsi256_ps({in0})' if typ in ['i32', 'u32'] else '{in0}'
             v1 = '_mm256_castsi256_ps({in1})' if typ in ['i32', 'u32'] else '{in1}'
             v_res = '_mm256_castps_si256(v_res)' if typ in ['i32', 'u32'] else 'v_res'
-<<<<<<< HEAD
             ret = 'ret' 
-=======
-            ret = 'ret'
->>>>>>> 6d48b460
             src = ret_template .\
                 format(mask='_MM_SHUFFLE(2, 0, 2, 0)' if func == 'unziplo' \
                        else '_MM_SHUFFLE(3, 1, 3, 1)',
@@ -2844,11 +2816,7 @@
             '''.format(func=func, **fmtspec)
         else:
             return loop
-<<<<<<< HEAD
         ## AVX 512 --------------------------------------------------     
-=======
-        ## AVX 512 --------------------------------------------------
->>>>>>> 6d48b460
     else:
         if typ == 'f16':
             return '''\
@@ -2892,7 +2860,6 @@
                 extract_hi1=extract(simd_ext, typ, HI, common.in1),
                 merge=setr(simd_ext, typ, 'v00', 'v01'), **fmtspec)
 
-<<<<<<< HEAD
 def unzip(simd_ext, typ):
     return '''\
     nsimd_{simd_ext}_v{typ}x2 ret;
@@ -2901,8 +2868,6 @@
     return ret;
     '''.format(**fmtspec)
     
-=======
->>>>>>> 6d48b460
 # -----------------------------------------------------------------------------
 ## get_impl function
 
@@ -2930,87 +2895,6 @@
     }
 
     impls = {
-<<<<<<< HEAD
-        'loada': load(simd_ext, from_typ, True),
-        'load2a': load_deg234(simd_ext, from_typ, True, 2),
-        'load3a': load_deg234(simd_ext, from_typ, True, 3),
-        'load4a': load_deg234(simd_ext, from_typ, True, 4),
-        'loadu': load(simd_ext, from_typ, False),
-        'load2u': load_deg234(simd_ext, from_typ, False, 2),
-        'load3u': load_deg234(simd_ext, from_typ, False, 3),
-        'load4u': load_deg234(simd_ext, from_typ, False, 4),
-        'storea': store(simd_ext, from_typ, True),
-        'store2a': store_deg234(simd_ext, from_typ, True, 2),
-        'store3a': store_deg234(simd_ext, from_typ, True, 3),
-        'store4a': store_deg234(simd_ext, from_typ, True, 4),
-        'storeu': store(simd_ext, from_typ, False),
-        'store2u': store_deg234(simd_ext, from_typ, False, 2),
-        'store3u': store_deg234(simd_ext, from_typ, False, 3),
-        'store4u': store_deg234(simd_ext, from_typ, False, 4),
-        'andb': binop2('andb', simd_ext, from_typ),
-        'xorb': binop2('xorb', simd_ext, from_typ),
-        'orb': binop2('orb', simd_ext, from_typ),
-        'andl': binlop2('andl', simd_ext, from_typ),
-        'xorl': binlop2('xorl', simd_ext, from_typ),
-        'orl': binlop2('orl', simd_ext, from_typ),
-        'notb': not1(simd_ext, from_typ),
-        'notl': lnot1(simd_ext, from_typ),
-        'andnotb': andnot2(simd_ext, from_typ),
-        'andnotl': landnot2(simd_ext, from_typ),
-        'add': addsub('add', simd_ext, from_typ),
-        'sub': addsub('sub', simd_ext, from_typ),
-        'div': div2(simd_ext, from_typ),
-        'sqrt': sqrt1(simd_ext, from_typ),
-        'len': len1(simd_ext, from_typ),
-        'mul': mul2(simd_ext, from_typ),
-        'shl': shl_shr('shl', simd_ext, from_typ),
-        'shr': shl_shr('shr', simd_ext, from_typ),
-        'set1': set1(simd_ext, from_typ),
-        'eq': eq2(simd_ext, from_typ),
-        'ne': neq2(simd_ext, from_typ),
-        'gt': gt2(simd_ext, from_typ),
-        'lt': lt2(simd_ext, from_typ),
-        'ge': geq2(simd_ext, from_typ),
-        'le': leq2(simd_ext, from_typ),
-        'if_else1': if_else1(simd_ext, from_typ),
-        'min': minmax('min', simd_ext, from_typ),
-        'max': minmax('max', simd_ext, from_typ),
-        'loadla': loadl(simd_ext, from_typ, True),
-        'loadlu': loadl(simd_ext, from_typ, False),
-        'storela': storel(simd_ext, from_typ, True),
-        'storelu': storel(simd_ext, from_typ, False),
-        'abs': abs1(simd_ext, from_typ),
-        'fma': fma_fms('fma', simd_ext, from_typ),
-        'fnma': fma_fms('fnma', simd_ext, from_typ),
-        'fms': fma_fms('fms', simd_ext, from_typ),
-        'fnms': fma_fms('fnms', simd_ext, from_typ),
-        'ceil': round1('ceil', simd_ext, from_typ),
-        'floor': round1('floor', simd_ext, from_typ),
-        'trunc': trunc1(simd_ext, from_typ),
-        'round_to_even': round_to_even1(simd_ext, from_typ),
-        'all': all_any('all', simd_ext, from_typ),
-        'any': all_any('any', simd_ext, from_typ),
-        'reinterpret': reinterpret1(simd_ext, from_typ, to_typ),
-        'reinterpretl': reinterpretl1(simd_ext, from_typ, to_typ),
-        'cvt': convert1(simd_ext, from_typ, to_typ),
-        'rec11': rec11_rsqrt11('rcp', simd_ext, from_typ),
-        'rsqrt11': rec11_rsqrt11('rsqrt', simd_ext, from_typ),
-        'rec': rec1(simd_ext, from_typ),
-        'neg': neg1(simd_ext, from_typ),
-        'nbtrue': nbtrue1(simd_ext, from_typ),
-        'reverse': reverse1(simd_ext, from_typ),
-        'addv': addv(simd_ext, from_typ),
-        'upcvt': upcvt1(simd_ext, from_typ, to_typ),
-        'downcvt': downcvt1(simd_ext, from_typ, to_typ),
-        'to_mask': to_mask1(simd_ext, from_typ),
-        'to_logical': to_logical1(simd_ext, from_typ),
-        'ziplo': zip_half('ziplo', simd_ext, from_typ),
-        'ziphi': zip_half('ziphi', simd_ext, from_typ),
-        'unziplo': unzip_half('unziplo', simd_ext, from_typ),
-        'unziphi': unzip_half('unziphi', simd_ext, from_typ),
-        'zip': zip(simd_ext, from_typ),
-        'unzip' : unzip(simd_ext, from_typ)
-=======
         'loada': lambda: load(simd_ext, from_typ, True),
         'load2a': lambda: load_deg234(simd_ext, from_typ, True, 2),
         'load3a': lambda: load_deg234(simd_ext, from_typ, True, 3),
@@ -3089,8 +2973,9 @@
         'ziplo': lambda: zip_half('ziplo', simd_ext, from_typ),
         'ziphi': lambda: zip_half('ziphi', simd_ext, from_typ),
         'unziplo': lambda: unzip_half('unziplo', simd_ext, from_typ),
-        'unziphi': lambda: unzip_half('unziphi', simd_ext, from_typ)
->>>>>>> 6d48b460
+        'unziphi': lambda: unzip_half('unziphi', simd_ext, from_typ),
+        'zip' : lambda : zip(simd_ext, from_typ),
+        'unzip' : lambda : unzip(simd_ext, from_typ)
     }
     if simd_ext not in get_simd_exts():
         raise ValueError('Unknown SIMD extension "{}"'.format(simd_ext))
@@ -3099,8 +2984,4 @@
     if not func in impls:
         return common.NOT_IMPLEMENTED
     else:
-<<<<<<< HEAD
-        return impls[func]
-=======
-        return impls[func]()
->>>>>>> 6d48b460
+        return impls[func]()