--- conflicted
+++ resolved
@@ -1,11 +1,7 @@
 # Use utf-8 encoding
 # -*- coding: utf-8 -*-
 
-<<<<<<< HEAD
-# copyright (c) 2019 agenium scale
-=======
 # Copyright (c) 2020 Agenium Scale
->>>>>>> 949348c9
 #
 # permission is hereby granted, free of charge, to any person obtaining a copy
 # of this software and associated documentation files (the "Software"), to deal
