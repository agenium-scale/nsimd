# Use utf-8 encoding
# -*- coding: utf-8 -*-

# Copyright (c) 2019 Agenium Scale
#
# Permission is hereby granted, free of charge, to any person obtaining a copy
# of this software and associated documentation files (the "Software"), to deal
# in the Software without restriction, including without limitation the rights
# to use, copy, modify, merge, publish, distribute, sublicense, and/or sell
# copies of the Software, and to permit persons to whom the Software is
# furnished to do so, subject to the following conditions:
#
# The above copyright notice and this permission notice shall be included in all
# copies or substantial portions of the Software.
#
# THE SOFTWARE IS PROVIDED "AS IS", WITHOUT WARRANTY OF ANY KIND, EXPRESS OR
# IMPLIED, INCLUDING BUT NOT LIMITED TO THE WARRANTIES OF MERCHANTABILITY,
# FITNESS FOR A PARTICULAR PURPOSE AND NONINFRINGEMENT. IN NO EVENT SHALL THE
# AUTHORS OR COPYRIGHT HOLDERS BE LIABLE FOR ANY CLAIM, DAMAGES OR OTHER
# LIABILITY, WHETHER IN AN ACTION OF CONTRACT, TORT OR OTHERWISE, ARISING FROM,
# OUT OF OR IN CONNECTION WITH THE SOFTWARE OR THE USE OR OTHER DEALINGS IN THE
# SOFTWARE.

if __name__ == 'operators':
    import common
    from common import Domain
else:
    from . import common
    from .common import Domain
import collections

# -----------------------------------------------------------------------------
# Metaclass and class to gather all operator categories

categories = collections.OrderedDict()

class MAddToCategories(type):
    def __new__(cls, name, bases, dct):
        if name != 'DocCategory':
            if 'title' not in dct:
                raise Exception('No member title provided for class {}'. \
                                format(name))
            dct['name'] = name
            dct['id'] = '/categories/{}'.format(name)
        ret = type.__new__(cls, name, bases, dct)
        if name != 'DocCategory':
            categories[name] = ret()
        return ret

class DocCategory(object, metaclass=MAddToCategories):
    pass

# -----------------------------------------------------------------------------
# Operators categories

class DocShuffle(DocCategory):
    title = 'Shuffle functions'

class DocTrigo(DocCategory):
    title = 'Trigonometric functions'

class DocHyper(DocCategory):
    title = 'Hyperbolic functions'

class DocExpLog(DocCategory):
    title = 'Exponential and logarithmic functions'

class DocBasicArithmetic(DocCategory):
    title = 'Basic arithmetic operators'

class DocBitsOperators(DocCategory):
    title = 'Bits manipulation operators'

class DocLogicalOperators(DocCategory):
    title = 'Logicals operators'

class DocMisc(DocCategory):
    title = 'Miscellaneous'

class DocLoadStore(DocCategory):
    title = 'Loads & stores'

class DocComparison(DocCategory):
    title = 'Comparison operators'

class DocRounding(DocCategory):
    title = 'Rounding functions'

class DocConversion(DocCategory):
    title = 'Conversion operators'

# -----------------------------------------------------------------------------
# Metaclass and class to gather all operators

operators = collections.OrderedDict()

class MAddToOperators(type):
    def __new__(cls, name, bases, dct):
        # We don't care about the parent class
        if name == 'Operator' or name == 'SrcOperator':
            return type.__new__(cls, name, bases, dct)

        # Mandatory members
        mm = ['categories', 'signature']
        for m in mm:
            if m not in dct:
                raise Exception('Mandatory member "{}" not given in "{}"'. \
                                format(m, name))

        # Check that all items in categories exists
        for c in dct['categories']:
            if type(c) == str:
                raise Exception( \
                      'Category "{}" must not be a string for operator "{}"'. \
                      format(c, name))
            if not hasattr(c, 'name'):
                raise Exception( \
                      'Category "{}" does not exist for operator "{}"'. \
                      format(c.__class__.__name__, name))
            if c.name not in categories:
                raise Exception( \
                      'Category "{}" does not exist for operator "{}"'. \
                      format(c.__class__.__name__, name))

        # Some defaults, that are fixed by the implementation
        (dct['name'], dct['params']) = common.parse_signature(dct['signature'])
        if 'output_to' in dct:
            if dct['output_to'] == common.OUTPUT_TO_SAME_TYPE:
                dct['closed'] = True
            else:
                dct['closed'] = False
        else:
            dct['closed'] = True
            dct['output_to'] = common.OUTPUT_TO_SAME_TYPE

        # If the operator takes as inputs vectors and returns a scalar, then
        # by default we cannot autogenerate the C++ advanced API because we
        # cannot guess how to combine pieces of a unrolled pack
        if 'autogen_cxx_adv' not in dct:
            if dct['params'][0] in ['p', 's']:
                dct['autogen_cxx_adv'] = False
            else:
                dct['autogen_cxx_adv'] = True

        # Fill domain, default is R
        if 'domain' not in dct:
            dct['domain'] = Domain('R')

        # Check that params is not empty
        if len(dct['params']) == 0:
            raise Exception('"params" is empty for operator "{}"'. \
                            format(name))

        # Fill full_name, default is same as name
        if 'full_name' not in dct:
            dct['full_name'] = name

        # Fill desc, default is a basic sentence using full_name
        if 'desc' not in dct:
            arg = 'arguments' if len(dct['params']) > 2 else 'argument'
            if dct['params'][0] == '_':
                dct['desc'] = \
                '{} the {}. Defined over {}.'. \
                format(dct['full_name'].capitalize(), arg, dct['domain'])
            else:
                dct['desc'] = \
                'Returns the {} of the {}. Defined over {}.'.\
                format(dct['full_name'], arg, dct['domain'])

        ret = type.__new__(cls, name, bases, dct)
        operators[dct['name']] = ret()
        return ret

class Operator(object, metaclass=MAddToOperators):

    # Default values (for general purpose)
    domain = Domain('R')
    cxx_operator = None
    autogen_cxx_adv = True
    output_to = common.OUTPUT_TO_SAME_TYPE
    src = False
    load_store = False
    types = common.types
    params = []
    signature = ''

    # Enable bench by default
    do_bench = True

    # Default values (for documentation)
    desc = ''

    # Defaults values (for benches)
    returns_any_type = False
    bench_auto_against_cpu = True
    bench_auto_against_mipp = False
    bench_auto_against_sleef = False
    bench_auto_against_std = False
    use_for_parsing = True

    # Defaults values (for tests)
    tests_mpfr = False
    tests_ulps = False

    @property
    def returns(self):
        return self.params[0]

    @property
    def args(self):
        return self.params[1:]

    @property
    def cxx_operator_symbol(self):
        assert self.cxx_operator is not None
        return self.cxx_operator.replace('operator', '')

    def __init__(self):
        (self.name, self.params) = common.parse_signature(self.signature)
        super(Operator, self).__init__()

    def get_return(self):
        return self.params[0]

    def tests_mpfr_name(self):
        return 'mpfr_' + self.name

    def bench_mipp_name(self, typ):
        return 'mipp::{}<{}>'.format(self.name, typ)

    def bench_mipp_types(self):
        return common.ftypes_no_f16

    def bench_sleef_name(self, simd, typ):
        return common.sleef_name(self.name, simd, typ)

    def bench_sleef_types(self):
        return common.ftypes_no_f16

    def bench_std_name(self, simd, typ):
        return 'std::{}'.format(self.name)

    def bench_std_types(self):
        return self.types

    # TODO: move to gen_archis.py
    def get_header_guard(self, platform, simd_ext):
        return 'NSIMD_{}_{}_{}_H'.format(platform.upper(),
            simd_ext.upper(), self.name.upper())

    def get_fmtspec(self, t, tt, simd_ext):
        ret = {}
        return_typ = common.get_one_type_specific(self.params[0], simd_ext, tt)
        ret['return_typ'] = return_typ
        ret['returns'] = '' if return_typ == 'void' else 'return '
        args_list = common.enum([common.get_one_type_specific(p, simd_ext, t)
                                 for p in self.params[1:]])
        if len(args_list) > 0:
            ret['c_args'] = ', '.join(['{} a{}'.format(i[1], i[0])
                                       for i in args_list])
            ret['cxx_args'] = ret['c_args'] + ', '
        else:
            ret['c_args'] = 'void'
            ret['cxx_args'] = ''
        if self.closed:
            ret['cxx_args'] += '{}, {}'.format(t, simd_ext)
        else:
            ret['cxx_args'] += '{}, {}, {}'.format(t, tt, simd_ext)
        ret['vas'] = ', '.join(['a{}'.format(i[0]) for i in args_list])
        ret['suf'] = tt if self.closed else '{}_{}'.format(tt, t)
        ret['name'] = self.name
        ret['hbar'] = common.hbar
        ret['simd_ext'] = simd_ext
        return ret

    def get_generic_signature(self, lang):
        if lang == 'c_base':
            vas = common.get_args(len(self.params) - 1)
            args = vas + (', ' if vas != '' else '')
            args += 'from_type, to_type' if not self.closed else 'type'
            return ['#define v{name}({args})'.format(name=self.name,
                    args=args),
                    '#define v{name}_e({args}, simd_ext)'. \
                    format(name=self.name, args=args)]
        elif lang == 'cxx_base':
            return_typ = common.get_one_type_generic(self.params[0], 'T')
            if return_typ.startswith('vT'):
                return_typ = \
                'typename simd_traits<T, NSIMD_SIMD>::simd_vector{}'. \
                format(return_typ[2:])
            elif return_typ == 'vlT':
                return_typ = \
                'typename simd_traits<T, NSIMD_SIMD>::simd_vectorl'
            args_list = common.enum(self.params[1:])

            temp = ', '.join(['typename A{}'.format(a[0]) for a in args_list])
            temp += ', ' if temp != '' else ''
            if not self.closed :
                tmpl_args = temp + 'typename F, typename T'
            else:
                tmpl_args = temp + 'typename T'

            temp = ', '.join(['A{i} a{i}'.format(i=a[0]) for a in args_list])
            temp += ', ' if temp != '' else ''
            if not self.closed :
                func_args = temp + 'F, T'
            else:
                func_args = temp + 'T'

            return \
            'template <{tmpl_args}> {return_typ} {name}({func_args});'. \
            format(return_typ=return_typ, tmpl_args=tmpl_args,
                   func_args=func_args, name=self.name)
        elif lang == 'cxx_adv':
            def get_pack(param):
                return 'pack{}'.format(param[1:]) if param[0] == 'v' \
                                                  else 'packl'
            args_list = common.enum(self.params[1:])
            inter = [i for i in ['v', 'l', 'vx2', 'vx3', 'vx4'] \
                     if i in self.params[1:]]
            # Do we need tag dispatching on pack<>? e.g. len, set1 and load*
            need_tmpl_pack = get_pack(self.params[0]) if inter == [] else None

            # Compute template arguments
            tmpl_args = []
            if not self.closed:
                tmpl_args += ['typename ToPackType']
            tmpl_args1 = tmpl_args + ['typename T', 'typename SimdExt']
            tmpl_argsN = tmpl_args + ['typename T', 'int N', 'typename SimdExt']
            other_tmpl_args = ['typename A{}'.format(i[0]) for i in args_list \
                               if i[1] not in ['v', 'l']]
            tmpl_args1 += other_tmpl_args
            tmpl_argsN += other_tmpl_args
            tmpl_args1 = ', '.join(tmpl_args1)
            tmpl_argsN = ', '.join(tmpl_argsN)

            # Compute function arguments
            def arg_type(arg, N):
                if arg[1] in ['v', 'l']:
                    pack_typ = 'pack' if arg[1] == 'v' else 'packl'
                    return '{}<T, {}, SimdExt> const&'.format(pack_typ, N)
                else:
                    return 'A{}'.format(arg[0])
            args1 = ['{} a{}'.format(arg_type(i, '1'), i[0]) for i in args_list]
            argsN = ['{} a{}'.format(arg_type(i, 'N'), i[0]) for i in args_list]
            # Arguments without tag dispatching on pack
            other_argsN = ', '.join(argsN)
            if not self.closed:
                args1 = ['ToPackType'] + args1
                argsN = ['ToPackType'] + argsN
            if need_tmpl_pack != None:
                args1 = ['{}<T, 1, SimdExt> const&'.format(need_tmpl_pack)] + \
                        args1
                argsN = ['{}<T, N, SimdExt> const&'.format(need_tmpl_pack)] + \
                        argsN
            args1 = ', '.join(args1)
            argsN = ', '.join(argsN)

            # Compute return type
            ret1 = 'ToPackType' if not self.closed \
                   else common.get_one_type_generic_adv_cxx(self.params[0],
                                                            'T', '1')
            retN = 'ToPackType' if not self.closed \
                   else common.get_one_type_generic_adv_cxx(self.params[0],
                                                            'T', 'N')

            ret = { \
                '1': 'template <{tmpl_args1}> {ret1} {cxx_name}({args1});'. \
                     format(tmpl_args1=tmpl_args1, ret1=ret1, args1=args1,
                            cxx_name=self.name),
                'N': 'template <{tmpl_argsN}> {retN} {cxx_name}({argsN});'. \
                     format(tmpl_argsN=tmpl_argsN, retN=retN, argsN=argsN,
                            cxx_name=self.name)
            }
            if self.cxx_operator:
                ret.update({ \
                    'op1':
                    'template <{tmpl_args1}> {ret1} {cxx_name}({args1});'. \
                    format(tmpl_args1=tmpl_args1, ret1=ret1, args1=args1,
                           cxx_name=self.cxx_operator),
                    'opN':
                    'template <{tmpl_argsN}> {retN} {cxx_name}({argsN});'. \
                    format(tmpl_argsN=tmpl_argsN, retN=retN, argsN=argsN,
                           cxx_name=self.cxx_operator)
                })
            if not self.closed:
                ret['dispatch'] = \
                'template <{tmpl_argsN}> {retN} {cxx_name}({other_argsN});'. \
                format(tmpl_argsN=tmpl_argsN, other_argsN=other_argsN,
                       retN=retN, cxx_name=self.name)
            elif need_tmpl_pack != None:
                other_tmpl_args = ', '.join(['typename SimdVector'] + \
                                            other_tmpl_args)
                ret['dispatch'] = \
                '''template <{other_tmpl_args}>
                   SimdVector {cxx_name}({other_argsN});'''. \
                   format(other_tmpl_args=other_tmpl_args,
                          other_argsN=other_argsN, cxx_name=self.name)
            return ret
        else:
            raise Exception('Lang must be one of c_base, cxx_base, cxx_adv')

    def get_signature(self, typename, lang, simd_ext):
        # Check that the type is available for this function
        if typename not in self.types:
            raise Exception('Type {} not supported for function {}'. \
                            format(typename, self.name))

        fmtspec = self.get_fmtspec(typename, typename, simd_ext)

        if lang == 'c_base':
            sig = '{return_typ} nsimd_{name}_{simd_ext}_{suf}({c_args})'. \
                  format(**fmtspec)
        elif lang == 'cxx_base':
            sig = '{return_typ} {name}({cxx_args})'.format(**fmtspec)
        elif lang == 'cxx_adv':
            sig = ''
            raise Exception('TODO cxx_adv for {}'.format(lang))
        else:
            raise Exception('Unknown langage {}'.format(lang))

        return sig

class SrcOperator(Operator):
    src = True
    types = common.ftypes

# -----------------------------------------------------------------------------
# List of functions/operators

class Len(Operator):
    signature = 'p len'
    domain = Domain('')
    desc = 'Returns the length of the nsimd vector.'
    categories = [DocMisc]

class Set1(Operator):
    signature = 'v set1 s'
    categories = [DocMisc]
    desc = 'Set all the element in the vector to the given value.'

class Loadu(Operator):
    full_name = 'loadu'
    signature = 'v loadu c*'
    load_store = True
    categories = [DocLoadStore]
    desc = 'Load data from unaligned memory.'

class Load2u(Operator):
    full_name = 'load2u'
    signature = 'vx2 load2u c*'
    load_store = True
    categories = [DocLoadStore]
    desc = 'Load array of structures of 2 members from unaligned memory.'

class Load3u(Operator):
    full_name = 'load3u'
    signature = 'vx3 load3u c*'
    load_store = True
    categories = [DocLoadStore]
    desc = 'Load array of structures of 3 members from unaligned memory.'

class Load4u(Operator):
    full_name = 'load4u'
    signature = 'vx4 load4u c*'
    load_store = True
    categories = [DocLoadStore]
    desc = 'Load array of structures of 4 members from unaligned memory.'

class Loada(Operator):
    full_name = 'loada'
    signature = 'v loada c*'
    load_store = True
    categories = [DocLoadStore]
    desc = 'Load data from aligned memory.'

class Load2a(Operator):
    full_name = 'load2a'
    signature = 'vx2 load2a c*'
    load_store = True
    categories = [DocLoadStore]
    desc = 'Load array of structures of 2 members from aligned memory.'

class Load3a(Operator):
    full_name = 'load3a'
    signature = 'vx3 load3a c*'
    load_store = True
    categories = [DocLoadStore]
    desc = 'Load array of structures of 3 members from aligned memory.'

class Load4a(Operator):
    full_name = 'load4a'
    signature = 'vx4 load4a c*'
    load_store = True
    categories = [DocLoadStore]
    desc = 'Load array of structures of 4 members from aligned memory.'

class Loadlu(Operator):
    full_name = 'loadlu'
    signature = 'l loadlu c*'
    load_store = True
    categories = [DocLoadStore]
    desc = 'Load data from unaligned memory and interpret it as booleans. ' + \
           'Zero is interpreted as False and nonzero as True.'

class Loadla(Operator):
    full_name = 'loadla'
    signature = 'l loadla c*'
    load_store = True
    categories = [DocLoadStore]
    desc = 'Load data from aligned memory and interpret it as booleans. ' + \
           'Zero is interpreted as False and nonzero as True.'

class Storeu(Operator):
    full_name = 'storeu'
    signature = '_ storeu * v'
    load_store = True
    categories = [DocLoadStore]
    desc = 'Store SIMD vector into unaligned memory.'

class Store2u(Operator):
    full_name = 'store2u'
    signature = '_ store2u * v v'
    load_store = True
    domain = Domain('RxR')
    categories = [DocLoadStore]
    desc = 'Store 2 SIMD vectors as array of structures of 2 members into ' + \
           'unaligned memory.'

class Store3u(Operator):
    full_name = 'store3u'
    signature = '_ store3u * v v v'
    load_store = True
    domain = Domain('RxRxR')
    categories = [DocLoadStore]
    desc = 'Store 3 SIMD vectors as array of structures of 3 members into ' + \
           'unaligned memory.'

class Store4u(Operator):
    full_name = 'store4u'
    signature = '_ store4u * v v v v'
    load_store = True
    domain = Domain('RxRxRxR')
    categories = [DocLoadStore]
    desc = 'Store 4 SIMD vectors as array of structures of 4 members into ' + \
           'unaligned memory.'

class Storea(Operator):
    full_name = 'storea'
    signature = '_ storea * v'
    load_store = True
    categories = [DocLoadStore]
    desc = 'Store SIMD vector into aligned memory.'

class Store2a(Operator):
    full_name = 'store2a'
    signature = '_ store2a * v v'
    load_store = True
    domain = Domain('RxR')
    categories = [DocLoadStore]
    desc = 'Store 2 SIMD vectors as array of structures of 2 members into ' + \
           'aligned memory.'

class Store3a(Operator):
    full_name = 'store3a'
    signature = '_ store3a * v v v'
    load_store = True
    domain = Domain('RxRxR')
    categories = [DocLoadStore]
    desc = 'Store 3 SIMD vectors as array of structures of 3 members into ' + \
           'aligned memory.'

class Store4a(Operator):
    full_name = 'store4a'
    signature = '_ store4a * v v v v'
    load_store = True
    domain = Domain('RxRxRxR')
    categories = [DocLoadStore]
    desc = 'Store 4 SIMD vectors as array of structures of 4 members into ' + \
           'aligned memory.'

class Storelu(Operator):
    full_name = 'storelu'
    signature = '_ storelu * l'
    load_store = True
    categories = [DocLoadStore]
    domain = Domain('R')
    desc = 'Store SIMD vector of booleans into unaligned memory. True is ' + \
           'store as 1 and False as 0.'

class Storela(Operator):
    full_name = 'storela'
    signature = '_ storela * l'
    load_store = True
    categories = [DocLoadStore]
    domain = Domain('R')
    desc = 'Store SIMD vector of booleans into aligned memory. True is ' + \
           'store as 1 and False as 0.'

class Orb(Operator):
    full_name = 'bitwise or'
    signature = 'v orb v v'
    cxx_operator = 'operator|'
    domain = Domain('RxR')
    categories = [DocBitsOperators]
    #bench_auto_against_std = True ## TODO: Add check to floating-types
    bench_auto_against_mipp = True

class Andb(Operator):
    full_name = 'bitwise and'
    signature = 'v andb v v'
    cxx_operator = 'operator&'
    domain = Domain('RxR')
    categories = [DocBitsOperators]
    #bench_auto_against_std = True ## TODO: Add check to floating-types
    bench_auto_against_mipp = True

class Andnotb(Operator):
    full_name = 'bitwise and not'
    signature = 'v andnotb v v'
    domain = Domain('RxR')
    categories = [DocBitsOperators]
    bench_auto_against_mipp = True

    def bench_mipp_name(self, typ):
        return 'mipp::andnb<{}>'.format(typ)

class Notb(Operator):
    full_name = 'bitwise not'
    signature = 'v notb v'
    cxx_operator = 'operator~'
    domain = Domain('R')
    categories = [DocBitsOperators]
    #bench_auto_against_std = True ## TODO: Add check to floating-types
    bench_auto_against_mipp = True

class Xorb(Operator):
    full_name = 'bitwise xor'
    signature = 'v xorb v v'
    cxx_operator = 'operator^'
    domain = Domain('RxR')
    categories = [DocBitsOperators]
    #bench_auto_against_std = True ## TODO: Add check to floating-types
    bench_auto_against_mipp = True

class Orl(Operator):
    full_name = 'logical or'
    signature = 'l orl l l'
    cxx_operator = 'operator||'
    domain = Domain('BxB')
    categories = [DocLogicalOperators]
    bench_auto_against_std = True

class Andl(Operator):
    full_name = 'logical and'
    signature = 'l andl l l'
    cxx_operator = 'operator&&'
    domain = Domain('BxB')
    categories = [DocLogicalOperators]
    bench_auto_against_std = True

class Andnotl(Operator):
    full_name = 'logical and not'
    signature = 'l andnotl l l'
    domain = Domain('BxB')
    categories = [DocLogicalOperators]

class Xorl(Operator):
    full_name = 'logical xor'
    signature = 'l xorl l l'
    domain = Domain('BxB')
    categories = [DocLogicalOperators]

class Notl(Operator):
    full_name = 'logical not'
    signature = 'l notl l'
    cxx_operator = 'operator!'
    domain = Domain('B')
    categories = [DocLogicalOperators]
    bench_auto_against_std = True

class Add(Operator):
    full_name = 'addition'
    signature = 'v add v v'
    cxx_operator = 'operator+'
    domain = Domain('RxR')
    categories = [DocBasicArithmetic]
    bench_auto_against_std = True
    bench_auto_against_mipp = True

class Sub(Operator):
    full_name = 'subtraction'
    signature = 'v sub v v'
    cxx_operator = 'operator-'
    domain = Domain('RxR')
    categories = [DocBasicArithmetic]
    bench_auto_against_std = True
    bench_auto_against_mipp = True

class Addv(Operator):
    full_name = 'horizontal sum'
    signature = 's addv v'
    types = common.ftypes
    domain = Domain('R')
    categories = [DocMisc]
    desc = 'Returns the sum of all the elements contained in v'
    do_bench = False

class Mul(Operator):
    full_name = 'product'
    signature = 'v mul v v'
    cxx_operator = 'operator*'
    domain = Domain('RxR')
    categories = [DocBasicArithmetic]
    bench_auto_against_std = True
    bench_auto_against_mipp = True

class Div(Operator):
    full_name = 'division'
    signature = 'v div v v'
    cxx_operator = 'operator/'
    domain = Domain('RxR\{0}')
    categories = [DocBasicArithmetic]
    bench_auto_against_std = True
    bench_auto_against_mipp = True

class Neg(Operator):
    full_name = 'negation'
    signature = 'v neg v'
    cxx_operator = 'operator-'
    domain = Domain('R')
    categories = [DocBasicArithmetic]
    bench_auto_against_std = True

class Min(Operator):
    full_name = 'min'
    signature = 'v min v v'
    domain = Domain('RxR')
    categories = [DocBasicArithmetic]

class Max(Operator):
    full_name = 'max'
    signature = 'v max v v'
    domain = Domain('RxR')
    categories = [DocBasicArithmetic]
    bench_auto_against_mipp = True

class Shr(Operator):
    full_name = 'right shift'
    signature = 'v shr v p'
    types = common.iutypes
    cxx_operator = 'operator>>'
    domain = Domain('RxN')
    categories = [DocBitsOperators]
    bench_auto_against_mipp = True

    def bench_mipp_name(self, typ):
        return 'mipp::rshift<{}>'.format(typ)

class Shl(Operator):
    full_name = 'left shift'
    signature = 'v shl v p'
    types = common.iutypes
    cxx_operator = 'operator<<'
    domain = Domain('RxN')
    categories = [DocBitsOperators]
    bench_auto_against_mipp = True

    def bench_mipp_name(self, typ):
        return 'mipp::lshift<{}>'.format(typ)

class Eq(Operator):
    signature = 'l eq v v'
    cxx_operator = 'operator=='
    domain = Domain('RxR')
    categories = [DocComparison]
    bench_auto_against_std = True
    bench_auto_against_mipp = True

    def bench_mipp_name(self, typ):
        return 'mipp::cmpeq<{}>'.format(typ)

class Ne(Operator):
    signature = 'l ne v v'
    cxx_operator = 'operator!='
    domain = Domain('RxR')
    categories = [DocComparison]
    bench_auto_against_std = True
    bench_auto_against_mipp = True

    def bench_mipp_name(self, typ):
        return 'mipp::cmpneq<{}>'.format(typ)

class Gt(Operator):
    signature = 'l gt v v'
    cxx_operator = 'operator>'
    domain = Domain('RxR')
    categories = [DocComparison]
    bench_auto_against_std = True
    bench_auto_against_mipp = True

    def bench_mipp_name(self, typ):
        return 'mipp::cmpgt<{}>'.format(typ)

class Ge(Operator):
    signature = 'l ge v v'
    cxx_operator = 'operator>='
    domain = Domain('RxR')
    categories = [DocComparison]
    bench_auto_against_std = True
    bench_auto_against_mipp = True

    def bench_mipp_name(self, typ):
        return 'mipp::cmpge<{}>'.format(typ)

class Lt(Operator):
    signature = 'l lt v v'
    cxx_operator = 'operator<'
    domain = Domain('RxR')
    categories = [DocComparison]
    bench_auto_against_std = True
    bench_auto_against_mipp = True

    def bench_mipp_name(self, typ):
        return 'mipp::cmplt<{}>'.format(typ)

class Le(Operator):
    signature = 'l le v v'
    cxx_operator = 'operator<='
    domain = Domain('RxR')
    categories = [DocComparison]
    bench_auto_against_std = True
    bench_auto_against_mipp = True

    def bench_mipp_name(self, typ):
        return 'mipp::cmple<{}>'.format(typ)

class If_else1(Operator):
    signature = 'v if_else1 l v v'
    domain = Domain('BxRxR')
    categories = [DocMisc]

class Abs(Operator):
    signature = 'v abs v'
    domain = Domain('R')
    categories = [DocBasicArithmetic]
    bench_auto_against_mipp = True
    bench_auto_against_sleef = True
    #bench_auto_against_std = True

    def bench_sleef_name(self, simd, typ):
        return common.sleef_name('fabs', simd, typ)

class Fma(Operator):
    signature = 'v fma v v v'
    domain = Domain('RxRxR')
    categories = [DocBasicArithmetic]

class Fnma(Operator):
    signature = 'v fnma v v v'
    domain = Domain('RxRxR')
    categories = [DocBasicArithmetic]

class Fms(Operator):
    signature = 'v fms v v v'
    domain = Domain('RxRxR')
    categories = [DocBasicArithmetic]

class Fnms(Operator):
    signature = 'v fnms v v v'
    domain = Domain('RxRxR')
    categories = [DocBasicArithmetic]

class Ceil(Operator):
    signature = 'v ceil v'
    domain = Domain('R')
    categories = [DocRounding]
    bench_auto_against_sleef = True
    bench_auto_against_std = True

class Floor(Operator):
    signature = 'v floor v'
    domain = Domain('R')
    categories = [DocRounding]
    bench_auto_against_sleef = True
    bench_auto_against_std = True

class Trunc(Operator):
    signature = 'v trunc v'
    domain = Domain('R')
    categories = [DocRounding]
    bench_auto_against_sleef = True
    bench_auto_against_std = True

class Round_to_even(Operator):
    signature = 'v round_to_even v'
    domain = Domain('R')
    categories = [DocRounding]

class All(Operator):
    signature = 'p all l'
    domain = Domain('B')
    categories = [DocMisc]

class Any(Operator):
    signature = 'p any l'
    domain = Domain('B')
    categories = [DocMisc]

class Nbtrue(Operator):
    signature = 'p nbtrue l'
    domain = Domain('B')
    categories = [DocMisc]

class Reinterpret(Operator):
    signature = 'v reinterpret v'
    output_to = common.OUTPUT_TO_SAME_SIZE_TYPES
    domain = Domain('R')
    categories = [DocConversion]
    ## Disable bench
    do_bench = False

class Reinterpretl(Operator):
    signature = 'l reinterpretl l'
    domain = Domain('B')
    categories = [DocConversion]
    output_to = common.OUTPUT_TO_SAME_SIZE_TYPES
    ## Disable bench
    do_bench = False

class Cvt(Operator):
    signature = 'v cvt v'
    output_to = common.OUTPUT_TO_SAME_SIZE_TYPES
    domain = Domain('R')
    categories = [DocConversion]
    ## Disable bench
    do_bench = False

class Upcvt(Operator):
    signature = 'vx2 upcvt v'
    output_to = common.OUTPUT_TO_UP_TYPES
    domain = Domain('R')
    types = ['i8', 'u8', 'i16', 'u16', 'f16', 'i32', 'u32', 'f32']
    categories = [DocConversion]
    ## Disable bench
    do_bench = False

class Downcvt(Operator):
    signature = 'v downcvt v v'
    output_to = common.OUTPUT_TO_DOWN_TYPES
    domain = Domain('R')
    types = ['i16', 'u16', 'f16', 'i32', 'u32', 'f32', 'i64', 'u64', 'f64']
    categories = [DocConversion]
    ## Disable bench
    do_bench = False

class Rec(Operator):
    full_name = 'reciprocal'
    signature = 'v rec v'
    types = common.ftypes
    domain = Domain('R\{0}')
    categories = [DocBasicArithmetic]

class Rec11(Operator):
    full_name = 'reciprocal with relative error at most 2^{-11}'
    signature = 'v rec11 v'
    types = common.ftypes
    categories = [DocBasicArithmetic]
    domain = Domain('R\{0}')
    tests_ulps = True

class Sqrt(Operator):
    full_name = 'square root'
    signature = 'v sqrt v'
    types = common.ftypes
    domain = Domain('[0,Inf)')
    categories = [DocBasicArithmetic]
    bench_auto_against_mipp = True
    bench_auto_against_sleef = True
    bench_auto_against_std = True
    tests_mpfr = True

class Rsqrt11(Operator):
    full_name = 'square root'
    signature = 'v rsqrt11 v'
    types = common.ftypes
    domain = Domain('[0,Inf)')
    categories = [DocBasicArithmetic]
    tests_ulps = True

<<<<<<< HEAD
class Ziplo(Operator):
    full_name = 'ziplo'
    signature = 'v ziplo v v'
    types = common.types
    domain = Domain('R')
    categories = [DocMisc]
    tests_ulps = True

class Ziphi(Operator):
    full_name = 'ziphi'
    signature = 'v ziphi v v'
    types = common.types
    domain = Domain('R')
    categories = [DocMisc]
    tests_ulps = True

# class Zip(Operator):
#     full_name = 'zip'
#     signature = 'vx2 zip v v'
#     types = common.types
#     domain = Domain('R')
#     categories = [DocMisc]
#     tests_ulps = True
    
class Unziplo(Operator):
    full_name = 'unziplo'
    signature = 'v unziplo v v'
    types = common.types
    domain = Domain('R')
    categories = [DocMisc]
    tests_ulps = True

class Unziphi(Operator):
    full_name = 'unziphi'
    signature = 'v unziphi v v'
    types = common.types
    domain = Domain('R')
    categories = [DocMisc]
    tests_ulps = True
=======
class ToMask(Operator):
    full_name = 'square root'
    signature = 'v to_mask l'
    categories = [DocLogicalOperators]
    do_bench = False

class ToLogical(Operator):
    full_name = 'square root'
    signature = 'l to_logical v'
    categories = [DocLogicalOperators]
    do_bench = False

#class Ziplo(Operator):
#    full_name = 'ziplo'
#    signature = 'v ziplo v v'
#    types = ['i8', 'u8', 'i16', 'u16', 'i32', 'u32', 'f32', 'i64', 'u64', 'f64']
#    domain = Domain('R')
#    categories = [DocMisc]
#    tests_ulps = True

#class Ziphi(Operator):
#    full_name = 'ziphi'
#    signature = 'v ziphi v v'
#    types = ['i8', 'u8', 'i16', 'u16', 'i32', 'u32', 'f32', 'i64', 'u64', 'f64']
#    domain = Domain('R')
#    categories = [DocMisc]
#    tests_ulps = True

#class Unziplo(Operator):
#    full_name = 'unziplo'
#    signature = 'v unziplo v v'
#    types = ['i8', 'u8', 'i16', 'u16', 'i32', 'u32', 'f32', 'i64', 'u64', 'f64']
#    domain = Domain('R')
#    categories = [DocMisc]
#    tests_ulps = True

#class Unziphi(Operator):
#    full_name = 'unziphi'
#    signature = 'v unziphi v v'
#    types = ['i8', 'u8', 'i16', 'u16', 'i32', 'u32', 'f32', 'i64', 'u64', 'f64']
#    domain = Domain('R')
#    categories = [DocMisc]
#    tests_ulps = True
>>>>>>> d32bfda2

# -----------------------------------------------------------------------------
# Import other operators if present: this is not Pythonic and an issue was
# opened for this

import os
import sys
import io

sep = ';' if sys.platform == 'win32' else ':'
search_dirs = os.getenv('NSIMD_OPERATORS_PATH')
if search_dirs != None:
    dirs = search_dirs.split(sep)
    for d in dirs:
        operators_file = os.path.join(d, 'operators.py')
        with io.open(operators_file, mode='r', encoding='utf-8') as fin:
            exec(fin.read())<|MERGE_RESOLUTION|>--- conflicted
+++ resolved
@@ -988,30 +988,21 @@
     categories = [DocBasicArithmetic]
     tests_ulps = True
 
-<<<<<<< HEAD
 class Ziplo(Operator):
     full_name = 'ziplo'
     signature = 'v ziplo v v'
     types = common.types
     domain = Domain('R')
     categories = [DocMisc]
-    tests_ulps = True
-
+    do_bench = False
+    
 class Ziphi(Operator):
     full_name = 'ziphi'
     signature = 'v ziphi v v'
     types = common.types
     domain = Domain('R')
     categories = [DocMisc]
-    tests_ulps = True
-
-# class Zip(Operator):
-#     full_name = 'zip'
-#     signature = 'vx2 zip v v'
-#     types = common.types
-#     domain = Domain('R')
-#     categories = [DocMisc]
-#     tests_ulps = True
+    do_bench = False
     
 class Unziplo(Operator):
     full_name = 'unziplo'
@@ -1019,16 +1010,16 @@
     types = common.types
     domain = Domain('R')
     categories = [DocMisc]
-    tests_ulps = True
-
+    do_bench = False
+    
 class Unziphi(Operator):
     full_name = 'unziphi'
     signature = 'v unziphi v v'
     types = common.types
     domain = Domain('R')
     categories = [DocMisc]
-    tests_ulps = True
-=======
+    do_bench = False
+    
 class ToMask(Operator):
     full_name = 'square root'
     signature = 'v to_mask l'
@@ -1040,39 +1031,6 @@
     signature = 'l to_logical v'
     categories = [DocLogicalOperators]
     do_bench = False
-
-#class Ziplo(Operator):
-#    full_name = 'ziplo'
-#    signature = 'v ziplo v v'
-#    types = ['i8', 'u8', 'i16', 'u16', 'i32', 'u32', 'f32', 'i64', 'u64', 'f64']
-#    domain = Domain('R')
-#    categories = [DocMisc]
-#    tests_ulps = True
-
-#class Ziphi(Operator):
-#    full_name = 'ziphi'
-#    signature = 'v ziphi v v'
-#    types = ['i8', 'u8', 'i16', 'u16', 'i32', 'u32', 'f32', 'i64', 'u64', 'f64']
-#    domain = Domain('R')
-#    categories = [DocMisc]
-#    tests_ulps = True
-
-#class Unziplo(Operator):
-#    full_name = 'unziplo'
-#    signature = 'v unziplo v v'
-#    types = ['i8', 'u8', 'i16', 'u16', 'i32', 'u32', 'f32', 'i64', 'u64', 'f64']
-#    domain = Domain('R')
-#    categories = [DocMisc]
-#    tests_ulps = True
-
-#class Unziphi(Operator):
-#    full_name = 'unziphi'
-#    signature = 'v unziphi v v'
-#    types = ['i8', 'u8', 'i16', 'u16', 'i32', 'u32', 'f32', 'i64', 'u64', 'f64']
-#    domain = Domain('R')
-#    categories = [DocMisc]
-#    tests_ulps = True
->>>>>>> d32bfda2
 
 # -----------------------------------------------------------------------------
 # Import other operators if present: this is not Pythonic and an issue was
