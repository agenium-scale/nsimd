--- conflicted
+++ resolved
@@ -73,7 +73,6 @@
 
 int test_f16_to_f32(u16 val, u32 expected) {
   f32 fexpected = nsimd_scalar_reinterpret_f32_u32(expected);
-
   f32 res = nsimd_u16_to_f32(val);
   u32 ures = nsimd_scalar_reinterpret_u32_f32(res);
   if (ures != expected) {
@@ -90,14 +89,8 @@
 /* ------------------------------------------------------------------------- */
 
 int test_f32_to_f16(u32 val, u16 expected) {
-<<<<<<< HEAD
   f16 res = nsimd_f32_to_f16(nsimd_scalar_reinterpret_f32_u32(val));
   if (res.u != expected) {
-=======
-  f16 fres = nsimd_f32_to_f16(*(f32 *)&val);
-  u16 ures = *(u16 *)&fres;
-  if (ures != expected) {
->>>>>>> eb54dd9a
     fprintf(stdout, "Error, nsimd_f16_to_f32: expected 0x%x but got 0x%x \n",
             expected, ures);
     fflush(stdout);
