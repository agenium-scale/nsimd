--- conflicted
+++ resolved
@@ -773,11 +773,7 @@
     domain = Domain('R+xN')
     categories = [DocBitsOperators]
     desc = 'Performs a right shift operation with sign extension.'
-<<<<<<< HEAD
-    
-=======
-
->>>>>>> 949348c9
+
 class Eq(Operator):
     full_name = 'compare for equality'
     signature = 'l eq v v'
