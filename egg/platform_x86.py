--- conflicted
+++ resolved
@@ -2533,7 +2533,6 @@
 # -----------------------------------------------------------------------------
 ## zip functions
 
-<<<<<<< HEAD
 def zip_half(func, simd_ext, typ):
     if func == 'ziplo':
         get_half0 = '{cast_low}({in0})'
@@ -2577,41 +2576,6 @@
             cast_high = '_mm256_castpd128_pd256'
             extract = '_mm256_extractf128_pd'
             insert = '_mm256_insertf128_pd'
-=======
-def zip(func, simd_ext, typ):
-
-    if typ in ['u8', 'u16', 'u32', 'u64']:
-        cast='''{simd_typ} a =
-            nsimd_reinterpret_{simd_ext}_i{typnbits}_u{typnbits}({in0});
-                {simd_typ} b =
-            nsimd_reinterpret_{simd_ext}_i{typnbits}_u{typnbits}({in1});'''.\
-            format(**fmtspec, simd_typ=get_type(simd_ext, typ))
-    else:
-        cast='''{simd_typ} a = {in0};
-                {simd_typ} b = {in1};'''.\
-                    format(**fmtspec, simd_typ=get_type(simd_ext, typ))
-
-
-    if simd_ext == 'avx' and typ in \
-        ['i8', 'i16', 'i32', 'i64', 'u8', 'u16', 'u32', 'u64']:
-
-        return \
-            '''{cast}
-            __m128i c1 = _mm_{func}{suf}({extract_1}, {extract_3});
-            __m128i c2 = _mm_{func}{suf}({extract_2}, {extract_4});
-            return {merge}; '''.\
-            format(func=func, **fmtspec, cast=cast,
-                extract_1=extract(simd_ext, typ, LO, 'a'),
-                extract_2=extract(simd_ext, typ, HI, 'a'),
-                extract_3=extract(simd_ext, typ, LO, 'b'),
-                extract_4=extract(simd_ext, typ, HI, 'b'),
-                merge=setr(simd_ext, typ, 'c1', 'c2'))
-    else:
-        return  '''{cast}
-                return {pre}{func}{suf}(a, b);'''. \
-                format(func=func, cast=cast, **fmtspec)
->>>>>>> d32bfda2
-
         if typ == 'f16':
             return'''\
             nsimd_{simd_ext}_v{typ} ret;
@@ -2710,7 +2674,6 @@
 # -----------------------------------------------------------------------------
 ## unzip functions
 
-<<<<<<< HEAD
 def unzip_half(func, simd_ext, typ):
     tab_size = 2 * int(fmtspec['le'])
     vec_size = int(fmtspec['le'])
@@ -2851,28 +2814,6 @@
         else:
             return split_opn(func, simd_ext, typ, 1)
         
-=======
-def unzip(func, simd_ext, typ):
-    return '''{simd_typ} aps = {in0};
-                {simd_typ} bps = {in1};
-                {simd_typ} tmp;
-                int j = 0;
-                int step = (int)log2({nb_reg}/sizeof({typ}));
-                while (j < step) {{
-                    tmp = nsimd_ziplo_{simd_ext}_{typ}(aps, bps);
-                    bps = nsimd_ziphi_{simd_ext}_{typ}(aps, bps);
-                    aps = tmp;
-                    j++;
-                }}
-                return {ret};'''. \
-                format(**fmtspec,
-                        simd_typ=get_type(simd_ext, typ),
-                        nb_reg=get_nb_registers(simd_ext),
-                        ret='aps' if func == 'unziplo' else 'bps')
-
-
-
->>>>>>> d32bfda2
 # -----------------------------------------------------------------------------
 ## get_impl function
 
@@ -2971,20 +2912,12 @@
         'addv': addv(simd_ext, from_typ),
         'upcvt': upcvt1(simd_ext, from_typ, to_typ),
         'downcvt': downcvt1(simd_ext, from_typ, to_typ),
-<<<<<<< HEAD
+        'to_mask': to_mask1(simd_ext, from_typ),
+        'to_logical': to_logical1(simd_ext, from_typ),
         'ziplo': zip_half('ziplo', simd_ext, from_typ),
         'ziphi': zip_half('ziphi', simd_ext, from_typ),
-        'zip': zip(simd_ext, from_typ),
         'unziplo': unzip_half('unziplo', simd_ext, from_typ),
         'unziphi': unzip_half('unziphi', simd_ext, from_typ)
-=======
-        'to_logical': to_logical1(simd_ext, from_typ),
-        'to_mask': to_mask1(simd_ext, from_typ),
-        'ziplo': zip('unpacklo', simd_ext, from_typ),
-        'ziphi': zip('unpackhi', simd_ext, from_typ),
-        'unziplo': unzip('unziplo', simd_ext, from_typ),
-        'unziphi': unzip('unziphi', simd_ext, from_typ)
->>>>>>> d32bfda2
     }
     if simd_ext not in get_simd_exts():
         raise ValueError('Unknown SIMD extension "{}"'.format(simd_ext))
@@ -2993,25 +2926,4 @@
     if not func in impls:
         return common.NOT_IMPLEMENTED
     else:
-<<<<<<< HEAD
         return impls[func]
-=======
-        return impls[func]
-
-
-# static inline
-# __m128i unziplo(__m128i a, __m128i b) {
-#     __m128 aps = _mm_castsi128_ps(a);
-#     __m128 bps = _mm_castsi128_ps(b);
-#     __m128 lo = _mm_shuffle_ps(aps, bps, _MM_SHUFFLE(2,0,2,0));
-#     return _mm_castps_si128(lo);
-# }
-
-# static inline
-# __m128i unziphi(__m128i a, __m128i b) {
-#     __m128 aps = _mm_castsi128_ps(a);
-#     __m128 bps = _mm_castsi128_ps(b);
-#     __m128 hi = _mm_shuffle_ps(aps, bps, _MM_SHUFFLE(3,1,3,1));
-#     return _mm_castps_si128(hi);
-# }
->>>>>>> d32bfda2
