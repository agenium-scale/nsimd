# Copyright (c) 2019 Agenium Scale
#
# Permission is hereby granted, free of charge, to any person obtaining a copy
# of this software and associated documentation files (the "Software"), to deal
# in the Software without restriction, including without limitation the rights
# to use, copy, modify, merge, publish, distribute, sublicense, and/or sell
# copies of the Software, and to permit persons to whom the Software is
# furnished to do so, subject to the following conditions:
#
# The above copyright notice and this permission notice shall be included in all
# copies or substantial portions of the Software.
#
# THE SOFTWARE IS PROVIDED "AS IS", WITHOUT WARRANTY OF ANY KIND, EXPRESS OR
# IMPLIED, INCLUDING BUT NOT LIMITED TO THE WARRANTIES OF MERCHANTABILITY,
# FITNESS FOR A PARTICULAR PURPOSE AND NONINFRINGEMENT. IN NO EVENT SHALL THE
# AUTHORS OR COPYRIGHT HOLDERS BE LIABLE FOR ANY CLAIM, DAMAGES OR OTHER
# LIABILITY, WHETHER IN AN ACTION OF CONTRACT, TORT OR OTHERWISE, ARISING FROM,
# OUT OF OR IN CONNECTION WITH THE SOFTWARE OR THE USE OR OTHER DEALINGS IN THE
# SOFTWARE.

import os
import sys
import common
import operators
from datetime import date

# -----------------------------------------------------------------------------
# Get filename for test


def get_filename(opts, op, typ, lang):
    pp_lang = {'c_base': 'C (base API)',
               'cxx_base': 'C++ (base API)',
               'cxx_adv': 'C++ (advanced API)'}
    tests_dir = os.path.join(opts.tests_dir, lang)
    common.mkdir_p(tests_dir)
    filename = os.path.join(tests_dir, '{}.{}.{}'.format(op.name, typ,
                                                         'c' if lang == 'c_base' else 'cpp'))
    if common.can_create_filename(opts, filename):
        return filename
    else:
        return None

# -----------------------------------------------------------------------------
# Get standard includes


def get_includes(lang):
    ret = '#include <nsimd/nsimd.h>\n'
    if lang == 'cxx_adv':
        ret += '#include <nsimd/cxx_adv_api.hpp>\n'
    if lang == 'c_base':
        ret += '''#include <stdlib.h>
                  #include <stdio.h>
                  #include <errno.h>
                  #include <string.h>'''
    else:
        ret += '''#include <cstdlib>
                  #include <cstdio>
                  #include <cerrno>
                  #include <cstring>'''
    return ret

# -----------------------------------------------------------------------------
# Function to compute number of common bits between two floatting points
# numbers


get_2th_power = \
    '''
/* One could use ldexp, but it is not available in C89. Plus we really
   don't care about performences here. */
double get_2th_power(int a) {
  double ret = 1.0;
  if (a == 0) {
    return ret;
  }
  if (a < 0) {
    int i;
    for (i = 0; i < (-a); i++) {
      ret /= 2.0;
    }
    return ret;
  }
  /* a > 0 */ {
    int i;
    for (i = 0; i < a; i++) {
      ret *= 2.0;
    }
    return ret;
  }
}

/* ------------------------------------------------------------------------- */

'''

relative_distance_cpp = \
    '''
double relative_distance(double a, double b) {
  double ma, mi;

  if (std::isnan(a) && std::isnan(b)) {
    return 0.0;
  }

  if (std::isnan(a) || std::isnan(b)) {
    return -1.;
  }

  if (std::isinf(a) && std::isinf(b) && ((a > 0 && b > 0) || (a<0&&b<0))) {
    return 0.0;
  }

  if (std::isinf(a) || std::isinf(b)) {
    return -1.;
  }

  a = (a > 0.0 ? a : -a);
  b = (b > 0.0 ? b : -b);
  ma = (a > b ? a : b);
  mi = (a < b ? a : b);

  if (ma == 0.0) {
    return 0.0;
  }

  return (ma - mi) / ma;
}

/* ------------------------------------------------------------------------- */
''' + get_2th_power

relative_distance_c = \
    '''
double relative_distance(double a, double b) {
  double ma, mi;

#pragma GCC diagnostic push
#pragma GCC diagnostic ignored "-Wconversion"
#pragma GCC diagnostic ignored "-Wdouble-promotion"
  if (isnan(a) && isnan(b)) {
    return 0.0;
  }

  if (isnan(a) || isnan(b)) {
    return -1.;
  }

  if (isinf(a) * isinf(b) > 0) {
    return 0.0;
  }

  if (isinf(a) || isinf(b)) {
    return -1.;
  }
#pragma GCC diagnostic pop

  a = (a > 0.0 ? a : -a);
  b = (b > 0.0 ? b : -b);
  ma = (a > b ? a : b);
  mi = (a < b ? a : b);

  if (ma == 0.0) {
    return 0.0;
  }

  return (ma - mi) / ma;
}

/* ------------------------------------------------------------------------- */
''' + get_2th_power

# -----------------------------------------------------------------------------
# Template for a lot of tests

template = \
    '''{includes}

#define SIZE (2048 / {sizeof})

#define STATUS "test of {op_name} over {typ}"

#define CHECK(a) {{ \\
  errno = 0; \\
  if (!(a)) {{ \\
    fprintf(stderr, "ERROR: " #a ":%d: %s\\n", \\
            __LINE__, strerror(errno)); \\
    fflush(stderr); \\
    exit(EXIT_FAILURE); \\
  }} \\
}}

/* ------------------------------------------------------------------------- */
{extra_code}

int comp_function({typ} mpfr_out, {typ} nsimd_out)
{{
   {comp};
}}

int main(void) {{
  int vi, i, step;
  {typ} *vout0, *vout1;
  {vin_defi}

  CHECK(vout0 = ({typ}*)nsimd_aligned_alloc(SIZE * {sizeof}));
  CHECK(vout1 = ({typ}*)nsimd_aligned_alloc(SIZE * {sizeof}));

  step = vlen({typ});

  fprintf(stdout, STATUS "...\\n");
  fflush(stdout);

  /* Fill input vector(s) with random values */
  for (i = 0; i < SIZE; i++) {{
    {vin_rand}
  }}

  /* Fill output vector 0 with reference values */
  for (i = 0; i < SIZE; i += {cpu_step}) {{
    /* This is a call directly to the cpu API of nsimd
       to ensure that we call the scalar version of the
       function */
    {vout0_comp}
  }}

  /* Fill output vector 1 with computed values */
  for (i = 0; i < SIZE; i += step) {{
    {vout1_comp}
  }}

  /* Compare results */
  for (vi = 0; vi < SIZE; vi += step) {{
    for (i = vi; i < vi + step; i++) {{
      if (comp_function(vout0[i], vout1[i])) {{
        fprintf(stdout, STATUS "... FAIL\\n");
        fflush(stdout);
        return -1;
      }}
    }}
  }}

  fprintf(stdout, STATUS "... OK\\n");
  fflush(stdout);
  return 0;
}}'''

# -----------------------------------------------------------------------------
# Common to most of the tests


def get_content(op, typ, lang):
    cast = 'f32' if typ in ['f16', 'f32'] else 'f64'

    # By default we use emulation functions ("cpu" architecture) for testing
    # in which case increment is given by nsimd_cpu_len()
    cpu_step = 'nsimd_len_cpu_{}()'.format(typ)

    # For floatting points generate some non integer inputs
    if typ in common.iutypes:
        rand = '(1 << (rand() % 4))'
    else:
        if op.src:
            rand = '({cast})2 * ({cast})rand() / ({cast})RAND_MAX'. \
                   format(cast=cast)
        else:
            rand = '({cast})(1 << (rand() % 4)) / ({cast})(1 << (rand() % 4))'. \
                   format(cast=cast)

    # For signed types, make some positive and negative inputs
    if op.name not in ['sqrt', 'rsqrt11', 'rsqrt8'] and typ in common.itypes:
        rand = '(2 * (rand() % 2) - 1) * {}'.format(rand)
    if op.name not in ['sqrt', 'rsqrt11', 'rsqrt8'] and typ in common.ftypes:
        rand = '({})(2 * (rand() % 2) - 1) * {}'.format(cast, rand)

    # Depending on function parameters, generate specific input, ...
    if all(e == 'v' for e in op.params) or all(e == 'l' for e in op.params):
        logical = 'l' if op.params[0] == 'l' else ''
        if logical == 'l':
            rand = '(1 << (rand() % 2))' if typ != 'f16' \
                else '(float)(1 << (rand() % 2))'
        nargs = range(1, len(op.params))

        # Make vin_defi
        code = ['{} *vin{};'.format(typ, i) for i in nargs]
        code += ['CHECK(vin{} = ({}*)nsimd_aligned_alloc(SIZE * {}));'.
                 format(i, typ, common.sizeof(typ)) for i in nargs]
        vin_defi = '\n'.join(code)
        if typ == 'f16':
            code = ['vin{}[i] = nsimd_f32_to_f16({});'.
                    format(i, rand) for i in nargs]
        else:
            code = ['vin{}[i] = ({})({});'.format(i, typ, rand) for i in nargs]
        vin_rand = '\n'.join(code)

        # Make vout0_comp
        # We use MPFR on Linux to compare numerical results, but it is only on
        # Linux as MPFR does not play well on Windows. On Windows we compare
        # against the cpu implementation. When using MPFR, we set one element
        # at a time => cpu_step = '1'
        if op.tests_mpfr and sys.platform.startswith('linux'):
            cpu_step = '1'
            variables = ', '.join(['a{}'.format(i) for i in nargs])
            mpfr_inits = '\n'.join(['mpfr_init2(a{}, 64);'.format(i)
                                    for i in nargs])
            if typ == 'f16':
                mpfr_set = '''mpfr_set_flt(a{i}, nsimd_u16_to_f32(
                                ((u16 *)vin{i})[i]), MPFR_RNDN);'''
                vout0_set = '''((u16 *)vout0)[i] = nsimd_f32_to_u16(
                                 mpfr_get_flt(c, MPFR_RNDN));'''
            elif typ == 'f32':
                mpfr_set = 'mpfr_set_flt(a{i}, vin{i}[i], MPFR_RNDN);'
                vout0_set = 'vout0[i] = mpfr_get_flt(c, MPFR_RNDN);'
            else:
                mpfr_set = 'mpfr_set_d(a{i}, vin{i}[i], MPFR_RNDN);'
                vout0_set = 'vout0[i] = mpfr_get_d(c, MPFR_RNDN);'
            mpfr_sets = '\n'.join([mpfr_set.format(i=j) for j in nargs])
            mpfr_clears = '\n'.join(['mpfr_clear(a{});'.format(i)
                                     for i in nargs])
            vout0_comp = \
                '''mpfr_t c, {variables};
               mpfr_init2(c, 64);
               {mpfr_inits}
               {mpfr_sets}
               {mpfr_op_name}(c, {variables}, MPFR_RNDN);
               {vout0_set}
               mpfr_clear(c);
               {mpfr_clears}'''. \
                format(variables=variables, mpfr_sets=mpfr_sets,
                       mpfr_clears=mpfr_clears, vout0_set=vout0_set,
                       mpfr_op_name=op.tests_mpfr_name(), mpfr_inits=mpfr_inits)
        else:
            args = ', '.join(['va{}'.format(i) for i in nargs])
            code = ['nsimd_cpu_v{}{} {}, vc;'.format(logical, typ, args)]
            code += ['va{} = nsimd_load{}u_cpu_{}(&vin{}[i]);'.
                     format(i, logical, typ, i) for i in nargs]
            code += ['vc = nsimd_{}_cpu_{}({});'.format(op.name, typ, args)]
            code += ['nsimd_store{}u_cpu_{}(&vout0[i], vc);'.
                     format(logical, typ)]
            vout0_comp = '\n'.join(code)

        # Make vout1_comp
        args = ', '.join(['va{}'.format(i) for i in nargs])
        if lang == 'c_base':
            code = ['vec{}({}) {}, vc;'.format(logical, typ, args)]
            code += ['va{} = vload{}u(&vin{}[i], {});'.
                     format(i, logical, i, typ) for i in nargs]
            code += ['vc = v{}({}, {});'.format(op.name, args, typ)]
            code += ['vstore{}u(&vout1[i], vc, {});'.format(logical, typ)]
            vout1_comp = '\n'.join(code)
        if lang == 'cxx_base':
            code = ['vec{}({}) {}, vc;'.format(logical, typ, args)]
            code += ['va{} = nsimd::load{}u(&vin{}[i], {}());'.
                     format(i, logical, i, typ) for i in nargs]
            code += ['vc = nsimd::{}({}, {}());'.format(op.name, args, typ)]
            code += ['nsimd::store{}u(&vout1[i], vc, {}());'.
                     format(logical, typ)]
            vout1_comp = '\n'.join(code)
        if lang == 'cxx_adv':
            code = ['nsimd::pack{}<{}> {}, vc;'.format(logical, typ, args)]
            code += ['''va{i} = nsimd::load{logical}u<
                                  nsimd::pack{logical}<{typ}> >(
                                      &vin{i}[i]);'''.
                     format(i=i, logical=logical, typ=typ) for i in nargs]
            if op.cxx_operator:
                if len(op.params[1:]) == 1:
                    code += ['vc = {}va1;'.
                             format(op.cxx_operator[8:])]
                if len(op.params[1:]) == 2:
                    code += ['vc = va1 {} va2;'.
                             format(op.cxx_operator[8:])]
            else:
                code += ['vc = nsimd::{}({});'.format(op.name, args)]
            code += ['nsimd::store{}u(&vout1[i], vc);'.format(logical, typ)]
            vout1_comp = '\n'.join(code)
    elif op.params == ['l', 'v', 'v']:
        vin_defi = \
            '''{typ} *vin1, *vin2;
           CHECK(vin1 = ({typ}*)nsimd_aligned_alloc(SIZE * {sizeof}));
           CHECK(vin2 = ({typ}*)nsimd_aligned_alloc(SIZE * {sizeof}));'''. \
            format(typ=typ, sizeof=common.sizeof(typ))
        if typ == 'f16':
            vin_rand = '''vin1[i] = nsimd_f32_to_f16((float)(rand() % 4));
                          vin2[i] = nsimd_f32_to_f16((float)(rand() % 4));'''
        else:
            vin_rand = '''vin1[i] = ({typ})(rand() % 4);
                          vin2[i] = ({typ})(rand() % 4);'''.format(typ=typ)
        vout0_comp = '''nsimd_cpu_v{typ} va1, va2;
                        nsimd_cpu_vl{typ} vc;
                        va1 = nsimd_loadu_cpu_{typ}(&vin1[i]);
                        va2 = nsimd_loadu_cpu_{typ}(&vin2[i]);
                        vc = nsimd_{op_name}_cpu_{typ}(va1, va2);
                        nsimd_storelu_cpu_{typ}(&vout0[i], vc);'''. \
            format(typ=typ, op_name=op.name)
        if lang == 'c_base':
            vout1_comp = '''vec({typ}) va1, va2;
                            vecl({typ}) vc;
                            va1 = vloadu(&vin1[i], {typ});
                            va2 = vloadu(&vin2[i], {typ});
                            vc = v{op_name}(va1, va2, {typ});
                            vstorelu(&vout1[i], vc, {typ});'''. \
                format(typ=typ, op_name=op.name)
        if lang == 'cxx_base':
            vout1_comp = '''vec({typ}) va1, va2;
                            vecl({typ}) vc;
                            va1 = nsimd::loadu(&vin1[i], {typ}());
                            va2 = nsimd::loadu(&vin2[i], {typ}());
                            vc = nsimd::{op_name}(va1, va2, {typ}());
                            nsimd::storelu(&vout1[i], vc, {typ}());'''. \
                format(typ=typ, op_name=op.name)
        if lang == 'cxx_adv':
            if op.cxx_operator:
                do_computation = 'vc = va1 {} va2;'. \
                                 format(op.cxx_operator[8:])
            else:
                do_computation = 'vc = nsimd::{}(va1, va2, {}());'. \
                                 format(op.name, typ)
            vout1_comp = '''nsimd::pack<{typ}> va1, va2;
                            nsimd::packl<{typ}> vc;
                            va1 = nsimd::loadu<nsimd::pack<{typ}> >(&vin1[i]);
                            va2 = nsimd::loadu<nsimd::pack<{typ}> >(&vin2[i]);
                            {do_computation}
                            nsimd::storelu(&vout1[i], vc);'''. \
                format(typ=typ, op_name=op.name,
                       do_computation=do_computation)
    elif op.params == ['v', 'v', 'p']:
        vin_defi = \
            '''{typ} *vin1;
           CHECK(vin1 = ({typ}*)nsimd_aligned_alloc(SIZE * {sizeof}));'''. \
            format(typ=typ, sizeof=common.sizeof(typ))
        vin_rand = 'vin1[i] = ({typ})(rand() % 4);'.format(typ=typ)
        vout0_comp = '''nsimd_cpu_v{typ} va1, vc;
                        va1 = nsimd_loadu_cpu_{typ}(&vin1[i]);
                        vc = nsimd_{op_name}_cpu_{typ}(va1, (i / step) % 7);
                        nsimd_storeu_cpu_{typ}(&vout0[i], vc);'''. \
            format(typ=typ, op_name=op.name)
        if lang == 'c_base':
            vout1_comp = '''vec({typ}) va1, vc;
                            va1 = vloadu(&vin1[i], {typ});
                            vc = v{op_name}(va1, (i / step) % 7, {typ});
                            vstoreu(&vout1[i], vc, {typ});'''. \
                format(typ=typ, op_name=op.name)
        if lang == 'cxx_base':
            vout1_comp = \
                '''vec({typ}) va1, vc;
               va1 = nsimd::loadu(&vin1[i], {typ}());
               vc = nsimd::{op_name}(va1, (i / step) % 7, {typ}());
               nsimd::storeu(&vout1[i], vc, {typ}());'''. \
                format(typ=typ, op_name=op.name)
        if lang == 'cxx_adv':
            if op.cxx_operator:
                do_computation = 'vc = va1 {} ((i / step) % 7);'. \
                                 format(op.cxx_operator[8:])
            else:
                do_computation = 'vc = nsimd::{}(va1, (i / step) % 7);'. \
                                 format(op.name)
            vout1_comp = \
                '''nsimd::pack<{typ}> va1, vc;
               va1 = nsimd::loadu<nsimd::pack<{typ}> >(&vin1[i]);
               {do_computation}
               nsimd::storeu(&vout1[i], vc);'''. \
                format(typ=typ, do_computation=do_computation)
    else:
        raise ValueError('No test available for operator "{}" on type "{}"'.
                         format(op.name, typ))
    return {'vin_defi': vin_defi, 'vin_rand': vin_rand, 'cpu_step': cpu_step,
            'vout0_comp': vout0_comp, 'vout1_comp': vout1_comp}

# -----------------------------------------------------------------------------
# Generate test in C, C++ (base API) and C++ (advanced API) for almost all
# tests


def gen_test(opts, op, typ, lang, ulps):
    filename = get_filename(opts, op, typ, lang)
    if filename == None:
        return

    content = get_content(op, typ, lang)

    if op.name in ['not', 'and', 'or', 'xor', 'andnot']:
        comp = 'return *({uT}*)&mpfr_out != *({uT}*)&nsimd_out'. \
               format(uT=common.bitfield_type[typ])
    else:
        if typ == 'f16':
            left = '(double)nsimd_f16_to_f32(mpfr_out)'
            right = '(double)nsimd_f16_to_f32(nsimd_out)'
        elif typ == 'f32':
            left = '(double)mpfr_out'
            right = '(double)nsimd_out'
        else:
            left = 'mpfr_out'
            right = 'nsimd_out'
        relative_distance = relative_distance_c if lang == 'c_base' \
                            else relative_distance_cpp
        if op.tests_ulps != None:
            comp = 'return relative_distance({}, {}) > get_2th_power(-{nbits})'. \
                   format(left, right, nbits=op.tests_ulps \
                          if typ != 'f16' else min(9, op.tests_ulps))
            extra_code = relative_distance
        elif op.src:
            if op.name in ulps:
                nbits = ulps[op.name][typ]["ulps"]
                nbits_dnz = ulps[op.name][typ]["ulps for denormalized output"]
                inf_error = ulps[op.name][typ]["Inf Error"]
                nan_error = ulps[op.name][typ]["NaN Error"]

                comp = '''#pragma GCC diagnostic push
                          #pragma GCC diagnostic ignored "-Wconversion"
                          #pragma GCC diagnostic ignored "-Wdouble-promotion"
                          '''
                if nan_error:
                    # Ignore error with NaN output, we know we will encounter some
                    comp += 'if ({isnan}((double){left})) return 0;\n'
                else:
                    # Return false if one is NaN and not the other
                    comp += 'if ({isnan}((double){left}) ^ isnan({rigth})) return 1;\n'

                if inf_error:
                    # Ignore error with infinite output, we know we will encounter some
                    comp += 'if ({isinf}((double){left})) return 0;\n'
                else:
                    # One is infinite and not the other
                    comp += 'if ({isinf}((double){left}) ^ {isinf}((double){rigth})) return 1;\n'
                    # Wrong sign for infinite
                    comp += 'if ({isinf}((double){left}) && {isinf}((double){rigth}) \
                                    && ({right}*{left} < 0)) \
                                        return 1;\n'

                comp += '''
                if ({isnormal}((double){left})) {{
                    return relative_distance({left}, {right}) > get_2th_power(-({nbits}));
                }} else {{
                    return relative_distance({left}, {right}) > get_2th_power(-({nbits_dnz}));
                }}
                #pragma GCC diagnostic pop
                '''

                if lang == 'c_base':
                    comp = comp.format(left=left,
                                       right=right,
                                       nbits=nbits,
                                       nbits_dnz=nbits_dnz,
                                       isnormal='isnormal',
                                       isinf='isinf',
                                       isnan='isnan')
                else:
                    comp = comp.format(left=left,
                                       right=right,
                                       nbits=nbits,
                                       nbits_dnz=nbits_dnz,
                                       isnormal='std::isnormal',
                                       isinf='std::isinf',
                                       isnan='std::isnan')

            else:
                nbits = {'f16': '10', 'f32': 21, 'f64': '48'}
                comp = 'return relative_distance({}, {}) > get_2th_power(-{nbits})'. \
                    format(left, right, nbits=nbits[typ])

            extra_code = relative_distance
        else:
            comp = 'return {} != {}'.format(left, right)
            extra_code = ''

    includes = get_includes(lang)
    if op.src or op.tests_ulps or op.tests_mpfr:
        if lang == 'c_base':
            includes = '''#define _POSIX_C_SOURCE 200112L

                          #include <math.h>
                          #include <float.h>
                          {}'''.format(includes)
        else:
            includes = '''#define _POSIX_C_SOURCE 200112L

                          #include <cmath>
                          #include <cfloat>
                          {}'''.format(includes)
        if op.tests_mpfr and sys.platform.startswith('linux'):
            includes = includes + '''
            #pragma GCC diagnostic push
            #pragma GCC diagnostic ignored "-Wsign-conversion"
            #include <mpfr.h>
            #pragma GCC diagnostic pop
            '''

    with common.open_utf8(opts, filename) as out:
        out.write(template.format( \
            includes=includes, sizeof=common.sizeof(typ), typ=typ,
            op_name=op.name, year=date.today().year, comp=comp,
            extra_code=extra_code, **content))
        # vin_defi=content['vin_defi'],
        #vin_rand=content['vin_rand'], vout0_comp=content['vout0_comp'],
        # vout1_comp=content['vout1_comp']))
    common.clang_format(opts, filename)

# -----------------------------------------------------------------------------
# Tests for addv


def gen_addv(opts, op, typ, lang):
    filename = get_filename(opts, op, typ, lang)
    if filename == None:
        return
    if lang == 'c_base':
        op_test = 'v{}(vloada(buf, {}), {})'.format(op.name, typ, typ)
        extra_code = relative_distance_c
    elif lang == 'cxx_base':
        op_test = 'nsimd::{}(nsimd::loada(buf, {}()), {}())'.format(
            op.name, typ, typ)
        extra_code = relative_distance_cpp
    else:
        op_test = 'nsimd::{}(nsimd::loada<nsimd::pack<{}>>(buf))'.format(
            op.name, typ)
        extra_code = relative_distance_cpp

    nbits = {'f16': '10', 'f32': '21', 'f64': '48'}
    head = '''#define _POSIX_C_SOURCE 200112L
              {includes}
              #include <float.h>
              #include <math.h>

              #define CHECK(a) {{ \\
                errno = 0; \\
                if (!(a)) {{ \\
                fprintf(stderr, "ERROR: " #a ":%d: %s\\n", \\
                        __LINE__, strerror(errno)); \\
                fflush(stderr); \\
                exit(EXIT_FAILURE); \\
                }} \\
              }}

              {extra_code}''' .format(year=date.today().year,
                                      includes=get_includes(lang),
                                      extra_code=extra_code)

    if typ == 'f16':
        # Variables initialization
        init = '''f16 res = nsimd_f32_to_f16(0.0f);
                  f32 ref = 0.0f;'''
        rand = '''nsimd_f32_to_f16((f32)(2 * (rand() % 2) - 1) *
                         (f32)(1 << (rand() % 4)) /
                           (f32)(1 << (rand() % 4)))'''
        init_statement = 'buf[i] = {};'.format(rand)
        ref_statement = 'ref += nsimd_u16_to_f32(((u16 *)buf)[i]);'
        test = '''if (relative_distance((double) ref,
                                        (double) nsimd_f16_to_f32(res)) >
                                          get_2th_power(-{nbits})) {{
                    return EXIT_FAILURE;
                  }}'''.format(nbits=nbits[typ])
    else:
        init = '''{typ} ref = ({typ})0;
                  {typ} res = ({typ})0;''' .format(typ=typ)
        rand = '''({typ})(2 * (rand() % 2) - 1) *
                      ({typ})(1 << (rand() % 4)) /
                        ({typ})(1 << (rand() % 4))'''.format(typ=typ)
        init_statement = 'buf[i] = {};'.format(rand)
        ref_statement = 'ref += buf[i];'
        test = '''if (relative_distance((double)ref,
                      (double)res) > get_2th_power(-{nbits})) {{
                    return EXIT_FAILURE;
                  }}'''.format(nbits=nbits[typ])
    with common.open_utf8(opts, filename) as out:
        out.write(
            ''' \
            {head}

            int main(void) {{

            const int len = vlen({typ});
            {typ} *buf;
            int i;
            {init}

            fprintf(stdout, "test of {op_name} over {typ}...\\n");
            CHECK(buf = ({typ} *)nsimd_aligned_alloc(len * {sizeof}));

            for(i = 0; i < len; i++) {{
                {init_statement}
            }}

            for(i = 0; i < len; i++) {{
                {ref_statement}
            }}

            res = {op_test};

            {test}

            fprintf(stdout, "test of {op_name} over {typ}... OK\\n");
            return EXIT_SUCCESS;
            }}
            '''.format(head=head, init=init, op_name=op.name, typ=typ,
                       sizeof=common.sizeof(typ), init_statement=init_statement,
                       ref_statement=ref_statement, op_test=op_test, test=test)
        )
    common.clang_format(opts, filename)

# -----------------------------------------------------------------------------
# Tests for adds

def gen_adds(opts, op, typ, lang, ulps):

    # TODO:
    # - Create tests for floats (check for +/- inf)
    # - For integers: split test cases between signed and unsigned
    # - Add C++ tests
    # - Refactor, make main string smaller

    if typ in common.ftypes:
      # fallback to testing add
      return gen_test(opts, op, typ, lang, ulps)

    if not typ in common.limits.keys():
      raise ValueError('{typ} limit not implemented in common.limits'.format(typ))
  
    filename = get_filename(opts, op, typ, lang)

    if filename == None:
        return

    sizeof = common.sizeof(typ)

    head = '''
              {includes}
              #include <limits.h>
              #include <assert.h>
              
              #define SIZE (2048 / {sizeof})
              
              #define STATUS "test of adds over {typ}"
              
              #define CHECK(a) {{ \\
                errno = 0; \\
                if (!(a)) {{ \\
                  fprintf(stderr, "ERROR: " #a ":%d: %s\\n", __LINE__, strerror(errno)); \\
                  fflush(stderr); \\
                  exit(EXIT_FAILURE); \\
                }} \\
              }}
            '''.format(includes=get_includes(lang), typ = typ, sizeof = sizeof)

    type_limits = common.limits[typ]

    rand_val = '1 << (rand() % 4)'
    rand_sign_switch = '2 * (rand() % 2) - 1'

    if typ in common.utypes:
      rand = '({typ})({rand_val})'.format(typ = typ, rand_val = rand_val)

    elif typ in common.itypes:
      rand = '({typ})(({rand_sign_switch}) * ({rand_val}))'. \
        format(typ = typ,
               rand_sign_switch = rand_sign_switch,
               rand_val = rand_val)

    with common.open_utf8(opts, filename) as out:
        out.write(
            ''' \
            {head}
            /* ------------------------------------------------------------------------- */
            
            int comp_function({typ} mpfr_out, {typ} nsimd_out) {{ return mpfr_out != nsimd_out; }}
            
            int main(void) {{
            
              const int num_test_cases = 9;
              const int step = vlen({typ});
              const int mem_aligned_size = SIZE * {sizeof};
            
              int ii = 0;
              
              {typ} *vin1;
              {typ} *vin2;
            
              {typ} *vout_expected;
              {typ} *vout_computed;
            
              CHECK(vin1 = ({typ} *)nsimd_aligned_alloc(mem_aligned_size));
              CHECK(vin2 = ({typ} *)nsimd_aligned_alloc(mem_aligned_size));
            
              CHECK(vout_expected = ({typ} *)nsimd_aligned_alloc(mem_aligned_size));
              CHECK(vout_computed = ({typ} *)nsimd_aligned_alloc(mem_aligned_size));
            
              fprintf(stdout, STATUS "...\\n");
              fflush(stdout);
              
              /* Fill first inputs with values testing overflow/underflow */
              ii = 0;
            
              // No overflow expected            
              vin1[ii] = {max} - 1;
              vin2[ii] = 0;
              ++ ii;
            
              vin1[ii] = 0;
              vin2[ii] = {max} - 1;
              ++ ii;
            
              // Overflow expected
              vin1[ii] = {max};
              vin2[ii] = 1;
              ++ ii;
            
              vin1[ii] = 1;
              vin2[ii] = {max};
              ++ ii;
            
              vin1[ii] = {max};
              vin2[ii] = {max};
              ++ ii;
            
              // No underflow expected
              vin1[ii] = {min};
              vin2[ii] = 1;
              ++ ii;
            
              vin1[ii] = 1;
              vin2[ii] = {min};
              ++ ii;
            
              // Underflow expected
              vin1[ii] = {min};
              vin2[ii] = -1;
              ++ ii;
            
              vin1[ii] = -1;
              vin2[ii] = {min};
              ++ ii;
            
              assert(num_test_cases == ii);
            
              /* Fill remaining input vectors with random */

              for (ii = num_test_cases; ii < SIZE; ++ ii) {{
                vin1[ii] = {rand};
                vin2[ii] = {rand};
              }}
            
              /* Fill output expected vector with references values */
            
              ii = 0;
            
              // No overflow expected            
              vout_expected[ii] = {max} - 1;
              ++ ii;
            
              vout_expected[ii] = {max} - 1;
              ++ ii;
            
              // Overflow expected
              vout_expected[ii] = {max};
              ++ ii;
            
              vout_expected[ii] = {max};
              ++ ii;
            
              vout_expected[ii] = {max};
              ++ ii;
            
              // No underflow expected
              vout_expected[ii] = {min} + 1;
              ++ ii;
            
              vout_expected[ii] = {min} + 1;
              ++ ii;
            
              // Underflow expected
              vout_expected[ii] = {min};
              ++ ii;
            
              vout_expected[ii] = {min};
              ++ ii;
              
              assert(num_test_cases == ii);
            
              /* 
              Fill the remainder of vout_expected with the sum 
              of the random values stored in vin1 and vin2.
              Call directly the cpu API of nsimd to ensure
              that we call the scalar version of the function.
              */
            
              for (ii = num_test_cases ; ii < SIZE; ii += nsimd_len_cpu_{typ}()) {{
                nsimd_cpu_v{typ} va1, va2, vc;
                va1 = nsimd_loadu_cpu_{typ}(&vin1[ii]);
                va2 = nsimd_loadu_cpu_{typ}(&vin2[ii]);
                vc = nsimd_adds_cpu_{typ}(va1, va2);
                nsimd_storeu_cpu_{typ}(&vout_expected[ii], vc);
              }}
            
              /* Fill vout_computed with computed values */
            
              for (ii = 0; ii < SIZE; ii += step) {{
                vec({typ}) va1, va2, vc;
                va1 = vloadu(&vin1[ii], {typ});
                va2 = vloadu(&vin2[ii], {typ});
                vc = vadds(va1, va2, {typ});
                vstoreu(&vout_computed[ii], vc, {typ});
              }}
            
              /* Compare results */
            
              for (int vi = 0; vi < SIZE; vi += step) {{
                for (ii = vi; ii < vi + step; ii++) {{
                  if (comp_function(vout_expected[ii], vout_computed[ii])) {{
                    fprintf(stdout, STATUS "... FAIL\\n");
                    fflush(stdout);
                    return -1;
                  }}
                }}
              }}
            
              fprintf(stdout, STATUS "... OK\\n");
              fflush(stdout);
              return 0;
            }}
        '''.format(head = head, op_name = op.name,
                   typ = typ, sizeof = sizeof,
                   rand = rand, **type_limits)
        )

    common.clang_format(opts, filename)

# -----------------------------------------------------------------------------
# Tests for all and any

def gen_all_any(opts, op, typ, lang):
    filename = get_filename(opts, op, typ, lang)
    if filename == None:
        return
    if lang == 'c_base':
        op_test = 'v{}(vloadla(buf, {}), {})'.format(op.name, typ, typ)
    elif lang == 'cxx_base':
        op_test = 'nsimd::{}(nsimd::loadla(buf, {}()), {}())'. \
                  format(op.name, typ, typ)
    else:
        op_test = 'nsimd::{}(nsimd::loadla<nsimd::packl<{}> >(buf))'. \
                  format(op.name, typ)
    if typ == 'f16':
        scalar0 = 'nsimd_f32_to_f16(0)'
        scalar1 = 'nsimd_f32_to_f16(1)'
    else:
        scalar0 = '({})0'.format(typ)
        scalar1 = '({})1'.format(typ)
    with common.open_utf8(opts, filename) as out:
        out.write(
            '''{includes}

           #define CHECK(a) {{ \\
             errno = 0; \\
             if (!(a)) {{ \\
               fprintf(stderr, "ERROR: " #a ":%d: %s\\n", \\
                       __LINE__, strerror(errno)); \\
               fflush(stderr); \\
               exit(EXIT_FAILURE); \\
             }} \\
           }}

           int main(void) {{
             int i;
             {typ} *buf;
             int len = vlen({typ});

             fprintf(stdout, "test of {op_name} over {typ}...\\n");
             CHECK(buf = ({typ}*)nsimd_aligned_alloc(len * {sizeof}));

             /* Test with all elements to true */
             for (i = 0; i < len; i++) {{
               buf[i] = {scalar1};
             }}
             if (!{op_test}) {{
               exit(EXIT_FAILURE);
             }}

             /* Test with all elements set to false */
             for (i = 0; i < len; i++) {{
               buf[i] = {scalar0};
             }}
             if ({op_test}) {{
               exit(EXIT_FAILURE);
             }}

             /* Test with only one element set to true */
             if (len > 1) {{
               buf[0] = {scalar1};
               if ({notl}{op_test}) {{
                 exit(EXIT_FAILURE);
               }}
             }}

             fprintf(stdout, "test of {op_name} over {typ}... OK\\n");
             return EXIT_SUCCESS;
           }}'''.format(includes=get_includes(lang), op_name=op.name,
                        typ=typ, op_test=op_test, year=date.today().year,
                        notl='!' if op.name == 'any' else '', scalar0=scalar0,
                        scalar1=scalar1, sizeof=common.sizeof(typ)))
    common.clang_format(opts, filename)

# -----------------------------------------------------------------------------
# Tests for load/store of degrees 2, 3 and 4


def gen_load_store(opts, op, typ, lang):
    filename = get_filename(opts, op, typ, lang)
    if filename == None:
        return
    if op.name.startswith('load'):
        deg = op.name[4]
        align = op.name[5]
    elif op.name.startswith('store'):
        deg = op.name[5]
        align = op.name[6]
    variables = ', '.join(['v.v{}'.format(i) for i in range(0, int(deg))])
    if lang == 'c_base':
        load_store = \
            '''vecx{deg}({typ}) v = vload{deg}{align}(&vin[i], {typ});
           vstore{deg}{align}(&vout[i], {variables}, {typ});'''. \
            format(deg=deg, typ=typ, align=align, variables=variables)
    elif lang == 'cxx_base':
        load_store = \
            '''vecx{deg}({typ}) v = nsimd::load{deg}{align}(&vin[i], {typ}());
           nsimd::store{deg}{align}(&vout[i], {variables}, {typ}());'''. \
            format(deg=deg, typ=typ, align=align, variables=variables)
    else:
        load_store = \
            '''nsimd::packx{deg}<{typ}> v = nsimd::load{deg}{align}<
                                          nsimd::packx{deg}<{typ}> >(&vin[i]);
           nsimd::store{deg}{align}(&vout[i], {variables});'''. \
            format(deg=deg, typ=typ, align=align, variables=variables)
    if typ == 'f16':
        rand = '*((u16*)vin + i) = nsimd_f32_to_u16((float)(rand() % 10));'
        comp = '*((u16 *)vin + i) != *((u16 *)vout + i)'
    else:
        rand = 'vin[i] = ({})(rand() % 10);'.format(typ)
        comp = 'vin[i] != vout[i]'
    with common.open_utf8(opts, filename) as out:
        out.write(
            '''{includes}

           #define SIZE (2048 / {sizeof})

           #define STATUS "test of {op_name} over {typ}"

           #define CHECK(a) {{ \\
             errno = 0; \\
             if (!(a)) {{ \\
               fprintf(stderr, "ERROR: " #a ":%d: %s\\n", \\
                       __LINE__, strerror(errno)); \\
               fflush(stderr); \\
               exit(EXIT_FAILURE); \\
             }} \\
           }}

           int main(void) {{
             int i, vi;
             {typ} *vin, *vout;
             int len = vlen({typ});
             int n = SIZE * {deg} * len;

             fprintf(stdout, "test of {op_name} over {typ}...\\n");
             CHECK(vin = ({typ}*)nsimd_aligned_alloc(n * {sizeof}));
             CHECK(vout = ({typ}*)nsimd_aligned_alloc(n * {sizeof}));

             /* Fill with random data */
             for (i = 0; i < n; i++) {{
               {rand}
             }}

             /* Load and put back data into vout */
             for (i = 0; i < n; i += {deg} * len) {{
               {load_store}
             }}

             /* Compare results */
             for (vi = 0; vi < SIZE; vi += len) {{
               for (i = vi; i < vi + len; i++) {{
                 if ({comp}) {{
                   fprintf(stdout, STATUS "... FAIL\\n");
                   fflush(stdout);
                   return -1;
                 }}
               }}
             }}

             fprintf(stdout, "test of {op_name} over {typ}... OK\\n");
             return EXIT_SUCCESS;
           }}'''.format(includes=get_includes(lang), op_name=op.name,
                        typ=typ, rand=rand, year=date.today().year, deg=deg,
                        sizeof=common.sizeof(typ), load_store=load_store,
                        comp=comp))
    common.clang_format(opts, filename)

# -----------------------------------------------------------------------------
# Tests for nbtrue


def gen_nbtrue(opts, op, typ, lang):
    filename = get_filename(opts, op, typ, lang)
    if filename == None:
        return
    if lang == 'c_base':
        nbtrue = 'vnbtrue(vloadla(buf, {}), {})'. \
                 format(typ, typ, typ)
    elif lang == 'cxx_base':
        nbtrue = 'nsimd::nbtrue(nsimd::loadla(buf, {}()), {}())'. \
                 format(typ, typ)
    else:
        nbtrue = 'nsimd::nbtrue(nsimd::loadla<nsimd::packl<{}> >(buf))'. \
                 format(typ)
    if typ == 'f16':
        scalar0 = 'nsimd_f32_to_f16(0)'
        scalar1 = 'nsimd_f32_to_f16(1)'
    else:
        scalar0 = '({})0'.format(typ)
        scalar1 = '({})1'.format(typ)
    with common.open_utf8(opts, filename) as out:
        out.write(
            '''{includes}

           #define CHECK(a) {{ \\
             errno = 0; \\
             if (!(a)) {{ \\
               fprintf(stderr, "ERROR: " #a ":%d: %s\\n", \\
                       __LINE__, strerror(errno)); \\
               fflush(stderr); \\
               exit(EXIT_FAILURE); \\
             }} \\
           }}

           int main(void) {{
             int i;
             {typ} *buf;
             int len = vlen({typ});

             fprintf(stdout, "test of {op_name} over {typ}...\\n");
             CHECK(buf = ({typ}*)nsimd_aligned_alloc(len * {sizeof}));

             /* Test with all elements to true */
             for (i = 0; i < len; i++) {{
               buf[i] = {scalar1};
             }}
             if ({nbtrue} != len) {{
               exit(EXIT_FAILURE);
             }}

             /* Test with all elements to false */
             for (i = 0; i < len; i++) {{
               buf[i] = {scalar0};
             }}
             if ({nbtrue} != 0) {{
               exit(EXIT_FAILURE);
             }}

             /* Test with only one element to true */
             buf[0] = {scalar1};
             if ({nbtrue} != 1) {{
               exit(EXIT_FAILURE);
             }}

             fprintf(stdout, "test of {op_name} over {typ}... OK\\n");
             return EXIT_SUCCESS;
           }}'''.format(includes=get_includes(lang), op_name=op.name,
                        typ=typ, nbtrue=nbtrue, year=date.today().year,
                        notl='!' if op.name == 'any' else '', scalar0=scalar0,
                        scalar1=scalar1, sizeof=common.sizeof(typ)))
    common.clang_format(opts, filename)

# -----------------------------------------------------------------------------
# Tests for reinterprets and converts


def gen_reinterpret_convert(opts, op, from_typ, to_typ, lang):
    filename = get_filename(opts, op, '{}_to_{}'.format(from_typ, to_typ),
                            lang)
    if filename == None:
        return
    logical = 'l' if op.name == 'reinterpretl' or op.name == 'to_mask' else ''
    if lang == 'c_base':
        if op.name == 'upcvt':
            comp = '''{{
                        vecx2({to_typ}) tmp =
                          vupcvt(vload{logical}a(in, {from_typ}),
                                                 {from_typ}, {to_typ});
                        vstore{logical}a(out, vdowncvt(
                            tmp.v0, tmp.v1, {to_typ}, {from_typ}),
                            {from_typ});
                      }}'''.format(op_name=op.name, from_typ=from_typ,
                                   to_typ=to_typ, logical=logical)
        elif op.name == 'to_mask':
            comp = '''vstorela(out, vto_logical(vto_mask(vloadla(in, {typ}),
                               {typ}), {typ}), {typ});'''.format(typ=from_typ)
        else:
            comp = '''vstore{logical}a(out, v{op_name}(v{op_name}(
                        vload{logical}a(in, {from_typ}), {from_typ}, {to_typ}),
                          {to_typ}, {from_typ}), {from_typ});'''. \
                format(op_name=op.name, from_typ=from_typ,
                       to_typ=to_typ, logical=logical)
    elif lang == 'cxx_base':
        if op.name == 'upcvt':
            comp = '''vecx2({to_typ}) tmp =
                        nsimd::upcvt(nsimd::load{logical}a(
                            in, {from_typ}()), {from_typ}(), {to_typ}());
                        nsimd::store{logical}a(out, nsimd::downcvt(
                            tmp.v0, tmp.v1, {to_typ}(), {from_typ}()),
                            {from_typ}());'''. \
                            format(op_name=op.name, from_typ=from_typ,
                            to_typ=to_typ, logical=logical)
        elif op.name == 'to_mask':
            comp = '''nsimd::storela(out, nsimd::to_logical(nsimd::to_mask(
                        nsimd::loadla(in, {typ}()), {typ}()), {typ}()),
                          {typ}());'''.format(typ=from_typ)
        else:
            comp = '''nsimd::store{logical}a(out, nsimd::{op_name}(
                        nsimd::{op_name}(nsimd::load{logical}a(
                          in, {from_typ}()), {from_typ}(), {to_typ}()),
                            {to_typ}(), {from_typ}()), {from_typ}());'''. \
                            format(op_name=op.name, from_typ=from_typ,
                                   to_typ=to_typ, logical=logical)
    else:
        if op.name == 'upcvt':
            comp = \
                '''nsimd::packx2<{to_typ}> tmp = nsimd::upcvt<
                 nsimd::pack{logical}x2<{to_typ}> >(nsimd::load{logical}a<
                   nsimd::pack{logical}<{from_typ}> >(in));
               nsimd::store{logical}a(out, nsimd::downcvt<
                 nsimd::pack{logical}<{from_typ}> >(tmp.v0, tmp.v1));'''. \
                 format(op_name=op.name, from_typ=from_typ,
                        to_typ=to_typ, logical=logical)
        elif op.name == 'to_mask':
            comp = '''nsimd::storela(out, nsimd::to_logical(nsimd::to_mask(
                        nsimd::loadla<nsimd::packl<{}> >(in))));'''. \
                        format(from_typ)
        else:
            comp = \
                '''nsimd::store{logical}a(out, nsimd::{op_name}<
                 nsimd::pack{logical}<{from_typ}> >(nsimd::{op_name}<
                   nsimd::pack{logical}<{to_typ}> >(nsimd::load{logical}a<
                     nsimd::pack{logical}<{from_typ}> >(in))));'''. \
                format(op_name=op.name, from_typ=from_typ,
                       to_typ=to_typ, logical=logical)
    if logical == 'l':
        rand = '(rand() % 2)'
    else:
        if op.name == 'reinterpret' and to_typ == 'f16' and \
           from_typ in ['i16', 'u16']:
            rand = '(15360 /* no denormal */ | (1 << (rand() % 4)))'
        else:
            if to_typ in common.utypes or from_typ in common.utypes:
                rand = '(1 << (rand() % 4))'
            else:
                rand = '((2 * (rand() % 2) - 1) * (1 << (rand() % 4)))'
    if from_typ == 'f16':
        rand = 'nsimd_f32_to_f16((f32){});'.format(rand)
        neq_test = '(*(u16*)&in[j]) != (*(u16*)&out[j])'
    else:
        rand = '({}){}'.format(from_typ, rand)
        neq_test = 'in[j] != out[j]'
    with common.open_utf8(opts, filename) as out:
        out.write(
            '''{includes}

           #define CHECK(a) {{ \\
             errno = 0; \\
             if (!(a)) {{ \\
               fprintf(stderr, "ERROR: " #a ":%d: %s\\n", \\
                       __LINE__, strerror(errno)); \\
               fflush(stderr); \\
               exit(EXIT_FAILURE); \\
             }} \\
           }}

           int main(void) {{
             int i, j;
             {from_typ} *in, *out;
             int len = vlen({from_typ});

             fprintf(stdout,
                     "test of {op_name} from {from_typ} to {to_typ}...\\n");
             CHECK(in = ({from_typ}*)nsimd_aligned_alloc(len * {sizeof}));
             CHECK(out = ({from_typ}*)nsimd_aligned_alloc(len * {sizeof}));

             for (i = 0; i < 100; i++) {{
               for (j = 0; j < len; j++) {{
                 in[j] = {rand};
               }}

               {comp}

               for (j = 0; j < len; j++) {{
                 if ({neq_test}) {{
                   exit(EXIT_FAILURE);
                 }}
               }}
             }}

             fprintf(stdout,
                     "test of {op_name} from {from_typ} to {to_typ}... OK\\n");
             return EXIT_SUCCESS;
           }}'''.format(includes=get_includes(lang), op_name=op.name,
                        to_typ=to_typ, from_typ=from_typ, comp=comp,
                        year=date.today().year, rand=rand, neq_test=neq_test,
                        sizeof=common.sizeof(from_typ)))
    common.clang_format(opts, filename)

# -----------------------------------------------------------------------------
# Shuffle


def gen_reverse(opts, op, typ, lang):
    filename = get_filename(opts, op, typ, lang)
    if filename == None:
        return
    if lang == 'c_base':
        test_code = 'vstorea( out, vreverse( vloada( in, {typ} ), {typ} ), {typ} );'.format(
            typ=typ)
    elif lang == 'cxx_base':
        test_code = 'nsimd::storea( out, nsimd::reverse( nsimd::loada( in, {typ}() ), {typ}() ), {typ}() );'.format(
            typ=typ)
    elif lang == 'cxx_adv':
        test_code = 'nsimd::storea( out, nsimd::reverse( nsimd::loada<nsimd::pack<{typ}>>( in ) ) );'.format(
            typ=typ)

    if typ == 'f16':
        init = 'in[ i ] = nsimd_f32_to_f16((float)(i + 1));'
        comp = 'ok &= nsimd_f16_to_f32( out[len - 1 - i] ) == nsimd_f16_to_f32( in[i] );'
    else:
        init = 'in[ i ] = ({typ})(i + 1);'.format(typ=typ)
        comp = 'ok &= out[len - 1 - i] == in[i];'

    with common.open_utf8(opts, filename) as out:
        out.write(
            '''{includes}

           #define CHECK(a) {{ \\
             errno = 0; \\
             if (!(a)) {{ \\
               fprintf(stderr, "ERROR: " #a ":%d: %s\\n", \\
                       __LINE__, strerror(errno)); \\
               fflush(stderr); \\
               exit(EXIT_FAILURE); \\
             }} \\
           }}

           int main(void) {{
             unsigned char i;
             int ok;
             {typ} * in;
             {typ} * out;

             int len = vlen({typ});

             fprintf(stdout, "test of {op_name} over {typ}...\\n");
             CHECK(in = ({typ}*)nsimd_aligned_alloc(len * {sizeof}));
             CHECK(out = ({typ}*)nsimd_aligned_alloc(len * {sizeof}));

             for( i = 0 ; i < len ; ++i )
             {{
                 {init}
             }}

             {test_code}

             ok = 1;

             for( i = 0 ; i < len ; ++i )
             {{
               {comp}
             }}

             /*fprintf( stdout, "%f %f %f %f\\n", in[ 0 ], out[ 0 ], in[ 1 ], out[ 1 ] );*/

             if( ok )
             {{
               fprintf(stdout, "test of {op_name} over {typ}... OK\\n");
             }}
             else
             {{
               fprintf(stderr, "test of {op_name} over {typ}... FAIL\\n");
               exit(EXIT_FAILURE);
             }}

             nsimd_aligned_free( in );
             nsimd_aligned_free( out );

             return EXIT_SUCCESS;
           }}
        '''.format(includes=get_includes(lang), op_name=op.name,
                   typ=typ, test_code=test_code, year=date.today().year, sizeof=common.sizeof(typ),
                   init=init, comp=comp))

    common.clang_format(opts, filename)

# -----------------------------------------------------------------------------
# Unpack half

def gen_unpack_half(opts, op, typ, lang):
    filename = get_filename(opts, op, typ, lang)
    if filename == None:
        return
    if typ == 'f16':
        left = '(double)nsimd_f16_to_f32(mpfr_out)'
        right = '(double)nsimd_f16_to_f32(nsimd_out)'
    elif typ == 'f32':
        left = '(double)mpfr_out'
        right = '(double)nsimd_out'
    else:
        left = 'mpfr_out'
        right = 'nsimd_out'
        
    if lang == 'c_base':
        extra_code = relative_distance_c
        typ_nsimd = 'vec({typ})'.format(typ=typ)
        vout1_comp = '''vec({typ}) va1, va2, vc;
        va1 = vloadu(&vin1[i], {typ});
        va2 = vloadu(&vin2[i], {typ});
        vc = v{op_name}(va1, va2, {typ});
        vstoreu(&vout[i], vc, {typ});'''. \
            format(typ=typ, op_name=op.name)
    if lang == 'cxx_base':
        extra_code = relative_distance_cpp
        typ_nsimd = 'vec({typ})'.format(typ=typ)
        vout1_comp = '''vec({typ}) va1, va2, vc;
        va1 = nsimd::loadu(&vin1[i], {typ}());
        va2 = nsimd::loadu(&vin2[i], {typ}());
        vc = nsimd::{op_name}(va1, va2, {typ}());
        nsimd::storeu(&vout[i], vc, {typ}());'''. \
            format(typ=typ, op_name=op.name)
    if lang == 'cxx_adv':
        extra_code = relative_distance_cpp
        typ_nsimd = 'nsimd::pack<{typ}>'.format(typ=typ)
        vout1_comp = '''nsimd::pack<{typ}> va1, va2, vc;
        va1 = nsimd::loadu<nsimd::pack<{typ}> >(&vin1[i]);
        va2 = nsimd::loadu<nsimd::pack<{typ}> >(&vin2[i]);
        vc = nsimd::{op_name}(va1, va2);
        nsimd::storeu(&vout[i], vc);'''. \
            format(typ=typ, op_name=op.name)
        
    op_test =  'step/(2*nb_lane)'
    if op.name in['ziphi', 'ziplo']:
        offset = 'int offset = {val};'.\
            format(val= '0' if op.name == 'ziplo' else 'vlen({typ}) / 2'.format(typ=typ))
    else:
        offset = ''

    if op.name in ['unziplo', 'unziphi']:
        if typ == 'f16':
            comp_unpack = '''\
            (nsimd_f16_to_f32(vout[i]) != nsimd_f16_to_f32(vin1[vi + 2 * j + {i}]))
            || (nsimd_f16_to_f32(vout[i + step / 2]) != nsimd_f16_to_f32(vin2[vi + 2 * j + {i}]))
            '''.format(i = '0' if op.name == 'unziplo' else '1')
        else:
            comp_unpack =  '''\
            (vout[i] != vin1[vi + 2 * j + {i}])
            || (vout[i + step / 2] != vin2[vi + 2 * j + {i}])
            '''.format(i = '0' if op.name == 'unziplo' else '1')
    else:
        if typ == 'f16':
            comp_unpack ='''(nsimd_f16_to_f32(vout[i]) != nsimd_f16_to_f32(vin1[j])) ||
                (nsimd_f16_to_f32(vout[i + 1]) != nsimd_f16_to_f32(vin2[j]))'''
        else:
            comp_unpack ='''(vout[i] != vin1[j]) ||
            (vout[i + 1] != vin2[j])'''
      
    nbits = {'f16': '10', 'f32': '21', 'f64': '48'}
    head = '''#define _POSIX_C_SOURCE 200112L

              {includes}
              #include <float.h>
              #include <math.h>

              #define SIZE (2048 / {sizeof})

              #define CHECK(a) {{ \\
                errno = 0; \\
                if (!(a)) {{ \\
                fprintf(stderr, "ERROR: " #a ":%d: %s\\n", \\
                        __LINE__, strerror(errno)); \\
                fflush(stderr); \\
                exit(EXIT_FAILURE); \\
                }} \\
              }}

              {extra_code}

              // {simd}
            ''' .format(year=date.today().year, typ=typ,
                          includes=get_includes(lang),
                          extra_code=extra_code, 
                          comp_unpack=comp_unpack, 
                          sizeof=common.sizeof(typ), simd= opts.simd)
    if typ == 'f16':
        rand = '''nsimd_f32_to_f16((f32)(2 * (rand() % 2) - 1) *
        (f32)(1 << (rand() % 4)) /
        (f32)(1 << (rand() % 4)))'''
    else:
        rand = '''({typ})(({typ})(2 * (rand() % 2) - 1) * ({typ})(1 << (rand() % 4)) 
        / ({typ})(1 << (rand() % 4)))'''.format(typ=typ)

    with common.open_utf8(opts, filename) as out:
        out.write(
        '''{head}

           int main(void) {{
              int vi, i, j, step, nb_lane;
              {typ} *vin1, *vin2;
              {typ} *vout;

              CHECK(vin1 = ({typ} *)nsimd_aligned_alloc(SIZE * {sizeof}));
              CHECK(vin2 = ({typ} *)nsimd_aligned_alloc(SIZE * {sizeof}));
              CHECK(vout = ({typ} *)nsimd_aligned_alloc(SIZE * {sizeof}));

              step = vlen({typ});
              nb_lane = sizeof({typ_nsimd})/16;
              if (nb_lane == 0){{
                nb_lane = 1;
              }}

              fprintf(stdout, "test of {op_name} over {typ}...\\n");

              /* Fill input vector(s) with random */
              for (i = 0; i < SIZE; i++)
              {{
                vin1[i] = {rand};
                vin2[i] = {rand};
              }}

              /* Fill output vector with computed values */
              for (i = 0; i < SIZE; i += step)
              {{
                {vout1_comp}
              }}

              /* Compare results */
              if (step != 1) {{
                {offset}
                for (vi = 0; vi < SIZE; vi += step){{
                 j = {init_j};
                 for (i = vi; i < {cond}; {inc}) {{
                   if({comp_unpack}) {{
                     fprintf(stderr, "test of {op_name} over {typ}... FAIL\\n");
                     exit(EXIT_FAILURE);
                   }}
                   j++;
                  }}
                }}
              }}

              fprintf(stdout, "test of {op_name} over {typ}... OK\\n");
              fflush(stdout);
              return EXIT_SUCCESS;
            }}
        '''.format(includes=get_includes(lang), op_name=op.name,
            typ=typ, year=date.today().year,sizeof=common.sizeof(typ),
            rand=rand, head=head, comp_unpack=comp_unpack,
            vout1_comp= vout1_comp, op_test=op_test, typ_nsimd=typ_nsimd,
            offset=offset,
            cond='vi + step' if op.name in['ziplo', 'ziphi'] else 'vi + step / 2',
            init_j='vi + offset' if op.name in['ziplo', 'ziphi'] else '0',
            inc='i += 2' if op.name in['ziphi', 'ziplo'] else 'i++',
            pos='0' if op.name in ['ziplo', 'unziplo', 'unziphi'] else op_test))

    common.clang_format(opts, filename)

# ------------------------------------------------------------------------------
# Unpack

def gen_unpack(opts, op, typ, lang):
    filename = get_filename(opts, op, typ, lang)
    if filename == None:
        return
    if typ == 'f16':
        left = '(double)nsimd_f16_to_f32(mpfr_out)'
        right = '(double)nsimd_f16_to_f32(nsimd_out)'
    elif typ == 'f32':
        left = '(double)mpfr_out'
        right = '(double)nsimd_out'
    else:
        left = 'mpfr_out'
        right = 'nsimd_out'

    if lang == 'c_base':
        extra_code = relative_distance_c
        typ_nsimd = 'vec({typ})'.format(typ=typ)
        vout1_comp = '''vec({typ}) va1, va2;
        vecx2({typ}) vc;
        va1 = vloadu(&vin1[i], {typ});
        va2 = vloadu(&vin2[i], {typ});
        vc = v{op_name}(va1, va2, {typ});
        vstoreu(&vout[2 * i], vc.v0, {typ});
        vstoreu(&vout[2 * i + vlen({typ})], vc.v1, {typ});'''. \
            format(typ=typ, op_name=op.name)
    if lang == 'cxx_base':
        extra_code = relative_distance_cpp
        typ_nsimd = 'vec({typ})'.format(typ=typ)
        vout1_comp = '''vec({typ}) va1, va2;
        vecx2({typ}) vc;
        va1 = nsimd::loadu(&vin1[i], {typ}());
        va2 = nsimd::loadu(&vin2[i], {typ}());
        vc = nsimd::{op_name}(va1, va2, {typ}());
        nsimd::storeu(&vout[2 * i], vc.v0, {typ}());
        nsimd::storeu(&vout[2 * i + vlen({typ})], vc.v1, {typ}());'''. \
            format(typ=typ, op_name=op.name)
    if lang == 'cxx_adv':
        extra_code = relative_distance_cpp
        typ_nsimd = 'nsimd::pack<{typ}>'.format(typ=typ)
        vout1_comp = '''nsimd::pack<{typ}> va1, va2;
        nsimd::packx2<{typ}> vc;
        va1 = nsimd::loadu<nsimd::pack<{typ}> >(&vin1[i]);
        va2 = nsimd::loadu<nsimd::pack<{typ}> >(&vin2[i]);
        vc = nsimd::{op_name}(va1, va2);
        nsimd::storeu(&vout[2 * i], vc.v0);
        nsimd::storeu(&vout[2 * i + nsimd::len({typ}())], vc.v1);'''. \
            format(typ=typ, op_name=op.name)

    head = '''#define _POSIX_C_SOURCE 200112L
    
    {includes}
    #include <float.h>
    #include <math.h>
    
    #define SIZE (2048 / {sizeof})
    
    #define CHECK(a) {{ \\
    errno = 0; \\
    if (!(a)) {{ \\
    fprintf(stderr, "ERROR: " #a ":%d: %s\\n", \\
    __LINE__, strerror(errno)); \\
    fflush(stderr); \\
    exit(EXIT_FAILURE); \\
    }} \\
    }}
    
    {extra_code}
    
    // {simd}
    ''' .format(year=date.today().year, typ=typ,
                includes=get_includes(lang),
                extra_code=extra_code, 
                sizeof=common.sizeof(typ), simd= opts.simd)

    if typ == 'f16':
        rand = '''nsimd_f32_to_f16((f32)(2 * (rand() % 2) - 1) *
        (f32)(1 << (rand() % 4)) /
        (f32)(1 << (rand() % 4)))'''
    else:
        rand = '''({typ})(({typ})(2 * (rand() % 2) - 1) * ({typ})(1 << (rand() % 4)) 
        / ({typ})(1 << (rand() % 4)))'''.format(typ=typ)

    if op.name == 'zip':
        scalar_code = '''\
        for(i = 0; i < step; i ++)
        {{
        out_ptr[2 * i] = vin1_ptr[i];
        out_ptr[2 * i + 1] = vin2_ptr[i];
        }}
        '''
    else:
        scalar_code = '''\
        for(i = 0; i < step / 2; i++)
        {{
        out_ptr[i] = vin1_ptr[2 * i];
        out_ptr[step / 2 + i] = vin2_ptr[2 * i];
        out_ptr[step + i] = vin1_ptr[2 * i + 1];
        out_ptr[step + step / 2 + i] = vin2_ptr[2 * i + 1];
        }}'''

    if typ == 'f16':
        comp = 'nsimd_f16_to_f32(vout[vi]) !=  nsimd_f16_to_f32(vout_ref[vi])'
    else:
        comp = 'vout[vi] != vout_ref[vi]'
        
    with common.open_utf8(opts, filename) as out:
        out.write(
        '''{head}
        
        int main(void){{
          int i, vi, step, nb_lanes;
          {typ} *vin1, *vin2;
          {typ} *vout;
          {typ} *vout_ref;

          CHECK(vin1 = ({typ} *)nsimd_aligned_alloc(SIZE * {sizeof}));
          CHECK(vin2 = ({typ} *)nsimd_aligned_alloc(SIZE * {sizeof}));
          CHECK(vout = ({typ} *)nsimd_aligned_alloc(2 * SIZE * {sizeof})); 
          CHECK(vout_ref = ({typ} *)nsimd_aligned_alloc(2 * SIZE * {sizeof}));

          step = vlen({typ});
          nb_lanes = sizeof({typ_nsimd})/16;
          if(nb_lanes == 0){{
            nb_lanes = 1;
          }}
        
          fprintf(stdout, "test of {op_name} over {typ}...\\n");
          
          /* Fill input vector(s) with random */
          for (i = 0; i < SIZE; i++)
          {{
            vin1[i] = {rand};
            vin2[i] = {rand};
          }}

          /* Compute a scalar reference version */
          for(vi = 0; vi < SIZE; vi += step)
          {{
            {typ} *out_ptr = vout_ref + 2 * vi;
            {typ} *vin1_ptr = vin1 + vi;
            {typ} *vin2_ptr = vin2 + vi;

            {scalar_code}
          }}

          /* Fill output vector with computed values */
          for (i = 0; i < SIZE; i += step)
          {{
            {vout1_comp}
          }}
         
          /* Compare results */
          for(vi = 0; vi < SIZE; vi++) {{
            if({comp}) {{
              fprintf(stderr, "test of {op_name} over {typ}... FAIL\\n");
              exit(EXIT_FAILURE);
            }}
          }}
        
          fprintf(stdout, "test of {op_name} over {typ}... OK\\n");
          fflush(stdout);
          return EXIT_SUCCESS;
        }}
        '''.format(includes=get_includes(lang), op_name=op.name,
                   typ=typ, year=date.today().year,sizeof=common.sizeof(typ),
                   rand=rand, head=head, scalar_code=scalar_code, comp=comp,
                   vout1_comp= vout1_comp, typ_nsimd=typ_nsimd))
    common.clang_format(opts, filename)
    
# -----------------------------------------------------------------------------
# Entry point

def doit(opts):
    ulps = common.load_ulps_informations(opts)
<<<<<<< HEAD

    print('-- Generating tests')
=======
    print ('-- Generating tests')
>>>>>>> 058c91a9
    for op_name, operator in operators.operators.items():
        # Skip non-matching tests
        if opts.match and not opts.match.match(op_name):
            continue
        if op_name  in ['if_else1', 'loadu', 'loada', 'storeu', 'storea',
                        'len', 'loadlu', 'loadla', 'storelu', 'storela',
                        'set1', 'store2a', 'store2u', 'store3a', 'store3u',
                        'store4a', 'store4u', 'downcvt', 'to_logical']:
            continue
        for typ in operator.types:
            if operator.name in ['notb', 'andb', 'xorb', 'orb'] and \
               typ == 'f16':
                continue
            elif operator.name == 'nbtrue':
                gen_nbtrue(opts, operator, typ, 'c_base')
                gen_nbtrue(opts, operator, typ, 'cxx_base')
                gen_nbtrue(opts, operator, typ, 'cxx_adv')
            elif operator.name == 'addv':
                gen_addv(opts, operator, typ, 'c_base')
                gen_addv(opts, operator, typ, 'cxx_base')
                gen_addv(opts, operator, typ, 'cxx_adv')
            elif operator.name == 'adds':
                gen_adds(opts, operator, typ, 'c_base', ulps)
            elif operator.name in ['all', 'any']:
                gen_all_any(opts, operator, typ, 'c_base')
                gen_all_any(opts, operator, typ, 'cxx_base')
                gen_all_any(opts, operator, typ, 'cxx_adv')
            elif operator.name in ['reinterpret', 'reinterpretl', 'cvt',
                                   'upcvt', 'to_mask']:
                for to_typ in common.get_output_types(typ, operator.output_to):
                    gen_reinterpret_convert(opts, operator, typ, to_typ,
                                            'c_base')
                    gen_reinterpret_convert(opts, operator, typ, to_typ,
                                            'cxx_base')
                    gen_reinterpret_convert(opts, operator, typ, to_typ,
                                            'cxx_adv')
            elif operator.name in ['load2a', 'load2u', 'load3a', 'load3u',
                                   'load4a', 'load4u']:
                gen_load_store(opts, operator, typ, 'c_base')
                gen_load_store(opts, operator, typ, 'cxx_base')
                gen_load_store(opts, operator, typ, 'cxx_adv')
            elif operator.name == 'reverse':
                gen_reverse(opts, operator, typ, 'c_base');
                gen_reverse(opts, operator, typ, 'cxx_base');
                gen_reverse(opts, operator, typ, 'cxx_adv');
            elif operator.name in ['ziplo', 'ziphi',
                                   'unziplo', 'unziphi']:
                gen_unpack_half(opts, operator, typ, 'c_base')
                gen_unpack_half(opts, operator, typ, 'cxx_base')
                gen_unpack_half(opts, operator, typ, 'cxx_adv')
            elif operator.name in ['zip', 'unzip']:
                gen_unpack(opts, operator, typ, 'c_base')
                gen_unpack(opts, operator, typ, 'cxx_base')
                gen_unpack(opts, operator, typ, 'cxx_adv')
            else:
                gen_test(opts, operator, typ, 'c_base', ulps)
                gen_test(opts, operator, typ, 'cxx_base', ulps)
                gen_test(opts, operator, typ, 'cxx_adv', ulps)<|MERGE_RESOLUTION|>--- conflicted
+++ resolved
@@ -1741,12 +1741,7 @@
 
 def doit(opts):
     ulps = common.load_ulps_informations(opts)
-<<<<<<< HEAD
-
-    print('-- Generating tests')
-=======
     print ('-- Generating tests')
->>>>>>> 058c91a9
     for op_name, operator in operators.operators.items():
         # Skip non-matching tests
         if opts.match and not opts.match.match(op_name):
