--- conflicted
+++ resolved
@@ -503,39 +503,6 @@
     '''.format(**fmtspec)
 
 # -----------------------------------------------------------------------------
-<<<<<<< HEAD
-=======
-## shift right
-
-def shra(typ):
-    n = get_nb_el(typ)
-    content = ''
-    # Sign extension for a right shift on signed values is compiler-dependant.
-    # There is no guarantee that the sign extension is performed, therefore,
-    # we do the sign extension manually using a mask.
-    content = '\n'.join('''\
-    /* -------------------------------------------- */
-    if(a1 >= {typnbits}) {{
-      ret.v{i} = ({typ}) 0; 
-    }} else {{
-    val.i = {in0}.v{i};
-    mask = (u{typnbits})((val.u >> ({typnbits} - 1)) * ~(u{typnbits})(0) << shift);
-    ret.v{i} = ({typ})((val.u >> {in1}) | mask);}}'''.\
-                    format(**fmtspec, i=i)for i in range(0, n))
-    if typ in common.utypes:
-        return '''return nsimd_shr_{simd_ext}_{typ}({in0}, {in1});'''. \
-            format(**fmtspec)
-    else:
-        return '''\
-        union {{i{typnbits} i; u{typnbits} u;}} val;
-        nsimd_cpu_v{typ} ret;
-        const int shift = {typnbits} - 1 - {in1};
-        u{typnbits} mask;
-        {content}
-        return ret;'''.format(content=content, **fmtspec)
-
-# -----------------------------------------------------------------------------
->>>>>>> eb54dd9a
 
 def get_impl(opts, func, simd_ext, from_typ, to_typ=''):
 
