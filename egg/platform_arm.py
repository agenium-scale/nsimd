# Copyright (c) 2019 Agenium Scale
#
# Permission is hereby granted, free of charge, to any person obtaining a copy
# of this software and associated documentation files (the "Software"), to deal
# in the Software without restriction, including without limitation the rights
# to use, copy, modify, merge, publish, distribute, sublicense, and/or sell
# copies of the Software, and to permit persons to whom the Software is
# furnished to do so, subject to the following conditions:
#
# The above copyright notice and this permission notice shall be included in all
# copies or substantial portions of the Software.
#
# THE SOFTWARE IS PROVIDED "AS IS", WITHOUT WARRANTY OF ANY KIND, EXPRESS OR
# IMPLIED, INCLUDING BUT NOT LIMITED TO THE WARRANTIES OF MERCHANTABILITY,
# FITNESS FOR A PARTICULAR PURPOSE AND NONINFRINGEMENT. IN NO EVENT SHALL THE
# AUTHORS OR COPYRIGHT HOLDERS BE LIABLE FOR ANY CLAIM, DAMAGES OR OTHER
# LIABILITY, WHETHER IN AN ACTION OF CONTRACT, TORT OR OTHERWISE, ARISING FROM,
# OUT OF OR IN CONNECTION WITH THE SOFTWARE OR THE USE OR OTHER DEALINGS IN THE
# SOFTWARE.

# This file gives the implementation of platform ARM, i.e. ARM SIMD.
# Reading this file is rather straightforward. ARM SIMD extensions are rather
# coherent and consistent. It implements the following architectures:
#   - ARMv7   -> 128 bits registers without f16 and f64 support
#   - Aarch32 -> 128 bits registers with optional f16 and without f64 support
#   - Aarch64 -> 128 bits registers with optional f16 and f64 support
#   - SVE     -> up to 2048 bits registers
# The first three SIMD extensions are collectively called NEON. Aarch32 and
# Aarch64 correspond respectively to ARMv8 32 and 64 bits chips. Note that
# the ARM documentation says that ARMv7, Aarch32 are different but it seems
# that they differ by only a handful of intrinsics which are not in the scope
# of NSIMD so we have implemented the following:
#
#   - ARMv7   \  -> neon128
#   - Aarch32 /
#   - Aarch64    -> aarch64
#   - SVE        -> sve

import common

# -----------------------------------------------------------------------------
# Helpers

def neon_typ(typ):
    prefix = { 'i': 'int', 'u': 'uint', 'f': 'float' }
    return '{}{}x{}_t'.format(prefix[typ[0]], typ[1:], 128 // int(typ[1:]))

## Returns the 64 bits vector associated to a data type (eg:float32x2 for float32_t)
def half_neon_typ(typ):
    prefix = { 'i': 'int', 'u': 'uint', 'f': 'float' }
    return '{}{}x{}_t'.format(prefix[typ[0]], typ[1:], 64 // int(typ[1:]))

def sve_typ(typ):
    prefix = { 'i': 'svint', 'u': 'svuint', 'f': 'svfloat' }
    return '{}{}_t'.format(prefix[typ[0]], typ[1:])

def suf(typ):
    if typ[0] == 'i':
        return 's{}'.format(typ[1:])
    else:
        return typ

neon = ['neon128', 'aarch64']
sve = ['sve']
fmtspec = {}

# -----------------------------------------------------------------------------
# Implementation of mandatory functions for this module

def get_simd_exts():
    return ['neon128', 'aarch64', 'sve']

def emulate_fp16(simd_ext):
    if not simd_ext in get_simd_exts():
        raise ValueError('Unknown SIMD extension "{}"'.format(simd_ext))
    if simd_ext == 'sve':
        return False
    else:
        return True

def get_type(simd_ext, typ):
    if simd_ext in neon:
        if typ == 'f64':
            if simd_ext == 'neon128':
                return 'struct { double v0; double v1; }'
            else:
                return neon_typ('f64')
        elif typ == 'f16':
            return \
            '''
            #ifdef NSIMD_FP16
              float16x8_t
            #else
              struct { float32x4_t v0; float32x4_t v1; }
            #endif
            '''
        else:
            return neon_typ(typ)
    elif simd_ext == 'sve':
        return sve_typ(typ)
    else:
        raise ValueError('Unknown SIMD extension "{}"'.format(simd_ext))

def get_logical_type(simd_ext, typ):
    if typ not in common.types:
        raise ValueError('Unknown type "{}"'.format(typ))
    if simd_ext not in get_simd_exts():
        raise ValueError('Unknown SIMD extension "{}"'.format(simd_ext))

    if typ in common.ftypes + common.itypes:
        typ2 = 'u{}'.format(typ[1:]);
    else:
        typ2 = typ

    if simd_ext == 'neon128':
        if typ == 'f16':
            return \
            '''
            #ifdef NSIMD_FP16
              uint16x8_t
            #else
              struct { uint32x4_t v0; uint32x4_t v1; }
            #endif
            '''
        elif typ == 'f64':
            return 'struct { u64 v0; u64 v1; }'
        else:
            return get_type(simd_ext, typ2)
    if simd_ext == 'aarch64':
        if typ == 'f16':
            return get_logical_type('neon128', 'f16')
        else:
            return get_type(simd_ext, typ2)
    elif simd_ext == 'sve':
        return 'svbool_t'

def get_nb_registers(simd_ext):
    if simd_ext in neon:
        return '16'
    elif simd_ext == 'sve':
        return '32'
    else:
        raise ValueError('Unknown SIMD extension "{}"'.format(simd_ext))

def get_SoA_type(simd_ext, typ, deg):
    if simd_ext != 'sve':
        raise ValueError('Unknown SIMD extension "{}"'.format(simd_ext))
    return '{}x{}_t'.format(sve_typ(typ)[0:-2], deg)

def has_compatible_SoA_types(simd_ext):
    if simd_ext in neon:
        return False
    elif simd_ext == 'sve':
        return True
    else:
        raise ValueError('Unknown SIMD extension "{}"'.format(simd_ext))

# -----------------------------------------------------------------------------

def get_additional_include(func, platform, simd_ext):
    ret = '''#include <nsimd/cpu/cpu/{}.h>
             '''.format(func)
    if simd_ext == 'sve':
        ret += '''#include <nsimd/arm/aarch64/{}.h>
                  '''.format(func)
    if func in ['load2u', 'load3u', 'load4u', 'load2a', 'load3a', 'load4a']:
        deg = func[4]
        ret += '''#if NSIMD_CXX > 0
                  extern "C" {{
                  #endif

                  NSIMD_INLINE nsimd_{simd_ext}_vu16x{deg}
                  nsimd_{func}_{simd_ext}_u16(const u16*);

                  #if NSIMD_CXX > 0
                  }} // extern "C"
                  #endif

                  '''.format(func=func, deg=deg, **fmtspec)
    if simd_ext == 'neon128' and func == 'notl':
        ret += '''#include <nsimd/arm/neon128/notb.h>
                  '''
    if simd_ext in neon and func == 'ne':
        ret += '''#include <nsimd/arm/{simd_ext}/eq.h>
                  #include <nsimd/arm/{simd_ext}/notl.h>
                  '''.format(**fmtspec)
    if simd_ext in neon and func in ['fms', 'fnms']:
        ret += '''#include <nsimd/arm/{simd_ext}/ne.h>
                  '''.format(**fmtspec)
    if func in ['loadlu', 'loadla']:
        ret += '''#include <nsimd/arm/{simd_ext}/eq.h>
                  #include <nsimd/arm/{simd_ext}/set1.h>
                  #include <nsimd/arm/{simd_ext}/{load}.h>
                  #include <nsimd/arm/{simd_ext}/notl.h>
                  '''.format(load='load' + func[5], **fmtspec)
    if func in ['storelu', 'storela']:
        ret += '''#include <nsimd/arm/{simd_ext}/if_else1.h>
                  #include <nsimd/arm/{simd_ext}/set1.h>
                  #include <nsimd/arm/{simd_ext}/{store}.h>
                  '''.format(store='store' + func[6], **fmtspec)
    if func == 'to_logical':
        ret += '''#include <nsimd/arm/{simd_ext}/reinterpret.h>
                  #include <nsimd/arm/{simd_ext}/ne.h>
                  '''.format(**fmtspec)
    if func == 'zip':
        ret += '''#include <nsimd/arm/{simd_ext}/ziplo.h>
                  #include <nsimd/arm/{simd_ext}/ziphi.h>
                  '''.format(**fmtspec)
    if func == 'unzip':
        ret += '''#include <nsimd/arm/{simd_ext}/unziplo.h>
                  #include <nsimd/arm/{simd_ext}/unziphi.h>
                  '''.format(**fmtspec)
    return ret

# -----------------------------------------------------------------------------
# Emulators

def emulate_op1(op, simd_ext, typ):
    if simd_ext in neon:
        le = 128 // int(typ[1:]);
        return '''int i;
                  {typ} buf[{le}];
                  vst1q_{suf}(buf, {in0});
                  for (i = 0; i < {le}; i += nsimd_len_cpu_{typ}()) {{
                    nsimd_storeu_cpu_{typ}(&buf[i], nsimd_{op}_cpu_{typ}(
                      nsimd_loadu_cpu_{typ}(&buf[i])));
                  }}
                  return vld1q_{suf}(buf);'''. \
                  format(op=op, le=le, **fmtspec)
    if simd_ext == 'sve':
        le = 2048 // int(typ[1:]);
        return '''int i;
                  {typ} buf[{le}];
                  svst1_{suf}({svtrue}, buf, {in0});
                  for (i = 0; i < simd_len_{simd_ext}_{typ}();
                       i += nsimd_len_cpu_{typ}()) {{
                    nsimd_storeu_cpu_{typ}(&buf[i], nsimd_{op}_cpu_{typ}(
                      nsimd_loadu_cpu_{typ}(&buf[i])));
                  }}
                  return svld1_{suf}({svtrue}, buf);'''. \
                  format(op=op, le=le, **fmtspec)

def emulate_op2(op, simd_ext, typ):
    if simd_ext in neon:
        le = 128 // int(typ[1:]);
        return '''int i;
                  {typ} buf0[{le}], buf1[{le}];
                  vst1q_{suf}(buf0, {in0});
                  vst1q_{suf}(buf1, {in1});
                  for (i = 0; i < {le}; i++) {{
                    buf0[i] = ({typ})(buf0[i] {op} buf1[i]);
                  }}
                  return vld1q_{suf}(buf0);'''. \
                  format(op=op, le=le, **fmtspec)
    if simd_ext == 'sve':
        le = 2048 // int(typ[1:]);
        return '''int i;
                  {typ} buf0[{le}], buf1[{le}];
                  svst1_{suf}({svtrue}, buf0, {in0});
                  svst1_{suf}({svtrue}, buf1, {in1});
                  for (i = 0; i < nsimd_len_{simd_ext}_{typ}(); i++) {{
                    buf0[i] = ({typ})(buf0[i] {op} buf1[i]);
                  }}
                  return svld1_{suf}({svtrue}, buf0);'''. \
                  format(op=op, le=le, **fmtspec)

def emulate_lop2_neon(op, simd_ext, typ):
    le = 128 // int(typ[1:]);
    ltyp = get_logical_type(simd_ext, typ)
    lsuf = suf(ltyp)
    return '''int i;
              {ltyp} buf0[{le}], buf1[{le}];
              vst1q_{lsuf}(buf0, {in0});
              vst1q_{lsuf}(buf1, {in1});
              for (i = 0; i < {le}; i++) {{
                buf0[i] = buf0[i] {op} buf1[i] ? ({ltyp})-1 : 0;
              }}
              return vld1q_{lsuf}(buf0);'''. \
              format(op=op, le=le, ltyp=ltyp, lsuf=lsuf, **fmtspec)

def emulate_op3_neon(op, simd_ext, typ):
    le = 128 // int(typ[1:]);
    return '''int i;
              {typ} buf0[{le}], buf1[{le}], buf2[{le}];
              vst1q_{suf}(buf0, {in0});
              vst1q_{suf}(buf1, {in1});
              vst1q_{suf}(buf2, {in2});
              for (i = 0; i < {le}; i += nsimd_len_cpu_{typ}()) {{
                nsimd_storeu_cpu_{typ}(&buf0[i], nsimd_{op}_cpu_{typ}(
                  nsimd_loadu_cpu_{typ}(&buf0[i]),
                  nsimd_loadu_cpu_{typ}(&buf1[i]),
                  nsimd_loadu_cpu_{typ}(&buf2[i])));
              }}
              return vld1q_{suf}(buf0);'''.format(op=op, le=le, **fmtspec)

def emulate_f64_neon(simd_ext, op, params):
    fmtspec2 = fmtspec.copy()
    fmtspec2['op'] = op
    fmtspec2['buf_ret_decl'] = 'nsimd_cpu_{}f64 buf_ret;'. \
                               format('v' if params[0] == 'v' else 'vl')
    fmtspec2['buf_decl'] = '\n'.join(['nsimd_cpu_{}f64 buf{};'. \
                           format('v' if p[1] == 'v' else 'vl', p[0]) \
                           for p in common.enum(params[1:])])
    fmtspec2['bufs'] = ','.join(['buf{}'.format(i) \
                                 for i in range(0, len(params) - 1)])
    fmtspec2['ret_decl'] = 'nsimd_{}_{}f64 ret;'. \
                           format(simd_ext, 'v' if params[0] == 'v' else 'vl')
    if common.CPU_NBITS == 64:
        buf_set0 = '\n'.join('buf{i}.v0 = {ini}.v0;'. \
                             format(i=i, ini=fmtspec['in{}'.format(i)]) \
                             for i in range(0, len(params) - 1))
        buf_set1 = '\n'.join('buf{i}.v0 = {ini}.v1;'. \
                             format(i=i, ini=fmtspec['in{}'.format(i)]) \
                             for i in range(0, len(params) - 1))
        return '''{buf_ret_decl}
                  {buf_decl}
                  {ret_decl}
                  {buf_set0}
                  buf_ret = nsimd_{op}_cpu_f64({bufs});
                  ret.v0 = buf_ret.v0;
                  {buf_set1}
                  buf_ret = nsimd_{op}_cpu_f64({bufs});
                  ret.v1 = buf_ret.v0;
                  return ret;'''. \
                  format(buf_set0=buf_set0, buf_set1=buf_set1, **fmtspec2)
    else:
        buf_set = '\n'.join('''buf{i}.v0 = {ini}.v0;
                               buf{i}.v1 = {ini}.v1;'''. \
                               format(i=i, ini=fmtspec['in{}'.format(i)]) \
                               for i in range(0, arity))
        return '''{buf_ret_decl}
                  {buf_decl}
                  {ret_decl}
                  {buf_set}
                  buf_ret = nsimd_{op}_cpu_f64({bufs});
                  ret.v0 = buf_ret.v0;
                  ret.v1 = buf_ret.v1;
                  return ret;'''.format(buf_set=buf_set, **fmtspec2)

# -----------------------------------------------------------------------------

def f16f64(simd_ext, typ, op, armop, arity, forced_intrinsics = ''):
    fmtspec2 = fmtspec.copy()
    tmpl = ', '.join(['{{in{}}}.v{{{{i}}}}'.format(i).format(**fmtspec) \
                      for i in range(0, arity)])
    fmtspec2['args1'] = tmpl.format(i='0')
    fmtspec2['args2'] = tmpl.format(i='1')
    fmtspec2['armop'] = armop
    fmtspec2['op'] = op
    if simd_ext in neon and typ == 'f16':
        if forced_intrinsics != '':
            fmtspec2['intrinsics'] = forced_intrinsics
        else:
            temp = ', '.join(['{{in{}}}'.format(i).format(**fmtspec) \
                              for i in range(0, arity)])
            fmtspec2['intrinsics'] = 'return v{}q_f16({});'.format(armop, temp)
        return '''#ifdef NSIMD_FP16
                    {intrinsics}
                  #else
                    nsimd_{simd_ext}_vf16 ret;
                    ret.v0 = nsimd_{op}_{simd_ext}_f32({args1});
                    ret.v1 = nsimd_{op}_{simd_ext}_f32({args2});
                    return ret;
                  #endif'''.format(**fmtspec2)
    elif simd_ext == 'neon128' and typ == 'f64':
        return emulate_f64_neon(simd_ext, op, ['v'] * (arity + 1))
    return ''

# -----------------------------------------------------------------------------
# Get SoA types

def get_soa_typ(simd_ext, typ, deg):
    ntyp = get_type(simd_ext, typ) if typ != 'f16' else 'float16x8_t'
    return '{}x{}_t'.format(ntyp[:-2], deg)

# -----------------------------------------------------------------------------

## Loads of degree 1, 2, 3 and 4

def load1234(simd_ext, typ, deg):
    if simd_ext in neon:
        if deg == 1:
            normal = 'return vld{deg}q_{suf}({in0});'. \
                     format(deg=deg, **fmtspec)
            if typ == 'f16':
                return \
                '''#ifdef NSIMD_FP16
                     {normal}
                   #else
                     /* Note that we can do much better but is it useful? */
                     nsimd_{simd_ext}_vf16 ret;
                     f32 buf[4];
                     buf[0] = nsimd_u16_to_f32(*(u16*){in0});
                     buf[1] = nsimd_u16_to_f32(*((u16*){in0} + 1));
                     buf[2] = nsimd_u16_to_f32(*((u16*){in0} + 2));
                     buf[3] = nsimd_u16_to_f32(*((u16*){in0} + 3));
                     ret.v0 = vld1q_f32(buf);
                     buf[0] = nsimd_u16_to_f32(*((u16*){in0} + 4));
                     buf[1] = nsimd_u16_to_f32(*((u16*){in0} + 5));
                     buf[2] = nsimd_u16_to_f32(*((u16*){in0} + 6));
                     buf[3] = nsimd_u16_to_f32(*((u16*){in0} + 7));
                     ret.v1 = vld1q_f32(buf);
                     return ret;
                   #endif'''.format(normal=normal, **fmtspec)
            elif typ == 'f64' and simd_ext == 'neon128':
                return \
                '''nsimd_neon128_vf64 ret;
                   ret.v0 = *{in0};
                   ret.v1 = *({in0} + 1);
                   return ret;'''.format(**fmtspec)
            else:
                return normal
        else:
            normal = \
            '''nsimd_{simd_ext}_v{typ}x{deg} ret;
               {soa_typ} buf = vld{deg}q_{suf}({in0});
               {assignment}
               return ret;'''. \
               format(deg=deg, soa_typ=get_soa_typ(simd_ext, typ, deg),
                      assignment='\n'.join(['ret.v{i} = buf.val[{i}];'. \
                      format(i=i) for i in range(0, deg)]), **fmtspec)
            if typ == 'f16':
                assignment = \
                '''vst1q_u16(buf, temp.val[{{i}}]);
                   ret.v{{i}} = nsimd_loadu_{simd_ext}_f16((f16 *)buf);'''. \
                   format(**fmtspec)
                return \
                '''{soa_typ} temp = vld{deg}q_u16((u16 *){in0});
                   u16 buf[8];
                   nsimd_{simd_ext}_vf16x{deg} ret;
                   {assignment}
                   return ret;'''. \
                   format(deg=deg, assignment='\n'.join([assignment. \
                          format(i=i) for i in range(0, deg)]),
                          soa_typ=get_soa_typ(simd_ext, 'u16', deg), **fmtspec)
            elif typ in 'f64' and simd_ext == 'neon128':
                return \
                'nsimd_neon128_vf64x{} ret;\n'.format(deg) + \
                '\n'.join(['ret.v{i}.v0 = *({in0} + {i});'. \
                           format(i=i, **fmtspec) for i in range(0, deg)]) + \
                '\n'.join(['ret.v{i}.v1 = *({in0} + {ipd});'. \
                           format(i=i, ipd=i + deg, **fmtspec) \
                           for i in range(0, deg)]) + \
                '\nreturn ret;\n'
            elif typ in ['i64', 'u64'] and simd_ext == 'neon128':
                return \
                '''nsimd_neon128_v{typ}x{deg} ret;
                   {typ} buf[2];'''.format(deg=deg, **fmtspec) + \
                '\n'.join(['''buf[0] = *({in0} + {i});
                              buf[1] = *({in0} + {ipd});
                              ret.v{i} = vld1q_{suf}(buf);'''. \
                              format(i=i, ipd=i + deg, **fmtspec) \
                              for i in range(0, deg)]) + \
                '\nreturn ret;\n'
            else:
                return normal
    else:
        return 'return svld{deg}_{suf}({svtrue}, {in0});'. \
               format(deg=deg, **fmtspec)

# -----------------------------------------------------------------------------
## Stores of degree 1, 2, 3 and 4

def store1234(simd_ext, typ, deg):
    if simd_ext in neon:
        if deg == 1:
            normal = 'vst{deg}q_{suf}({in0}, {in1});'. \
                     format(deg=deg, **fmtspec)
            if typ == 'f16':
                return \
                '''#ifdef NSIMD_FP16
                     {normal}
                   #else
                     f32 buf[4];
                     vst1q_f32(buf, {in1}.v0);
                     *((u16*){in0}    ) = nsimd_f32_to_u16(buf[0]);
                     *((u16*){in0} + 1) = nsimd_f32_to_u16(buf[1]);
                     *((u16*){in0} + 2) = nsimd_f32_to_u16(buf[2]);
                     *((u16*){in0} + 3) = nsimd_f32_to_u16(buf[3]);
                     vst1q_f32(buf, {in1}.v1);
                     *((u16*){in0} + 4) = nsimd_f32_to_u16(buf[0]);
                     *((u16*){in0} + 5) = nsimd_f32_to_u16(buf[1]);
                     *((u16*){in0} + 6) = nsimd_f32_to_u16(buf[2]);
                     *((u16*){in0} + 7) = nsimd_f32_to_u16(buf[3]);
                   #endif'''.format(normal=normal, **fmtspec)
            elif typ == 'f64' and simd_ext == 'neon128':
                return \
                '''*{in0} = {in1}.v0;
                   *({in0} + 1) = {in1}.v1;'''.format(**fmtspec)
            else:
                return normal
        else:
            normal = \
            '''{soa_typ} buf;
               {assignment}
               vst{deg}q_{suf}({in0}, buf);'''. \
               format(deg=deg, assignment='\n'.join([
                      'buf.val[{{}}] = {{in{}}};'.format(i). \
                      format(i - 1, **fmtspec) for i in range(1, deg + 1)]),
                      soa_typ=get_soa_typ(simd_ext, typ, deg), **fmtspec)
            if typ == 'f16':
                assignment = \
                '''nsimd_storeu_{{simd_ext}}_f16((f16 *)buf, {{in{}}});
                   temp.val[{{}}] = vld1q_u16(buf);'''
                return \
                '''#ifdef NSIMD_FP16
                     {normal}
                   #else
                     {soa_typ} temp;
                     u16 buf[8];
                     {assignment}
                     vst{deg}q_u16((u16 *){in0}, temp);
                   #endif'''. \
                   format(assignment='\n'.join([assignment.format(i). \
                          format(i - 1, **fmtspec) for i in range(1, deg + 1)]),
                          deg=deg, normal=normal,
                          soa_typ=get_soa_typ(simd_ext, 'u16', deg), **fmtspec)
            elif typ == 'f64' and simd_ext == 'neon128':
                return \
                '\n'.join(['*({{in0}} + {}) = {{in{}}}.v0;'. \
                           format(i - 1, i).format(**fmtspec) \
                           for i in range(1, deg + 1)]) + '\n' + \
                '\n'.join(['*({{in0}} + {}) = {{in{}}}.v1;'. \
                           format(i + deg - 1, i).format(**fmtspec) \
                           for i in range(1, deg + 1)])
            elif typ in ['i64', 'u64'] and simd_ext == 'neon128':
                return \
                '{typ} buf[{biglen}];'.format(biglen=2 * deg, **fmtspec) + \
                '\n'.join(['vst1q_{{suf}}(buf + {im1x2}, {{in{i}}});'. \
                           format(im1x2=2 * (i - 1), i=i).format(**fmtspec) \
                           for i in range(1, deg + 1)]) + \
                '\n'.join(['''*({in0} + {i}) = buf[{ix2}];
                              *({in0} + {ipd}) = buf[{ix2p1}];'''. \
                              format(i=i, ipd=i + deg, ix2=i * 2,
                                     ix2p1=2 * i + 1, **fmtspec) \
                              for i in range(0, deg)])
            else:
                return normal
    else:
        if deg == 1:
            return 'svst{deg}_{suf}({svtrue}, {in0}, {in1});'. \
                   format(deg=deg, **fmtspec)
        else:
            return \
            '''{soa_typ} tmp;
               {fill_soa_typ}
               svst{deg}_{suf}({svtrue}, {in0}, tmp);'''. \
               format(soa_typ=get_SoA_type('sve', typ, deg), deg=deg,
                      fill_soa_typ='\n'.join(['tmp.v{im1} = {{in{i}}};'. \
                      format(im1=i - 1, i=i).format(**fmtspec) for i in \
                      range(1, deg + 1)]), **fmtspec)

# -----------------------------------------------------------------------------
## Length

def len1(simd_ext, typ):
    if simd_ext in neon:
        return 'return {};'.format(128 // int(typ[1:]))
    else:
        return 'return (int)svcntp_b{typnbits}({svtrue}, {svtrue});'. \
               format(**fmtspec)

# -----------------------------------------------------------------------------
## Add/sub

def addsub(op, simd_ext, typ):
    ret = f16f64(simd_ext, typ, op, op, 2)
    if ret != '':
        return ret
    if simd_ext in neon:
        return 'return v{op}q_{suf}({in0}, {in1});'. \
               format(op=op, **fmtspec)
    else:
        return 'return sv{op}_{suf}_z({svtrue}, {in0}, {in1});'. \
               format(op=op, **fmtspec)

# -----------------------------------------------------------------------------
## Multiplication

def mul2(simd_ext, typ):
    ret = f16f64(simd_ext, typ, 'mul', 'mul', 2)
    if ret != '':
        return ret
    elif simd_ext in neon and typ in ['i64', 'u64']:
        return emulate_op2('*', simd_ext, typ)
    else:
        if simd_ext in neon:
            return 'return vmulq_{suf}({in0}, {in1});'.format(**fmtspec)
        else:
            return 'return svmul_{suf}_z({svtrue}, {in0}, {in1});'. \
                   format(**fmtspec)

# -----------------------------------------------------------------------------
## Division

def div2(simd_ext, typ):
    if simd_ext == 'aarch64' and typ in ['f32', 'f64']:
        return 'return vdivq_{suf}({in0}, {in1});'.format(**fmtspec)
    elif simd_ext == 'sve' and \
         typ in ['f16', 'f32', 'f64', 'i32', 'u32', 'i64', 'u64']:
        return 'return svdiv_{suf}_z({svtrue}, {in0}, {in1});'. \
               format(**fmtspec)
    else:
        ret = f16f64(simd_ext, typ, 'div', 'div', 2)
        if ret != '':
            return ret
    return emulate_op2('/', simd_ext, typ)

# -----------------------------------------------------------------------------
## Binary operators: and, or, xor, andnot

def binop2(op, simd_ext, typ):
    armop = {'orb': 'orr', 'xorb': 'eor', 'andb': 'and', 'andnotb': 'bic'}
    if typ in common.iutypes:
        if simd_ext in neon:
            return 'return v{armop}q_{suf}({in0}, {in1});'. \
                   format(armop=armop[op], **fmtspec)
        else:
            return 'return sv{armop}_{suf}_z({svtrue}, {in0}, {in1});'. \
                   format(armop=armop[op], **fmtspec)
    # From here only float types
    if typ == 'f16':
        intrinsics = \
        '''return vreinterpretq_f16_u16(v{armop}q_u16(vreinterpretq_u16_f16(
                    {in0}), vreinterpretq_u16_f16({in1})));'''. \
                    format(armop=armop[op], **fmtspec)
    else:
        intrinsics = ''
    ret = f16f64(simd_ext, typ, op, armop[op], 2, intrinsics)
    if ret != '':
        return ret
    if simd_ext in neon:
        return \
        '''return vreinterpretq_f{typnbits}_u{typnbits}(v{armop}q_u{typnbits}(
                    vreinterpretq_u{typnbits}_f{typnbits}({in0}),
                      vreinterpretq_u{typnbits}_f{typnbits}({in1})));'''. \
                      format(armop=armop[op], **fmtspec)
    else:
        return \
        '''return svreinterpret_f{typnbits}_u{typnbits}(
                    sv{armop}_u{typnbits}_z({svtrue},
                      svreinterpret_u{typnbits}_f{typnbits}({in0}),
                      svreinterpret_u{typnbits}_f{typnbits}({in1})));'''. \
                      format(armop=armop[op], **fmtspec)

# -----------------------------------------------------------------------------
## Binary not

def not1(simd_ext, typ):
    if typ in common.iutypes:
        if simd_ext in neon:
            if typ in ['i8', 'u8', 'i16', 'u16', 'i32', 'u32']:
                return 'return vmvnq_{suf}({in0});'.format(**fmtspec)
            else:
                return \
                '''return vreinterpretq_{suf}_u32(vmvnq_u32(
                            vreinterpretq_u32_{suf}({in0})));'''. \
                            format(**fmtspec)
        if simd_ext == 'sve':
            return 'return svnot_{suf}_z({svtrue}, {in0});'.format(**fmtspec)
    # From here only float types
    if typ == 'f16':
        intrinsics = \
        '''return vreinterpretq_f16_u16(vmvnq_u16(vreinterpretq_u16_f16(
                    {in0})));'''.format(**fmtspec)
    else:
        intrinsics = ''
    ret = f16f64(simd_ext, typ, 'notb', 'mvn', 1, intrinsics)
    if ret != '':
        return ret
    if simd_ext in neon:
        return \
        '''return vreinterpretq_{suf}_u32(vmvnq_u32(
                    vreinterpretq_u32_{suf}({in0})));'''. \
                    format(**fmtspec)
    else:
        return \
        '''return svreinterpret_{suf}_u{typnbits}(svnot_u{typnbits}_z(
                    {svtrue}, svreinterpret_u{typnbits}_{suf}({in0})));'''. \
                    format(**fmtspec)

# -----------------------------------------------------------------------------
## Logical operators: and, or, xor, andnot

def lop2(op, simd_ext, typ):
    armop = {'orl': 'orr', 'xorl': 'eor', 'andl': 'and', 'andnotl': 'bic'}
    if simd_ext in neon:
        if typ == 'f16':
            return \
            '''#ifdef NSIMD_FP16
                 return v{armop}q_u16({in0}, {in1});
               #else
                 nsimd_{simd_ext}_vlf16 ret;
                 ret.v0 = v{armop}q_u32({in0}.v0, {in1}.v0);
                 ret.v1 = v{armop}q_u32({in0}.v1, {in1}.v1);
                 return ret;
               #endif'''.format(armop=armop[op], **fmtspec)
        elif simd_ext == 'neon128' and typ == 'f64':
            if op == 'andnotl':
                return '''nsimd_{simd_ext}_vlf64 ret;
                          ret.v0 = {in0}.v0 & (~{in1}.v0);
                          ret.v1 = {in0}.v1 & (~{in1}.v1);
                          return ret;'''.format(**fmtspec)
            else:
                cpuop = {'orl': '|', 'xorl': '^', 'andl': '&'}
                return '''nsimd_{simd_ext}_vlf64 ret;
                          ret.v0 = {in0}.v0 {cpuop} {in1}.v0;
                          ret.v1 = {in0}.v1 {cpuop} {in1}.v1;
                          return ret;'''.format(cpuop=cpuop[op], **fmtspec)
        else:
            return 'return v{armop}q_u{typnbits}({in0}, {in1});'. \
                   format(armop=armop[op], **fmtspec)
    else:
        return \
        'return sv{armop}_z({svtrue}, {in0}, {in1});'. \
        format(armop=armop[op], **fmtspec)

# -----------------------------------------------------------------------------
## Logical not

def lnot1(simd_ext, typ):
    if simd_ext in neon:
        if typ == 'f16':
            return \
            '''#ifdef NSIMD_FP16
                 return vmvnq_u16({in0});
               #else
                 nsimd_{simd_ext}_vlf16 ret;
                 ret.v0 = vmvnq_u32({in0}.v0);
                 ret.v1 = vmvnq_u32({in0}.v1);
                 return ret;
               #endif'''.format(**fmtspec)
        elif simd_ext == 'neon128' and typ == 'f64':
            return '''nsimd_neon128_vlf64 ret;
                      ret.v0 = ~{in0}.v0;
                      ret.v1 = ~{in0}.v1;
                      return ret;'''.format(**fmtspec)
        elif typ in ['i64', 'u64', 'f64']:
            return '''return vreinterpretq_u{typnbits}_u32(vmvnq_u32(
                               vreinterpretq_u32_u{typnbits}({in0})));'''. \
                               format(**fmtspec)
        else:
            return 'return vmvnq_u{typnbits}({in0});'.format(**fmtspec)
    else:
        return \
        'return svnot_z({svtrue}, {in0});'.format(**fmtspec)

# -----------------------------------------------------------------------------
## Square root

def sqrt1(simd_ext, typ):
    if simd_ext == 'neon128':
        if typ in 'f16':
            return '''nsimd_neon128_vf16 ret;
                      ret.v0 = nsimd_sqrt_neon128_f32({in0}.v0);
                      ret.v1 = nsimd_sqrt_neon128_f32({in0}.v1);
                      return ret;'''.format(**fmtspec)
        elif typ == 'f64':
            return f16f64('neon128', 'f64', 'sqrt', 'sqrt', 1)
        else:
            return emulate_op1('sqrt', simd_ext, typ)
    elif simd_ext == 'aarch64':
        if typ == 'f16':
            return f16f64('aarch64', 'f16', 'sqrt', 'sqrt', 1)
        else:
            return 'return vsqrtq_{suf}({in0});'.format(**fmtspec)
    else:
        return 'return svsqrt_{suf}_z({svtrue}, {in0});'.format(**fmtspec)

# -----------------------------------------------------------------------------
## Shifts

def shl_shr(op, simd_ext, typ):
    if simd_ext in neon:
        if op == 'shl':
            return '''return vshlq_{suf}({in0}, vdupq_n_s{typnbits}(
                             (i{typnbits}){in1}));'''.format(**fmtspec)
        else:
            return '''return vshlq_{suf}({in0}, vdupq_n_s{typnbits}(
                             (i{typnbits})(-{in1})));'''.format(**fmtspec)
    else:
        armop = 'lsl' if op == 'shl' else 'lsr'
        if op == 'shr' and typ in common.itypes:
            return \
            '''return svreinterpret_{suf}_{suf2}(sv{armop}_{suf2}_z({svtrue},
                          svreinterpret_{suf2}_{suf}({in0}),
                          svdup_n_u{typnbits}((u{typnbits}){in1})));'''. \
                          format(suf2=common.bitfield_type[typ], armop=armop,
                                 **fmtspec)
        else:
            return '''return sv{armop}_{suf}_z({svtrue}, {in0},
                               svdup_n_u{typnbits}((u{typnbits}){in1}));'''. \
                               format(armop=armop, **fmtspec)

# -----------------------------------------------------------------------------
# Set1

def set1(simd_ext, typ):
    if simd_ext in neon:
        if typ == 'f16':
            return '''#ifdef NSIMD_FP16
                        return vdupq_n_f16({in0});
                      #else
                        nsimd_{simd_ext}_vf16 ret;
                        f32 f = nsimd_f16_to_f32({in0});
                        ret.v0 = nsimd_set1_{simd_ext}_f32(f);
                        ret.v1 = nsimd_set1_{simd_ext}_f32(f);
                        return ret;
                      #endif'''.format(**fmtspec)
        elif simd_ext == 'neon128' and typ == 'f64':
            return '''nsimd_neon128_vf64 ret;
                      ret.v0 = {in0};
                      ret.v1 = {in0};
                      return ret;'''.format(**fmtspec)
        else:
            return 'return vdupq_n_{suf}({in0});'.format(**fmtspec)
    else:
        return 'return svdup_n_{suf}({in0});'.format(**fmtspec)

# -----------------------------------------------------------------------------
## Comparison operators: ==, <, <=, >, >=

def cmp2(op, simd_ext, typ):
    binop = {'eq': '==', 'lt': '<', 'le': '<=', 'gt': '>', 'ge': '>='}
    armop = {'eq': 'eq', 'lt': 'lt', 'le': 'le', 'gt': 'gt', 'ge': 'ge'}
    if simd_ext in neon:
        emul_f16 = '''nsimd_{simd_ext}_vlf16 ret;
                      ret.v0 = nsimd_{op}_{simd_ext}_f32({in0}.v0, {in1}.v0);
                      ret.v1 = nsimd_{op}_{simd_ext}_f32({in0}.v1, {in1}.v1);
                      return ret;'''.format(op=op, **fmtspec)
        normal = 'return vc{armop}q_{suf}({in0}, {in1});'. \
                 format(armop=armop[op], **fmtspec)
        if typ == 'f16':
            if simd_ext == 'neon128':
                return emul_f16
            else:
                return \
                '''#ifdef NSIMD_FP16
                     {}
                   #else
                     {}
                   #endif'''.format(normal, emul_f16)
        if simd_ext == 'neon128' and typ == 'f64':
            return '''nsimd_{simd_ext}_vl{typ} ret;
                      ret.v0 = {in0}.v0 {op} {in1}.v0 ? (u64)-1 : 0;
                      ret.v1 = {in0}.v1 {op} {in1}.v1 ? (u64)-1 : 0;
                      return ret;'''.format(op=binop[op], **fmtspec)
        elif simd_ext == 'neon128' and typ in ['i64', 'u64']:
            return '''{typ} buf0[2], buf1[2];
                      u64 ret[2];
                      vst1q_{suf}(buf0, {in0});
                      vst1q_{suf}(buf1, {in1});
                      ret[0] = buf0[0] {op} buf1[0] ? (u64)-1 : 0;
                      ret[1] = buf0[1] {op} buf1[1] ? (u64)-1 : 0;
                      return vld1q_u64(ret);'''. \
                      format(op=binop[op], **fmtspec)
        else:
            return normal
    else:
        return 'return svcmp{op}_{suf}({svtrue}, {in0}, {in1});'. \
               format(op=armop[op], **fmtspec)

# -----------------------------------------------------------------------------
## Not equal

def neq2(simd_ext, typ):
    if simd_ext in neon:
        return '''return nsimd_notl_{simd_ext}_{typ}(
                      nsimd_eq_{simd_ext}_{typ}({in0}, {in1}));'''. \
                      format(**fmtspec)
    else:
        return 'return svcmpne_{suf}({svtrue}, {in0}, {in1});'. \
               format(**fmtspec)

# -----------------------------------------------------------------------------
## If_else

def if_else3(simd_ext, typ):
    if simd_ext in neon:
        intrinsic = 'return vbslq_{suf}({in0}, {in1}, {in2});'. \
                    format(**fmtspec)
        if typ == 'f16':
            return \
            '''#ifdef NSIMD_FP16
                 {intrinsic}
               #else
                 nsimd_{simd_ext}_vf16 ret;
                 ret.v0 = nsimd_if_else1_{simd_ext}_f32(
                            {in0}.v0, {in1}.v0, {in2}.v0);
                 ret.v1 = nsimd_if_else1_{simd_ext}_f32(
                            {in0}.v1, {in1}.v1, {in2}.v1);
                 return ret;
               #endif'''.format(intrinsic=intrinsic, **fmtspec)
        elif simd_ext == 'neon128' and typ == 'f64':
            return '''nsimd_neon128_vf64 ret;
                      ret.v0 = {in0}.v0 != 0u ? {in1}.v0 : {in2}.v0;
                      ret.v1 = {in0}.v1 != 0u ? {in1}.v1 : {in2}.v1;
                      return ret;'''.format(**fmtspec)
        else:
            return intrinsic
    else:
        return 'return svsel_{suf}({in0}, {in1}, {in2});'.format(**fmtspec)

# -----------------------------------------------------------------------------
## Minimum and maximum

def minmax2(op, simd_ext, typ):
    ret = f16f64(simd_ext, typ, op, op, 2)
    if ret != '':
        return ret
    if simd_ext in neon:
        if typ in ['i64', 'u64']:
            binop = '<' if op == 'min' else '>'
            return '''{typ} buf0[2], buf1[2];
                      vst1q_{suf}(buf0, {in0});
                      vst1q_{suf}(buf1, {in1});
                      buf0[0] = buf0[0] {binop} buf1[0] ? buf0[0] : buf1[0];
                      buf0[1] = buf0[1] {binop} buf1[1] ? buf0[1] : buf1[1];
                      return vld1q_{suf}(buf0);'''. \
                      format(binop=binop, **fmtspec)
        else:
            return 'return v{op}q_{suf}({in0}, {in1});'. \
                   format(op=op, **fmtspec)
    else:
        return 'return sv{op}_{suf}_z({svtrue}, {in0}, {in1});'. \
               format(op=op, **fmtspec)

# -----------------------------------------------------------------------------
## Abs

def abs1(simd_ext, typ):
    if typ in common.utypes:
        return 'return {in0};'.format(**fmtspec)
    elif simd_ext in neon:
        if typ == 'f16':
            return f16f64(simd_ext, 'f16', 'abs', 'abs', 1)
        elif (typ in ['i8', 'i16', 'i32', 'f32']) or \
             (simd_ext == 'aarch64' and typ in ['i64', 'f64']):
            return 'return vabsq_{suf}({in0});'.format(**fmtspec)
        elif typ == 'i64':
            return emulate_op1('abs', 'neon128', 'i64')
        else:
            return f16f64(simd_ext, 'f64', 'abs', 'abs', 1)
    else:
        return 'return svabs_{suf}_z({svtrue}, {in0});'. \
               format(**fmtspec)

# -----------------------------------------------------------------------------
## Round, trunc, ceil and round_to_even

def round1(op, simd_ext, typ):
    if typ in common.iutypes:
        return 'return {in0};'.format(**fmtspec)
    armop = {'floor': 'rndm', 'ceil': 'rndp', 'trunc': 'rnd',
             'round_to_even': 'rndn'}
    if simd_ext == 'neon128':
        ret = f16f64('neon128', typ, op, 'v{armop}q_{suf}'. \
                     format(armop=armop, **fmtspec), 1)
        if ret != '':
            return ret
        return emulate_op1(op, 'neon128', typ);
    elif simd_ext == 'aarch64':
        if typ == 'f16':
            return f16f64('aarch64', 'f16', op, armop[op], 1)
        else:
            return 'return v{armop}q_{suf}({in0});'. \
                   format(armop=armop[op], **fmtspec)
    else:
        armop = {'floor': 'rintm', 'ceil': 'rintp', 'trunc': 'rintz',
                 'round_to_even': 'rintn'}
        return 'return sv{armop}_{suf}_z({svtrue}, {in0});'. \
               format(armop=armop[op], **fmtspec)

# -----------------------------------------------------------------------------
## FMA and FNMA

def fmafnma3(op, simd_ext, typ):
    if typ in common.ftypes and simd_ext == 'aarch64':
        armop = {'fma': 'fma', 'fnma': 'fms'}
    else:
        armop = {'fma': 'mla', 'fnma': 'mls'}
    if simd_ext in neon:
        normal = 'return v{armop}q_{suf}({in2}, {in1}, {in0});'. \
                 format(armop=armop[op], **fmtspec)
        emul = emulate_op3_neon(op, simd_ext, typ)
        if typ == 'f16':
            using_f32 = \
            '''nsimd_{simd_ext}_vf16 ret;
               ret.v0 = nsimd_{op}_{simd_ext}_f32({in0}.v0, {in1}.v0, {in2}.v0);
               ret.v1 = nsimd_{op}_{simd_ext}_f32({in0}.v1, {in1}.v1, {in2}.v1);
               return ret;'''.format(op=op, **fmtspec)
            if simd_ext == 'aarch64':
                return \
                '''#ifdef NSIMD_FP16
                     {}
                   #else
                     {}
                   #endif'''.format(emul, using_f32)
            else:
                return using_f32
        elif simd_ext == 'neon128' and typ == 'f64':
            return emulate_f64_neon('neon128', op, ['v'] * 4)
        elif simd_ext == 'aarch64' and typ == 'f64':
            return normal
        elif typ in ['i64', 'u64']:
            return emul
        else:
            return normal
    else:
        return 'return sv{armop}_{suf}_z({svtrue}, {in2}, {in1}, {in0});'. \
               format(armop=armop[op], **fmtspec)

# -----------------------------------------------------------------------------
## FMS and FNMS

def fmsfnms3(op, simd_ext, typ):
    emul = \
    '''return nsimd_neg_{simd_ext}_{typ}(nsimd_{op2}_{simd_ext}_{typ}(
                  {in0}, {in1}, {in2}));'''. \
                  format(op2='fma' if op == 'fnms' else 'fnma', **fmtspec)
    if simd_ext in neon:
        return emul
    else:
        if typ in common.iutypes:
            return emul
        else:
            armop = {'fnms': 'nmla', 'fms': 'nmls'}
            return 'return sv{armop}_{suf}_z({svtrue}, {in2}, {in1}, {in0});'. \
                   format(armop=armop[op], **fmtspec)

# -----------------------------------------------------------------------------
## Neg

def neg1(simd_ext, typ):
    if simd_ext in neon:
        normal = 'return vnegq_{suf}({in0});'.format(**fmtspec)
        if typ == 'f16':
            return f16f64(simd_ext, 'f16', 'neg', 'neg', 1)
        elif typ in ['i8', 'i16', 'i32', 'f32']:
            return normal
        elif typ in ['u8', 'u16', 'u32']:
            return \
            '''return vreinterpretq_{suf}_s{typnbits}(
                        vnegq_s{typnbits}(
                          vreinterpretq_s{typnbits}_{suf}({in0})));'''. \
                          format(**fmtspec)
        elif simd_ext == 'neon128' and typ in ['i64', 'u64']:
            return emulate_op1('neg', simd_ext, typ)
        elif simd_ext == 'neon128' and typ == 'f64':
            return \
            '''nsimd_neon128_vf64 ret;
               ret.v0 = -{in0}.v0;
               ret.v1 = -{in0}.v1;
               return ret;'''.format(**fmtspec)
        elif simd_ext == 'aarch64' and typ in ['f64', 'i64']:
            return normal
        elif simd_ext == 'aarch64' and typ == 'u64':
            return \
            '''return vreinterpretq_u64_s64(vnegq_s64(
                          vreinterpretq_s64_u64({in0})));'''. \
                          format(**fmtspec)
    else:
        if typ in common.utypes:
            return \
            '''return svreinterpret_{suf}_s{typnbits}(
                        svneg_s{typnbits}_z({svtrue},
                          svreinterpret_s{typnbits}_{suf}({in0})));'''. \
                          format(**fmtspec)
        else:
            return 'return svneg_{suf}_z({svtrue}, {in0});'.format(**fmtspec)

# -----------------------------------------------------------------------------
## Reciprocals

def recs1(op, simd_ext, typ):
    cte = '({typ})1'.format(**fmtspec) if typ != 'f16' \
          else 'nsimd_f32_to_f16(1.0f)'
    if op in ['rec', 'rec11']:
        return \
        '''return nsimd_div_{simd_ext}_{typ}(
                      nsimd_set1_{simd_ext}_{typ}({cte}), {in0});'''. \
                      format(cte=cte, **fmtspec)
    elif op == 'rsqrt11':
        return \
        '''return nsimd_div_{simd_ext}_{typ}(
                      nsimd_set1_{simd_ext}_{typ}({cte}),
                      nsimd_sqrt_{simd_ext}_{typ}({in0}));'''. \
                      format(cte=cte, **fmtspec)
    elif op in ['rec8', 'rsqrt8']:
        armop = 'recpe' if op == 'rec8' else 'rsqrte'
        if simd_ext == 'sve':
            return 'return sv{armop}_{suf}({in0});'. \
            format(armop=armop, **fmtspec)
        else:
            ret = f16f64(simd_ext, typ, op, armop, 1)
            if ret != '':
                return ret
            return 'return v{armop}q_{suf}({in0});'. \
            format(armop=armop, **fmtspec)

## Rec11 and rsqrt11
## According to http://infocenter.arm.com/help/topic/com.arm.doc.faqs/ka14282.html
## reciprocal estimates only work when inputs is restrained in some small
## interval so we comment these for now and return full-precision reciprocals.

#def rec11rsqrt11(op, simd_ext, typ):
#    armop = {'rec11': 'recpe', 'rsqrt11': 'rsqrte'}
#    if simd_ext in neon:
#        ret = f16f64(simd_ext, typ, op, armop[op], 1)
#        if ret != '':
#            return ret
#        return 'return v{armop}q_{suf}({in0});'. \
#               format(armop=armop[op], **fmtspec)
#    else:
#        return 'return sv{armop}_{suf}({in0});'. \
#               format(armop=armop[op], **fmtspec)

# -----------------------------------------------------------------------------
## Load of logicals

def loadl(aligned, simd_ext, typ):
    return \
    '''/* This can surely be improved but it is not our priority. */
       return nsimd_notl_{simd_ext}_{typ}(nsimd_eq_{simd_ext}_{typ}(
                nsimd_load{align}_{simd_ext}_{typ}(
                  {in0}), nsimd_set1_{simd_ext}_{typ}({zero})));'''. \
       format(align='a' if aligned else 'u',
              zero = 'nsimd_f32_to_f16(0.0f)' if typ == 'f16'
              else '({})0'.format(typ), **fmtspec)

# -----------------------------------------------------------------------------
## Store of logicals

def storel(aligned, simd_ext, typ):
    return \
    '''/* This can surely be improved but it is not our priority. */
       nsimd_store{align}_{simd_ext}_{typ}({in0},
         nsimd_if_else1_{simd_ext}_{typ}({in1},
           nsimd_set1_{simd_ext}_{typ}({one}),
           nsimd_set1_{simd_ext}_{typ}({zero})));'''. \
       format(align = 'a' if aligned else 'u',
              one = 'nsimd_f32_to_f16(1.0f)' if typ == 'f16'
              else '({})1'.format(typ),
              zero = 'nsimd_f32_to_f16(0.0f)' if typ == 'f16'
              else '({})0'.format(typ), **fmtspec)

# -----------------------------------------------------------------------------
## All and any

def allany1(op, simd_ext, typ):
    binop = '&&' if  op == 'all' else '||'
    if simd_ext == 'neon128':
        if typ == 'f16':
            return \
            '''return nsimd_{op}_neon128_f32({in0}.v0) {binop}
                      nsimd_{op}_neon128_f32({in0}.v1);'''. \
                      format(op=op, binop=binop, **fmtspec)
        elif typ == 'f64':
            return 'return {in0}.v0 {binop} {in0}.v1;'. \
                   format(binop=binop, **fmtspec)
        else:
            return 'return ' + \
            binop.join(['vgetq_lane_u{typnbits}({in0}, {i})'. \
                        format(i=i, **fmtspec) \
                        for i in range(0, 128 // int(fmtspec['typnbits']))]) + \
                        ';'
    elif simd_ext == 'aarch64':
        armop = {'all': 'min', 'any': 'max'}
        normal = 'return v{armop}vq_u{typnbits}({in0}) != 0;'. \
                 format(armop=armop[op], **fmtspec)
        if typ == 'f16':
            return \
            '''#ifdef NSIMD_FP16
                 {normal}
               #else
                 return nsimd_{op}_aarch64_f32({in0}.v0) {binop}
                        nsimd_{op}_aarch64_f32({in0}.v1);
               #endif'''.format(normal=normal, op=op, binop=binop, **fmtspec)
        elif typ in ['i64', 'u64', 'f64']:
            return \
            'return v{armop}vq_u32(vreinterpretq_u32_u64({in0})) != 0;'. \
            format(armop=armop[op], **fmtspec)
        else:
            return normal
    else:
        if op == 'any':
            return 'return svptest_any({svtrue}, {in0});'.format(**fmtspec)
        else:
            return '''return !svptest_any({svtrue}, svnot_z(
                                 {svtrue}, {in0}));'''.format(**fmtspec)

# -----------------------------------------------------------------------------
## nbtrue

def nbtrue1(simd_ext, typ):
    if simd_ext == 'neon128':
        if typ == 'f16':
            return \
            '''return nsimd_nbtrue_neon128_f32({in0}.v0) +
                      nsimd_nbtrue_neon128_f32({in0}.v1);'''. \
                      format(**fmtspec)
        elif typ == 'f64':
            return 'return -(int)((i64){in0}.v0 + (i64){in0}.v1);'. \
                   format(**fmtspec)
        else:
            return \
            '''nsimd_neon128_vi{typnbits} temp =
                   vreinterpretq_s{typnbits}_u{typnbits}({in0});
               return -(int)('''.format(**fmtspec) + \
            '+'.join(['vgetq_lane_s{typnbits}(temp, {i})'. \
                      format(i=i, **fmtspec) \
                      for i in range(0, 128 // int(fmtspec['typnbits']))]) + \
                      ');'
    elif simd_ext == 'aarch64':
        normal = \
        '''return -(int)vaddvq_s{typnbits}(
                          vreinterpretq_s{typnbits}_u{typnbits}({in0}));'''. \
                     format(**fmtspec)
        if typ == 'f16':
            return \
            '''#ifdef NSIMD_FP16
                 {normal}
               #else
                 return nsimd_nbtrue_aarch64_f32({in0}.v0) +
                        nsimd_nbtrue_aarch64_f32({in0}.v1);
               #endif'''.format(normal=normal, **fmtspec)
        elif typ in ['i64', 'u64', 'f64']:
            return \
            '''return -(vaddvq_s32(vreinterpretq_s32_u64({in0})) >> 1);'''. \
                         format(**fmtspec)
        else:
            return normal
    else:
        return 'return (int)svcntp_b{typnbits}({svtrue}, {in0});'. \
               format(**fmtspec)

# -----------------------------------------------------------------------------
## Reinterpret logical

def reinterpretl1(simd_ext, from_typ, to_typ):
    if from_typ == to_typ or simd_ext == 'sve':
        return 'return {in0};'.format(**fmtspec)
    to_f16_with_f32 = \
    '''nsimd_{simd_ext}_vlf16 ret;
       u32 buf[4];
       buf[0] = (vgetq_lane_u16({in0}, 0) ? (u32)-1 : 0);
       buf[1] = (vgetq_lane_u16({in0}, 1) ? (u32)-1 : 0);
       buf[2] = (vgetq_lane_u16({in0}, 2) ? (u32)-1 : 0);
       buf[3] = (vgetq_lane_u16({in0}, 3) ? (u32)-1 : 0);
       ret.v0 = vld1q_u32(buf);
       buf[0] = (vgetq_lane_u16({in0}, 4) ? (u32)-1 : 0);
       buf[1] = (vgetq_lane_u16({in0}, 5) ? (u32)-1 : 0);
       buf[2] = (vgetq_lane_u16({in0}, 6) ? (u32)-1 : 0);
       buf[3] = (vgetq_lane_u16({in0}, 7) ? (u32)-1 : 0);
       ret.v1 = vld1q_u32(buf);
       return ret;'''.format(**fmtspec)
    from_f16_with_f32 = \
    '''u16 buf[8];
       buf[0] = (vgetq_lane_u32({in0}.v0, 0) ? (u16)-1 : 0);
       buf[1] = (vgetq_lane_u32({in0}.v0, 1) ? (u16)-1 : 0);
       buf[2] = (vgetq_lane_u32({in0}.v0, 2) ? (u16)-1 : 0);
       buf[3] = (vgetq_lane_u32({in0}.v0, 3) ? (u16)-1 : 0);
       buf[4] = (vgetq_lane_u32({in0}.v1, 0) ? (u16)-1 : 0);
       buf[5] = (vgetq_lane_u32({in0}.v1, 1) ? (u16)-1 : 0);
       buf[6] = (vgetq_lane_u32({in0}.v1, 2) ? (u16)-1 : 0);
       buf[7] = (vgetq_lane_u32({in0}.v1, 3) ? (u16)-1 : 0);
       return vld1q_u16(buf);'''.format(**fmtspec)
    if simd_ext == 'neon128':
        if to_typ == 'f16':
            return to_f16_with_f32
        elif from_typ == 'f16':
            return from_f16_with_f32
        elif to_typ == 'f64':
            return '''nsimd_neon128_vlf64 ret;
                      ret.v0 = vgetq_lane_u64({in0}, 0);
                      ret.v1 = vgetq_lane_u64({in0}, 1);
                      return ret;'''.format(**fmtspec)
        elif from_typ == 'f64':
            return '''u64 buf[2];
                      buf[0] = {in0}.v0;
                      buf[1] = {in0}.v1;
                      return vld1q_u64(buf);'''.format(**fmtspec)
        else:
            return 'return {in0};'.format(**fmtspec)
    elif simd_ext == 'aarch64':
        if to_typ == 'f16':
            return '''#ifdef NSIMD_FP16
                        return {in0};
                      #else
                        {using_f32}
                      #endif'''.format(using_f32=to_f16_with_f32, **fmtspec)
        elif from_typ == 'f16':
            return '''#ifdef NSIMD_FP16
                        return {in0};
                      #else
                        {using_f32}
                      #endif'''.format(using_f32=from_f16_with_f32, **fmtspec)
        else:
            return 'return {in0};'.format(**fmtspec)

# -----------------------------------------------------------------------------
## Convert

def convert1(simd_ext, from_typ, to_typ):
    fmtspec2 = fmtspec.copy()
    fmtspec2['to_suf'] = suf(to_typ)
    fmtspec2['from_suf'] = suf(from_typ)
    if from_typ == to_typ:
        return 'return {in0};'.format(**fmtspec)
    if from_typ in common.iutypes and to_typ in common.iutypes:
        if simd_ext in neon:
            return 'return vreinterpretq_{to_suf}_{from_suf}({in0});'. \
                   format(**fmtspec2)
        else:
            return 'return svreinterpret_{to_suf}_{from_suf}({in0});'. \
                   format(**fmtspec2)
    if simd_ext == 'sve':
        return 'return svcvt_{to_suf}_{from_suf}_z({svtrue}, {in0});'. \
               format(**fmtspec2)
    to_f16_with_f32 = \
    '''nsimd_{simd_ext}_vf16 ret;
       f32 buf[4];
       buf[0] = (f32)vgetq_lane_{from_suf}({in0}, 0);
       buf[1] = (f32)vgetq_lane_{from_suf}({in0}, 1);
       buf[2] = (f32)vgetq_lane_{from_suf}({in0}, 2);
       buf[3] = (f32)vgetq_lane_{from_suf}({in0}, 3);
       ret.v0 = vld1q_f32(buf);
       buf[0] = (f32)vgetq_lane_{from_suf}({in0}, 4);
       buf[1] = (f32)vgetq_lane_{from_suf}({in0}, 5);
       buf[2] = (f32)vgetq_lane_{from_suf}({in0}, 6);
       buf[3] = (f32)vgetq_lane_{from_suf}({in0}, 7);
       ret.v1 = vld1q_f32(buf);
       return ret;'''.format(**fmtspec2)
    from_f16_with_f32 = \
    '''{to_typ} buf[8];
       buf[0] = ({to_typ})vgetq_lane_f32({in0}.v0, 0);
       buf[1] = ({to_typ})vgetq_lane_f32({in0}.v0, 1);
       buf[2] = ({to_typ})vgetq_lane_f32({in0}.v0, 2);
       buf[3] = ({to_typ})vgetq_lane_f32({in0}.v0, 3);
       buf[4] = ({to_typ})vgetq_lane_f32({in0}.v1, 0);
       buf[5] = ({to_typ})vgetq_lane_f32({in0}.v1, 1);
       buf[6] = ({to_typ})vgetq_lane_f32({in0}.v1, 2);
       buf[7] = ({to_typ})vgetq_lane_f32({in0}.v1, 3);
       return vld1q_{to_suf}(buf);'''.format(**fmtspec2)
    if simd_ext == 'neon128':
        if to_typ == 'f16':
            return to_f16_with_f32
        elif from_typ == 'f16':
            return from_f16_with_f32
        elif to_typ == 'f64':
            return '''nsimd_neon128_vf64 ret;
                      ret.v0 = (f64)vgetq_lane_{from_suf}({in0}, 0);
                      ret.v1 = (f64)vgetq_lane_{from_suf}({in0}, 1);
                      return ret;'''.format(**fmtspec2)
        elif from_typ == 'f64':
            return '''{to_typ} buf[2];
                      buf[0] = ({to_typ}){in0}.v0;
                      buf[1] = ({to_typ}){in0}.v1;
                      return vld1q_{to_suf}(buf);'''.format(**fmtspec2)
        else:
            return 'return vcvtq_{to_suf}_{from_suf}({in0});'. \
                   format(**fmtspec2)
    elif simd_ext == 'aarch64':
        if to_typ == 'f16':
            return '''#ifdef NSIMD_FP16
                        return vcvtq_{to_suf}_{from_suf}({in0});
                      #else
                        {using_f32}
                      #endif'''.format(using_f32=to_f16_with_f32, **fmtspec2)
        elif from_typ == 'f16':
            return '''#ifdef NSIMD_FP16
                        return vcvtq_{to_suf}_{from_suf}({in0});
                      #else
                        {using_f32}
                      #endif'''.format(using_f32=from_f16_with_f32, **fmtspec2)
        else:
            return 'return vcvtq_{to_suf}_{from_suf}({in0});'. \
                   format(**fmtspec2)

# -----------------------------------------------------------------------------
## Reinterpret

def reinterpret1(simd_ext, from_typ, to_typ):
    fmtspec2 = fmtspec.copy()
    fmtspec2['to_suf'] = suf(to_typ)
    fmtspec2['from_suf'] = suf(from_typ)
    if from_typ == to_typ:
        return 'return {in0};'.format(**fmtspec)
    if simd_ext == 'sve':
        return 'return svreinterpret_{to_suf}_{from_suf}({in0});'. \
               format(**fmtspec2)
    to_f16_with_f32 = \
    '''nsimd_{simd_ext}_vf16 ret;
       f32 buf[4];
       buf[0] = nsimd_u16_to_f32((u16)vgetq_lane_{from_suf}({in0}, 0));
       buf[1] = nsimd_u16_to_f32((u16)vgetq_lane_{from_suf}({in0}, 1));
       buf[2] = nsimd_u16_to_f32((u16)vgetq_lane_{from_suf}({in0}, 2));
       buf[3] = nsimd_u16_to_f32((u16)vgetq_lane_{from_suf}({in0}, 3));
       ret.v0 = vld1q_f32(buf);
       buf[0] = nsimd_u16_to_f32((u16)vgetq_lane_{from_suf}({in0}, 4));
       buf[1] = nsimd_u16_to_f32((u16)vgetq_lane_{from_suf}({in0}, 5));
       buf[2] = nsimd_u16_to_f32((u16)vgetq_lane_{from_suf}({in0}, 6));
       buf[3] = nsimd_u16_to_f32((u16)vgetq_lane_{from_suf}({in0}, 7));
       ret.v1 = vld1q_f32(buf);
       return ret;'''.format(**fmtspec2)
    from_f16_with_f32 = \
    '''{to_typ} buf[8];
       buf[0] = ({to_typ})nsimd_f32_to_u16(vgetq_lane_f32({in0}.v0, 0));
       buf[1] = ({to_typ})nsimd_f32_to_u16(vgetq_lane_f32({in0}.v0, 1));
       buf[2] = ({to_typ})nsimd_f32_to_u16(vgetq_lane_f32({in0}.v0, 2));
       buf[3] = ({to_typ})nsimd_f32_to_u16(vgetq_lane_f32({in0}.v0, 3));
       buf[4] = ({to_typ})nsimd_f32_to_u16(vgetq_lane_f32({in0}.v1, 0));
       buf[5] = ({to_typ})nsimd_f32_to_u16(vgetq_lane_f32({in0}.v1, 1));
       buf[6] = ({to_typ})nsimd_f32_to_u16(vgetq_lane_f32({in0}.v1, 2));
       buf[7] = ({to_typ})nsimd_f32_to_u16(vgetq_lane_f32({in0}.v1, 3));
       return vld1q_{to_suf}(buf);'''.format(**fmtspec2)
    if simd_ext == 'neon128':
        if to_typ == 'f16':
            return to_f16_with_f32
        elif from_typ == 'f16':
            return from_f16_with_f32
        elif to_typ == 'f64':
            return '''nsimd_neon128_vf64 ret;
                      union {{ f64 to; {from_typ} from; }} buf;
                      buf.from = vgetq_lane_{from_suf}({in0}, 0);
                      ret.v0 = buf.to;
                      buf.from = vgetq_lane_{from_suf}({in0}, 1);
                      ret.v1 = buf.to;
                      return ret;'''.format(**fmtspec2)
        elif from_typ == 'f64':
            return '''union {{ f64 from; {to_typ} to; }} buf_;
                      {to_typ} buf[2];
                      buf_.from = {in0}.v0;
                      buf[0] = buf_.to;
                      buf_.from = {in0}.v1;
                      buf[1] = buf_.to;
                      return vld1q_{to_suf}(buf);'''.format(**fmtspec2)
        else:
            return 'return vreinterpretq_{to_suf}_{from_suf}({in0});'. \
                   format(**fmtspec2)
    elif simd_ext == 'aarch64':
        if to_typ == 'f16':
            return '''#ifdef NSIMD_FP16
                        return vreinterpretq_{to_suf}_{from_suf}({in0});
                      #else
                        {using_f32}
                      #endif'''.format(using_f32=to_f16_with_f32, **fmtspec2)
        elif from_typ == 'f16':
            return '''#ifdef NSIMD_FP16
                        return vreinterpretq_{to_suf}_{from_suf}({in0});
                      #else
                        {using_f32}
                      #endif'''.format(using_f32=from_f16_with_f32, **fmtspec2)
        else:
            return 'return vreinterpretq_{to_suf}_{from_suf}({in0});'. \
                   format(**fmtspec2)

# -----------------------------------------------------------------------------
## reverse

def reverse1(simd_ext, typ):
    armtyp = suf(typ)
    if simd_ext == 'sve':
        return '''return svrev_{suf}( {in0} );'''.format(**fmtspec)
    elif simd_ext == 'neon128' and typ == 'f64':
        return '''nsimd_neon128_vf64 ret;
                  ret.v0 = {in0}.v1;
                  ret.v1 = {in0}.v0;
                  return ret;'''.format(**fmtspec)
    elif typ in [ 'i64', 'u64', 'f64' ]:
        return '''return vcombine_{armtyp}(vget_high_{armtyp}({in0}),
                                           vget_low_{armtyp}({in0}));'''. \
                                           format(armtyp=armtyp, **fmtspec)
    elif typ == 'f16':
        return '''nsimd_{simd_ext}_vf16 ret;
                  ret.v0 = nsimd_reverse_{simd_ext}_f32(a0.v1);
                  ret.v1 = nsimd_reverse_{simd_ext}_f32(a0.v0);
                  return ret;'''.format(**fmtspec)
    else:
        return '''{in0} = vrev64q_{armtyp}({in0});
                  return vcombine_{armtyp}(vget_high_{armtyp}({in0}),
                                           vget_low_{armtyp}({in0}));'''. \
                                           format(armtyp=armtyp, **fmtspec)

# -----------------------------------------------------------------------------
## Horizontal sum

def addv(simd_ext, typ):
    if simd_ext == 'neon128':
        if typ == 'f64':
            return 'return ({typ})({in0}.v0 + {in0}.v1);'.format(**fmtspec)
        elif typ == 'f16':
            return \
            '''#ifdef NSIMD_FP16
                 {t} tmp = vadd_{suf}(vget_low_{suf}({in0}),
                                      vget_high_{suf}({in0}));
                 tmp = vadd_{suf}(tmp, vext_{suf}(tmp, tmp, 4));
                 tmp = vadd_{suf}(tmp, vext_{suf}(tmp, tmp, 1));
                 return vget_lane_{suf}(tmp, 0);
               #else
                 float32x2_t tmp0 = vadd_f32(vget_low_f32({in0}.v0),
                                             vget_high_f32({in0}.v0));
                 tmp0 = vadd_f32(tmp0, vext_f32(tmp0, tmp0, 1));
                 float32x2_t tmp1 = vadd_f32(vget_low_f32({in0}.v1),
                                             vget_high_f32({in0}.v1));
                 tmp1 = vadd_f32(tmp1, vext_f32(tmp1, tmp1, 1));
                 return nsimd_f32_to_f16(vget_lane_f32(tmp0, 0) +
                                         vget_lane_f32(tmp1, 0));
               #endif''' .format(t=half_neon_typ(typ), **fmtspec)
        elif typ == 'f32':
            return \
            '''{t} tmp = vadd_{suf}(vget_low_{suf}({in0}),
                                    vget_high_{suf}({in0}));
               tmp = vadd_{suf}(tmp, vext_{suf}(tmp, tmp, 1));
               return vget_lane_{suf}(tmp, 0);'''. \
               format(t=half_neon_typ(typ), **fmtspec)
    elif simd_ext == 'aarch64':
        if typ == 'f16':
            return \
            '''#ifdef NSIMD_FP16
                 {t} tmp = vadd_{suf}(vget_low_{suf}({in0}),
                                      vget_high_{suf}({in0}));
                 tmp = vadd_{suf}(tmp, vext_{suf}(tmp, tmp, 4));
                 tmp = vadd_{suf}(tmp, vext_{suf}(tmp, tmp, 1));
                 return vget_lane_{suf}(tmp, 0);
               #else
                 float32x2_t tmp0 = vadd_f32(vget_low_f32({in0}.v0),
                                             vget_high_f32({in0}.v0));
                 tmp0 = vadd_f32(tmp0, vext_f32(tmp0, tmp0, 1));
                 float32x2_t tmp1 = vadd_f32(vget_low_f32({in0}.v1),
                                             vget_high_f32({in0}.v1));
                 tmp1 = vadd_f32(tmp1, vext_f32(tmp1, tmp1, 1));
                 return nsimd_f32_to_f16(vget_lane_f32(tmp0, 0) +
                                         vget_lane_f32(tmp1, 0));
               #endif
                    ''' .format(t=half_neon_typ(typ), **fmtspec)
        elif typ in ['f32', 'f64']:
            return 'return vaddvq_{suf}({in0});'.format(**fmtspec)
    elif simd_ext =='sve':
        return 'return svaddv_{suf}({svtrue}, {in0});' .format(**fmtspec)

# -----------------------------------------------------------------------------
# Up convert

def upcvt1(simd_ext, from_typ, to_typ):
    # For integer upcast, due to 2's complement representation
    # _s : signed   -> bigger signed
    # _s : signed   -> bigger unsigned
    # _u : unsigned -> bigger signed
    # _u : unsigned -> bigger unsigned
    if simd_ext in neon:
        if from_typ == 'f16' and to_typ == 'f32':
            return \
            '''#ifdef NSIMD_FP16
                 nsimd_{simd_ext}_vf32x2 ret;
                 ret.v0 = vcvt_f32_f16(vget_low_{suf}({in0}));
                 ret.v1 = vcvt_f32_f16(vget_high_{suf}({in0}));
                 return ret;
               #else
                 nsimd_{simd_ext}_vf32x2 ret;
                 ret.v0 = {in0}.v0;
                 ret.v1 = {in0}.v1;
                 return ret;
               #endif'''.format(**fmtspec)
        elif from_typ == 'f32' and to_typ == 'f64':
            if simd_ext == 'neon128':
                return \
                '''nsimd_neon128_vf64x2 ret;
                   f32 buf[4];
                   vst1q_f32(buf, {in0});
                   ret.v0.v0 = (f64)buf[0];
                   ret.v0.v1 = (f64)buf[1];
                   ret.v1.v0 = (f64)buf[2];
                   ret.v1.v1 = (f64)buf[3];
                   return ret;'''.format(**fmtspec)
            else:
                return \
                '''nsimd_aarch64_vf64x2 ret;
                   ret.v0 = vcvt_f64_f32(vget_low_{suf}({in0}));
                   ret.v1 = vcvt_f64_f32(vget_high_{suf}({in0}));
                   return ret;'''.format(**fmtspec)
        elif (from_typ in common.itypes and to_typ in common.itypes) or \
             (from_typ in common.utypes and to_typ in common.utypes):
            return '''nsimd_{simd_ext}_v{to_typ}x2 ret;
                      ret.v0 = vmovl_{suf}(vget_low_{suf}({in0}));
                      ret.v1 = vmovl_{suf}(vget_high_{suf}({in0}));
                      return ret;'''.format(**fmtspec)
        elif (from_typ in common.itypes and to_typ in common.utypes) or \
             (from_typ in common.utypes and to_typ in common.itypes):
            return '''nsimd_{simd_ext}_v{to_typ}x2 ret;
                      ret.v0 = vreinterpretq_{suf_to_typ}_{suf_int_typ}(
                                 vmovl_{suf}(vget_low_{suf}({in0})));
                      ret.v1 = vreinterpretq_{suf_to_typ}_{suf_int_typ}(
                                 vmovl_{suf}(vget_high_{suf}({in0})));
                      return ret;'''. \
                      format(suf_to_typ=suf(to_typ),
                             suf_int_typ=suf(from_typ[0] + to_typ[1:]),
                             **fmtspec)
        else:
            return \
            '''nsimd_{simd_ext}_v{to_typ}x2 ret;
               nsimd_{simd_ext}_v{int_typ}x2 tmp;
               tmp = nsimd_upcvt_{simd_ext}_{int_typ}_{from_typ}({in0});
               ret.v0 = nsimd_cvt_{simd_ext}_{to_typ}_{int_typ}(tmp.v0);
               ret.v1 = nsimd_cvt_{simd_ext}_{to_typ}_{int_typ}(tmp.v1);
               return ret;'''. \
               format(int_typ=from_typ[0] + to_typ[1:], **fmtspec)

    # Getting here means that we deal with SVE
    if (from_typ in common.itypes and to_typ in common.itypes) or \
       (from_typ in common.utypes and to_typ in common.utypes):
        return '''nsimd_{simd_ext}_v{to_typ}x2 ret;
                  ret.v0 = svunpklo_{suf_to_typ}({in0});
                  ret.v1 = svunpkhi_{suf_to_typ}({in0});
                  return ret;'''.format(suf_to_typ=suf(to_typ), **fmtspec)
    elif (from_typ in common.itypes and to_typ in common.utypes) or \
         (from_typ in common.utypes and to_typ in common.itypes):
        return \
        '''nsimd_{simd_ext}_v{to_typ}x2 ret;
           ret.v0 = svreinterpret_{suf_to_typ}_{suf_int_typ}(
                      svunpklo_{suf_int_typ}({in0}));
           ret.v1 = svreinterpret_{suf_to_typ}_{suf_int_typ}(
                      svunpkhi_{suf_int_typ}({in0}));
           return ret;'''. \
           format(suf_to_typ=suf(to_typ),
                  suf_int_typ=suf(from_typ[0] + to_typ[1:]), **fmtspec)
    elif from_typ in common.iutypes and to_typ in common.ftypes:
        return \
        '''nsimd_sve_v{to_typ}x2 ret;
           ret.v0 = svcvt_{suf_to_typ}_{suf_int_typ}_z(
                      {svtrue}, svunpklo_{suf_int_typ}({in0}));
           ret.v1 = svcvt_{suf_to_typ}_{suf_int_typ}_z(
                      {svtrue}, svunpkhi_{suf_int_typ}({in0}));
           return ret;'''. \
           format(suf_to_typ=suf(to_typ),
                  suf_int_typ=suf(from_typ[0] + to_typ[1:]), **fmtspec)
    else:
        return \
        '''nsimd_{simd_ext}_v{to_typ}x2 ret;
           ret.v0 = svcvt_{suf_to_typ}_{suf}_z({svtrue}, svzip1_{suf}(
                      {in0}, {in0}));
           ret.v1 = svcvt_{suf_to_typ}_{suf}_z({svtrue}, svzip2_{suf}(
                      {in0}, {in0}));
           return ret;'''.format(suf_to_typ=suf(to_typ), **fmtspec)

# -----------------------------------------------------------------------------
# Down convert

def downcvt1(simd_ext, from_typ, to_typ):
    if simd_ext in neon:
        if from_typ == 'f64' and to_typ == 'f32':
            if simd_ext == 'neon128':
                return '''f32 buf[4];
                          buf[0] = (f32){in0}.v0;
                          buf[1] = (f32){in0}.v1;
                          buf[2] = (f32){in1}.v0;
                          buf[3] = (f32){in1}.v1;
                          return vld1q_f32(buf);'''.format(**fmtspec)
            else:
                return '''return vcombine_f32(vcvt_f32_f64({in0}),
                                              vcvt_f32_f64({in1}));'''. \
                                              format(**fmtspec)
        elif from_typ == 'f32' and to_typ == 'f16':
            return '''#ifdef NSIMD_FP16
                        return vcombine_f16(vcvt_f16_f32({in0}),
                                            vcvt_f16_f32({in1}));
                      #else
                        nsimd_{simd_ext}_vf16 ret;
                        ret.v0 = {in0};
                        ret.v1 = {in1};
                        return ret;
                      #endif'''.format(**fmtspec)
        elif (from_typ in common.itypes and to_typ in common.itypes) or \
             (from_typ in common.utypes and to_typ in common.utypes):
            return '''return vcombine_{suf_to_typ}(vmovn_{suf}({in0}),
                               vmovn_{suf}({in1}));'''. \
                               format(suf_to_typ=suf(to_typ), **fmtspec)
        elif (from_typ in common.itypes and to_typ in common.itypes) or \
             (from_typ in common.utypes and to_typ in common.utypes):
            return '''return vreinterpretq_{suf_to_typ}(
                               vcombine_{suf_to_typ}(vmovn_{suf}({in0}),
                                 vmovn_{suf}({in1}));'''. \
                                 format(suf_to_typ=suf(to_typ), **fmtspec)
        else:
            return \
            '''return nsimd_downcvt_{simd_ext}_{to_typ}_{int_typ}(
                        nsimd_cvt_{simd_ext}_{int_typ}_{from_typ}({in0}),
                        nsimd_cvt_{simd_ext}_{int_typ}_{from_typ}({in1}));'''.\
                        format(int_typ=to_typ[0] + from_typ[1:], **fmtspec)

    # Getting here means that we deal with SVE
    if from_typ in common.iutypes and to_typ in common.iutypes:
        return '''return svuzp1_{suf_to_typ}(
                           svreinterpret_{suf_to_typ}_{suf}({in0}),
                           svreinterpret_{suf_to_typ}_{suf}({in1}));'''. \
                           format(suf_to_typ=suf(to_typ), **fmtspec)
    elif from_typ in common.ftypes and to_typ in common.iutypes:
        return \
        '''return svuzp1_{suf_to_typ}(svreinterpret_{suf_to_typ}_{suf_int_typ}(
                    svcvt_{suf_int_typ}_{suf}_z({svtrue}, {in0})),
                      svreinterpret_{suf_to_typ}_{suf_int_typ}(
                        svcvt_{suf_int_typ}_{suf}_z({svtrue}, {in1})));'''. \
                        format(suf_to_typ=suf(to_typ),
                               suf_int_typ=suf(to_typ[0] + from_typ[1:]),
                               **fmtspec)
    else:
        return \
        '''return svuzp1_{suf_to_typ}(svcvt_{suf_to_typ}_{suf}_z(
                    {svtrue}, {in0}), svcvt_{suf_to_typ}_{suf}_z(
                      {svtrue}, {in1}));'''. \
                    format(suf_to_typ=suf(to_typ), **fmtspec)

# -----------------------------------------------------------------------------
## to_mask

def to_mask1(simd_ext, typ):
    if typ in common.itypes + common.ftypes:
        normal = 'return vreinterpretq_{suf}_u{typnbits}({in0});'. \
                 format(**fmtspec)
    else:
        normal = 'return {in0};'.format(**fmtspec)
    emulate_f16 = '''nsimd_{simd_ext}_vf16 ret;
                     ret.v0 = nsimd_to_mask_{simd_ext}_f32({in0}.v0);
                     ret.v1 = nsimd_to_mask_{simd_ext}_f32({in0}.v1);
                     return ret;'''.format(**fmtspec)
    if simd_ext == 'neon128' and typ == 'f16':
        return emulate_f16
    elif simd_ext == 'neon128' and typ == 'f64':
        return '''nsimd_neon128_vf64 ret;
                  ret.v0 = {in0}.v0;
                  ret.v1 = {in0}.v1;
                  return ret;'''.format(**fmtspec)
    elif simd_ext == 'aarch64' and typ == 'f16':
        return '''#ifdef NSIMD_FP16
                    {normal}
                  #else
                    {emulate_f16}
                  #endif'''.format(normal=normal, emulate_f16=emulate_f16)
    elif simd_ext == 'sve':
        if typ in common.iutypes:
            return '''return svsel_{suf}({in0}, svdup_n_{suf}(
                               ({typ})-1), svdup_n_{suf}(({typ})0));'''. \
                               format(**fmtspec)
        else:
            utyp = 'u{}'.format(fmtspec['typnbits'])
            return '''return svreinterpret_{suf}_{utyp}(svsel_{utyp}(
                               {in0}, svdup_n_{utyp}(({utyp})-1),
                               svdup_n_{utyp}(({utyp})0)));'''. \
                               format(utyp=utyp, **fmtspec)
    else:
        return normal

# -----------------------------------------------------------------------------
## to_logical

def to_logical1(simd_ext, typ):
    if typ in common.iutypes:
        return '''return nsimd_ne_{simd_ext}_{typ}({in0},
                           nsimd_set1_{simd_ext}_{typ}(({typ})0));'''. \
                           format(**fmtspec)
    normal_fp = \
    '''return nsimd_reinterpretl_{simd_ext}_{suf}_{utyp}(
                nsimd_ne_{simd_ext}_{utyp}(
                  nsimd_reinterpret_{simd_ext}_{utyp}_{typ}(
                    {in0}), nsimd_set1_{simd_ext}_{utyp}(({utyp})0)));'''. \
                    format(utyp='u{}'.format(fmtspec['typnbits']), **fmtspec)
    if typ in ['f32', 'f64'] or (typ == 'f16' and simd_ext == 'sve'):
        return normal_fp
    emulate_fp16 = \
    '''nsimd_{simd_ext}_vlf16 ret;
       ret.v0 = nsimd_to_logical_{simd_ext}_f32({in0}.v0);
       ret.v1 = nsimd_to_logical_{simd_ext}_f32({in0}.v1);
       return ret;'''.format(**fmtspec)
    if simd_ext == 'aarch64':
        return '''#ifdef NSIMD_FP16
                    {normal_fp}
                  #else
                    {emulate_fp16}
                  #endif'''.format(normal_fp=normal_fp,
                                   emulate_fp16=emulate_fp16)
    elif simd_ext == 'neon128':
        return emulate_fp16

# -----------------------------------------------------------------------------
## unpack functions

def zip_unzip_half(func, simd_ext, typ):
    if simd_ext in ['aarch64', 'sve']:
        if typ =='f16' and simd_ext == 'aarch64':
            if func in ['zip1', 'zip2']:
                return '''\
                #ifdef NSIMD_FP16
                return {s}v{op}{q}_{suf}({in0}, {in1});
                #else
                nsimd_{simd_ext}_v{typ} ret;
                ret.v0 = {s}vzip1{q}_f32({in0}.v{i}, {in1}.v{i});
                ret.v1 = {s}vzip2{q}_f32({in0}.v{i}, {in1}.v{i});
                return ret;
                #endif
                '''.format(op=func,
                           i = '0' if func in ['zip1', 'uzp1'] else '1',
                           s = 's' if simd_ext == 'sve' else '',
                           q = '' if simd_ext == 'sve' else 'q', **fmtspec)
            else:
                return '''\
                #ifdef NSIMD_FP16
                return {s}v{op}{q}_{suf}({in0}, {in1});
                #else
                nsimd_{simd_ext}_v{typ} ret;
                ret.v0 = {s}v{func}{q}_f32({in0}.v0, {in0}.v1);
                ret.v1 = {s}v{func}{q}_f32({in1}.v0, {in1}.v1);
                return ret;
                #endif
                '''. format(op=func, func=func,
                            s = 's' if simd_ext == 'sve' else '',
                            q = '' if simd_ext == 'sve' else 'q', **fmtspec)
        else:
            return 'return {s}v{op}{q}_{suf}({in0}, {in1});'. \
                format(op=func, s = 's' if simd_ext == 'sve' else '',
<<<<<<< HEAD
                       q = '' if simd_ext == 'sve' else 'q', **fmtspec)  
=======
                       q = '' if simd_ext == 'sve' else 'q', **fmtspec)
>>>>>>> 6d48b460
    elif simd_ext == 'neon128':
        armop = {'zip1': 'zipq', 'zip2': 'zipq', 'uzp1': 'uzpq',
                 'uzp2': 'uzpq'}
        prefix = { 'i': 'int', 'u': 'uint', 'f': 'float' }
        neon_typ = '{}{}x{}x2_t'. \
            format(prefix[typ[0]], typ[1:], 128 // int(typ[1:]))
        if typ == 'f16':
            if func in ['zip1', 'zip2']:
                return '''\
                nsimd_{simd_ext}_v{typ} ret;
                float32x4x2_t tmp = v{op}_f32({in0}.v{i}, {in1}.v{i});
                ret.v0 = tmp.val[0];
                ret.v1 = tmp.val[1];
                return ret;
                '''.format(i = '0' if func == 'zip1' else '1',
                           op=armop[func], **fmtspec)
            else:
                return '''\
                nsimd_{simd_ext}_v{typ} ret;
                float32x4x2_t tmp0 = vuzpq_f32({in0}.v0, {in0}.v1);
                float32x4x2_t tmp1 = vuzpq_f32({in1}.v0, {in1}.v1);
                ret.v0 = tmp0.val[{i}];
                ret.v1 = tmp1.val[{i}];
                return ret;
                '''.format(i = '0' if func == 'uzp1' else '1', **fmtspec)
        elif typ in ['i64', 'u64']:
            return '''\
            {typ} buf0[2], buf1[2];
            {typ} ret[2];
            vst1q_{suf}(buf0, {in0});
            vst1q_{suf}(buf1, {in1});
            ret[0] = buf0[{i}];
            ret[1] = buf1[{i}];
            return vld1q_{suf}(ret);'''. \
                format(**fmtspec, i= '0' if func in ['zip1', 'uzp1'] else '1')
        elif  typ == 'f64' :
            return '''\
            nsimd_{simd_ext}_v{typ} ret;
            ret.v0 = {in0}.v{i};
            ret.v1 = {in1}.v{i};
            return ret;'''. \
<<<<<<< HEAD
                format(**fmtspec, i= '0' if func in ['zip1', 'uzp1'] else '1')  
=======
                format(**fmtspec, i= '0' if func in ['zip1', 'uzp1'] else '1')
>>>>>>> 6d48b460
        else :
            return '''\
            {neon_typ} res;
            res = v{op}_{suf}({in0}, {in1});
            return res.val[{i}];'''. \
                format(neon_typ=neon_typ, op=armop[func], **fmtspec,
                       i = '0' if func in ['zip1', 'uzp1'] else '1')
<<<<<<< HEAD
=======

def zip_unzip(func, simd_ext, typ):
    content = '''\
    nsimd_{simd_ext}_v{typ}x2 ret;
    ret.v0 = {s}vzip1q_{suf}({in0}, {in1});
    ret.v1 = {s}vzip2q_{suf}({in0}, {in1});
    return ret;'''.format(s = 's' if simd_ext == 'sve' else '', **fmtspec)
    if simd_ext in ['aarch64', 'sve']:
        if typ == 'f16':
            return '''\
            #ifdef NSIMD_FP16
            {c}
            #else
            nsimd_{simd_ext}_vf16x2 ret;
            ret[0].v0 = {s}vzip1q_f32({in0}.v0, {in1}.v0);
            ret[0].v1 = {s}vzip1q_f32({in0}.v1, {in1}.v1);
            ret[1].v0 = {s}vzip2q_f32({in0}.v0, {in1}.v0);
            ret[1].v1 = {s}vzip2q_f32({in0}.v1, {in1}.v1);
            return ret;
            #endif
            '''.format(c=content,
                       s = 's' if simd_ext == 'sve' else '', **fmtspec)
        else:
            return content
    else:
       content = 'return vzipq_{suf}({in0}, {in1});'.format(**fmtspec)
       if typ in ['u64', 's64', 'f64']:
           return '''\
           nsimd_{simd_ext}_v{typ}x2 ret;
           ret[0].v0 = {in0}.v0;
           ret[0].v1 = {in1}.v0;
           ret[1].v0 = {in0}.v1;
           ret[1].v1 = {in1}.v1;
           return ret;
           '''.format(**fmtspec)
       elif typ == 'f16':
           return '''\
           #ifdef NSIMD_FP16
           {}
           #else
           nsimd_{simd_ext}_vf16x2 ret;
           float32x4x2_t v_tmp0 = vzipq_f32({in0}.v0, {in1}.v0);
           float32x4x2_t v_tmp1 = vzipq_f32({in0}.v1, {in1}.v1);
           ret[1].v0 = v_tmp0.v0;
           ret[1].v1 = v_tmp0.v1;
           ret[0].v0 = v_tmp1.v0;
           ret[0].v1 = v_tmp1.v1;
           return ret;
           #endif
           '''.format(content, **fmtspec)
       else:
           return content
>>>>>>> 6d48b460

def zip_unzip(func, simd_ext, typ):
    prefix = { 'i': 'int', 'u': 'uint', 'f': 'float' }
    lo_hi = '''\
    nsimd_{simd_ext}_v{typ}x2 ret;
    ret.v0 = nsimd_{func}lo_{simd_ext}_{typ}({in0}, {in1});
    ret.v1 = nsimd_{func}hi_{simd_ext}_{typ}({in0}, {in1});
    return ret;
    '''.format(func='zip' if func == 'zip' else 'unzip', **fmtspec)
    neon_typ = '{}{}x{}x2_t'. \
        format(prefix[typ[0]], typ[1:], 128 // int(typ[1:]))
    if simd_ext in ['aarch64', 'sve']:
        content = '''\
        nsimd_{simd_ext}_v{typ}x2 ret;
        ret.v0 = {s}v{func}1q_{suf}({in0}, {in1});
        ret.v1 = {s}v{func}2q_{suf}({in0}, {in1});
        return ret;'''.format(s = 's' if simd_ext == 'sve' else '',
                              func=func, **fmtspec)
        if typ == 'f16':
            return '''\
            #ifdef NSIMD_FP16
            {c}
            #else
            {default}
            #endif'''.\
                format(c=content, default=lo_hi, s = 's' if simd_ext == 'sve' else '',
                       **fmtspec)
        else:
            return content
    else:
       content = '''\
       nsimd_{simd_ext}_v{typ}x2 ret;
       {neon_typ} tmp = v{func}q_{suf}({in0}, {in1});
       ret.v0 = tmp.val[0];
       ret.v1 = tmp.val[1];
       return ret;'''\
           .format(func=func, neon_typ=neon_typ, **fmtspec)
       if typ in ['u64', 'i64', 'f64']:
           return lo_hi
       elif typ == 'f16':
           return '''\
           #ifdef NSIMD_FP16
           {content}
           #else
           {default}
           #endif'''.\
               format(content=content, default=lo_hi,
                      f='zip' if func == 'zip' else 'unzip', **fmtspec)
       else:
           return content
                        
# -----------------------------------------------------------------------------
## get_impl function

def get_impl(func, simd_ext, from_typ, to_typ):
    global fmtspec

    fmtspec = {
      'simd_ext': simd_ext,
      'typ': from_typ,
      'styp': get_type(simd_ext, from_typ),
      'from_typ': from_typ,
      'to_typ': to_typ,
      'suf': suf(from_typ),
      'in0': common.in0,
      'in1': common.in1,
      'in2': common.in2,
      'in3': common.in3,
      'in4': common.in4,
      'in5': common.in5,
      'typnbits': from_typ[1:],
      'svtrue': 'svptrue_b{}()'.format(from_typ[1:])
    }

    impls = {
<<<<<<< HEAD
        'loada': load1234(simd_ext, from_typ, 1),
        'load2a': load1234(simd_ext, from_typ, 2),
        'load3a': load1234(simd_ext, from_typ, 3),
        'load4a': load1234(simd_ext, from_typ, 4),
        'loadu': load1234(simd_ext, from_typ, 1),
        'load2u': load1234(simd_ext, from_typ, 2),
        'load3u': load1234(simd_ext, from_typ, 3),
        'load4u': load1234(simd_ext, from_typ, 4),
        'storea': store1234(simd_ext, from_typ, 1),
        'store2a': store1234(simd_ext, from_typ, 2),
        'store3a': store1234(simd_ext, from_typ, 3),
        'store4a': store1234(simd_ext, from_typ, 4),
        'storeu': store1234(simd_ext, from_typ, 1),
        'store2u': store1234(simd_ext, from_typ, 2),
        'store3u': store1234(simd_ext, from_typ, 3),
        'store4u': store1234(simd_ext, from_typ, 4),
        'andb': binop2("andb", simd_ext, from_typ),
        'xorb': binop2("xorb", simd_ext, from_typ),
        'orb': binop2("orb", simd_ext, from_typ),
        'andl': lop2("andl", simd_ext, from_typ),
        'xorl': lop2("xorl", simd_ext, from_typ),
        'orl': lop2("orl", simd_ext, from_typ),
        'notb': not1(simd_ext, from_typ),
        'notl': lnot1(simd_ext, from_typ),
        'andnotb': binop2("andnotb", simd_ext, from_typ),
        'andnotl': lop2("andnotl", simd_ext, from_typ),
        'add': addsub("add", simd_ext, from_typ),
        'sub': addsub("sub", simd_ext, from_typ),
        'div': div2(simd_ext, from_typ),
        'sqrt': sqrt1(simd_ext, from_typ),
        'len': len1(simd_ext, from_typ),
        'mul': mul2(simd_ext, from_typ),
        'shl': shl_shr("shl", simd_ext, from_typ),
        'shr': shl_shr("shr", simd_ext, from_typ),
        'set1': set1(simd_ext, from_typ),
        'eq': cmp2("eq", simd_ext, from_typ),
        'lt': cmp2("lt", simd_ext, from_typ),
        'le': cmp2("le", simd_ext, from_typ),
        'gt': cmp2("gt", simd_ext, from_typ),
        'ge': cmp2("ge", simd_ext, from_typ),
        'ne': neq2(simd_ext, from_typ),
        'if_else1': if_else3(simd_ext, from_typ),
        'min': minmax2("min", simd_ext, from_typ),
        'max': minmax2("max", simd_ext, from_typ),
        'loadla': loadl(True, simd_ext, from_typ),
        'loadlu': loadl(False, simd_ext, from_typ),
        'storela': storel(True, simd_ext, from_typ),
        'storelu': storel(False, simd_ext, from_typ),
        'abs': abs1(simd_ext, from_typ),
        'fma': fmafnma3("fma", simd_ext, from_typ),
        'fnma': fmafnma3("fnma", simd_ext, from_typ),
        'fms': fmsfnms3("fms", simd_ext, from_typ),
        'fnms': fmsfnms3("fnms", simd_ext, from_typ),
        'ceil': round1("ceil", simd_ext, from_typ),
        'floor': round1("floor", simd_ext, from_typ),
        'trunc': round1("trunc", simd_ext, from_typ),
        'round_to_even': round1("round_to_even", simd_ext, from_typ),
        'all': allany1("all", simd_ext, from_typ),
        'any': allany1("any", simd_ext, from_typ),
        'reinterpret': reinterpret1(simd_ext, from_typ, to_typ),
        'reinterpretl': reinterpretl1(simd_ext, from_typ, to_typ),
        'cvt': convert1(simd_ext, from_typ, to_typ),
        'rec11': recs1("rec11", simd_ext, from_typ),
        'rsqrt11': recs1("rsqrt11", simd_ext, from_typ),
        'rec': recs1("rec", simd_ext, from_typ),
        'neg': neg1(simd_ext, from_typ),
        'nbtrue': nbtrue1(simd_ext, from_typ),
        'reverse': reverse1(simd_ext, from_typ),
        'addv': addv(simd_ext, from_typ),
        'upcvt': upcvt1(simd_ext, from_typ, to_typ),
        'downcvt': downcvt1(simd_ext, from_typ, to_typ),
        'to_logical': to_logical1(simd_ext, from_typ),
        'to_mask': to_mask1(simd_ext, from_typ),
        'ziplo': zip_unzip_half("zip1", simd_ext, from_typ),
        'ziphi': zip_unzip_half("zip2", simd_ext, from_typ),
        'unziplo': zip_unzip_half("uzp1", simd_ext, from_typ),
        'unziphi': zip_unzip_half("uzp2", simd_ext, from_typ),
        'zip': zip_unzip("zip", simd_ext, from_typ),
        'unzip': zip_unzip("uzp", simd_ext, from_typ)
=======
        'loada': lambda: load1234(simd_ext, from_typ, 1),
        'load2a': lambda: load1234(simd_ext, from_typ, 2),
        'load3a': lambda: load1234(simd_ext, from_typ, 3),
        'load4a': lambda: load1234(simd_ext, from_typ, 4),
        'loadu': lambda: load1234(simd_ext, from_typ, 1),
        'load2u': lambda: load1234(simd_ext, from_typ, 2),
        'load3u': lambda: load1234(simd_ext, from_typ, 3),
        'load4u': lambda: load1234(simd_ext, from_typ, 4),
        'storea': lambda: store1234(simd_ext, from_typ, 1),
        'store2a': lambda: store1234(simd_ext, from_typ, 2),
        'store3a': lambda: store1234(simd_ext, from_typ, 3),
        'store4a': lambda: store1234(simd_ext, from_typ, 4),
        'storeu': lambda: store1234(simd_ext, from_typ, 1),
        'store2u': lambda: store1234(simd_ext, from_typ, 2),
        'store3u': lambda: store1234(simd_ext, from_typ, 3),
        'store4u': lambda: store1234(simd_ext, from_typ, 4),
        'andb': lambda: binop2("andb", simd_ext, from_typ),
        'xorb': lambda: binop2("xorb", simd_ext, from_typ),
        'orb': lambda: binop2("orb", simd_ext, from_typ),
        'andl': lambda: lop2("andl", simd_ext, from_typ),
        'xorl': lambda: lop2("xorl", simd_ext, from_typ),
        'orl': lambda: lop2("orl", simd_ext, from_typ),
        'notb': lambda: not1(simd_ext, from_typ),
        'notl': lambda: lnot1(simd_ext, from_typ),
        'andnotb': lambda: binop2("andnotb", simd_ext, from_typ),
        'andnotl': lambda: lop2("andnotl", simd_ext, from_typ),
        'add': lambda: addsub("add", simd_ext, from_typ),
        'sub': lambda: addsub("sub", simd_ext, from_typ),
        'div': lambda: div2(simd_ext, from_typ),
        'sqrt': lambda: sqrt1(simd_ext, from_typ),
        'len': lambda: len1(simd_ext, from_typ),
        'mul': lambda: mul2(simd_ext, from_typ),
        'shl': lambda: shl_shr("shl", simd_ext, from_typ),
        'shr': lambda: shl_shr("shr", simd_ext, from_typ),
        'set1': lambda: set1(simd_ext, from_typ),
        'eq': lambda: cmp2("eq", simd_ext, from_typ),
        'lt': lambda: cmp2("lt", simd_ext, from_typ),
        'le': lambda: cmp2("le", simd_ext, from_typ),
        'gt': lambda: cmp2("gt", simd_ext, from_typ),
        'ge': lambda: cmp2("ge", simd_ext, from_typ),
        'ne': lambda: neq2(simd_ext, from_typ),
        'if_else1': lambda: if_else3(simd_ext, from_typ),
        'min': lambda: minmax2("min", simd_ext, from_typ),
        'max': lambda: minmax2("max", simd_ext, from_typ),
        'loadla': lambda: loadl(True, simd_ext, from_typ),
        'loadlu': lambda: loadl(False, simd_ext, from_typ),
        'storela': lambda: storel(True, simd_ext, from_typ),
        'storelu': lambda: storel(False, simd_ext, from_typ),
        'abs': lambda: abs1(simd_ext, from_typ),
        'fma': lambda: fmafnma3("fma", simd_ext, from_typ),
        'fnma': lambda: fmafnma3("fnma", simd_ext, from_typ),
        'fms': lambda: fmsfnms3("fms", simd_ext, from_typ),
        'fnms': lambda: fmsfnms3("fnms", simd_ext, from_typ),
        'ceil': lambda: round1("ceil", simd_ext, from_typ),
        'floor': lambda: round1("floor", simd_ext, from_typ),
        'trunc': lambda: round1("trunc", simd_ext, from_typ),
        'round_to_even': lambda: round1("round_to_even", simd_ext, from_typ),
        'all': lambda: allany1("all", simd_ext, from_typ),
        'any': lambda: allany1("any", simd_ext, from_typ),
        'reinterpret': lambda: reinterpret1(simd_ext, from_typ, to_typ),
        'reinterpretl': lambda: reinterpretl1(simd_ext, from_typ, to_typ),
        'cvt': lambda: convert1(simd_ext, from_typ, to_typ),
        'rec11': lambda: recs1("rec11", simd_ext, from_typ),
        'rec8': lambda: recs1("rec8", simd_ext, from_typ),
        'rsqrt11': lambda: recs1("rsqrt11", simd_ext, from_typ),
        'rsqrt8': lambda: recs1("rsqrt8", simd_ext, from_typ),
        'rec': lambda: recs1("rec", simd_ext, from_typ),
        'neg': lambda: neg1(simd_ext, from_typ),
        'nbtrue': lambda: nbtrue1(simd_ext, from_typ),
        'reverse': lambda: reverse1(simd_ext, from_typ),
        'addv': lambda: addv(simd_ext, from_typ),
        'upcvt': lambda: upcvt1(simd_ext, from_typ, to_typ),
        'downcvt': lambda: downcvt1(simd_ext, from_typ, to_typ),
        'to_logical': lambda: to_logical1(simd_ext, from_typ),
        'to_mask': lambda: to_mask1(simd_ext, from_typ),
        'ziplo': lambda: zip_unzip_half("zip1", simd_ext, from_typ),
        'ziphi': lambda: zip_unzip_half("zip2", simd_ext, from_typ),
        'unziplo': lambda: zip_unzip_half("uzp1", simd_ext, from_typ),
        'unziphi': lambda: zip_unzip_half("uzp2", simd_ext, from_typ)
>>>>>>> 6d48b460
    }
    if simd_ext not in get_simd_exts():
        raise ValueError('Unknown SIMD extension "{}"'.format(simd_ext))
    if not from_typ in common.types:
        raise ValueError('Unknown type "{}"'.format(from_typ))
    if not func in impls:
        return common.NOT_IMPLEMENTED
    else:
<<<<<<< HEAD
        return impls[func]
=======
        return impls[func]()
>>>>>>> 6d48b460
<|MERGE_RESOLUTION|>--- conflicted
+++ resolved
@@ -1817,11 +1817,7 @@
         else:
             return 'return {s}v{op}{q}_{suf}({in0}, {in1});'. \
                 format(op=func, s = 's' if simd_ext == 'sve' else '',
-<<<<<<< HEAD
-                       q = '' if simd_ext == 'sve' else 'q', **fmtspec)  
-=======
                        q = '' if simd_ext == 'sve' else 'q', **fmtspec)
->>>>>>> 6d48b460
     elif simd_ext == 'neon128':
         armop = {'zip1': 'zipq', 'zip2': 'zipq', 'uzp1': 'uzpq',
                  'uzp2': 'uzpq'}
@@ -1863,11 +1859,7 @@
             ret.v0 = {in0}.v{i};
             ret.v1 = {in1}.v{i};
             return ret;'''. \
-<<<<<<< HEAD
-                format(**fmtspec, i= '0' if func in ['zip1', 'uzp1'] else '1')  
-=======
                 format(**fmtspec, i= '0' if func in ['zip1', 'uzp1'] else '1')
->>>>>>> 6d48b460
         else :
             return '''\
             {neon_typ} res;
@@ -1875,8 +1867,6 @@
             return res.val[{i}];'''. \
                 format(neon_typ=neon_typ, op=armop[func], **fmtspec,
                        i = '0' if func in ['zip1', 'uzp1'] else '1')
-<<<<<<< HEAD
-=======
 
 def zip_unzip(func, simd_ext, typ):
     content = '''\
@@ -1929,7 +1919,6 @@
            '''.format(content, **fmtspec)
        else:
            return content
->>>>>>> 6d48b460
 
 def zip_unzip(func, simd_ext, typ):
     prefix = { 'i': 'int', 'u': 'uint', 'f': 'float' }
@@ -2005,87 +1994,6 @@
     }
 
     impls = {
-<<<<<<< HEAD
-        'loada': load1234(simd_ext, from_typ, 1),
-        'load2a': load1234(simd_ext, from_typ, 2),
-        'load3a': load1234(simd_ext, from_typ, 3),
-        'load4a': load1234(simd_ext, from_typ, 4),
-        'loadu': load1234(simd_ext, from_typ, 1),
-        'load2u': load1234(simd_ext, from_typ, 2),
-        'load3u': load1234(simd_ext, from_typ, 3),
-        'load4u': load1234(simd_ext, from_typ, 4),
-        'storea': store1234(simd_ext, from_typ, 1),
-        'store2a': store1234(simd_ext, from_typ, 2),
-        'store3a': store1234(simd_ext, from_typ, 3),
-        'store4a': store1234(simd_ext, from_typ, 4),
-        'storeu': store1234(simd_ext, from_typ, 1),
-        'store2u': store1234(simd_ext, from_typ, 2),
-        'store3u': store1234(simd_ext, from_typ, 3),
-        'store4u': store1234(simd_ext, from_typ, 4),
-        'andb': binop2("andb", simd_ext, from_typ),
-        'xorb': binop2("xorb", simd_ext, from_typ),
-        'orb': binop2("orb", simd_ext, from_typ),
-        'andl': lop2("andl", simd_ext, from_typ),
-        'xorl': lop2("xorl", simd_ext, from_typ),
-        'orl': lop2("orl", simd_ext, from_typ),
-        'notb': not1(simd_ext, from_typ),
-        'notl': lnot1(simd_ext, from_typ),
-        'andnotb': binop2("andnotb", simd_ext, from_typ),
-        'andnotl': lop2("andnotl", simd_ext, from_typ),
-        'add': addsub("add", simd_ext, from_typ),
-        'sub': addsub("sub", simd_ext, from_typ),
-        'div': div2(simd_ext, from_typ),
-        'sqrt': sqrt1(simd_ext, from_typ),
-        'len': len1(simd_ext, from_typ),
-        'mul': mul2(simd_ext, from_typ),
-        'shl': shl_shr("shl", simd_ext, from_typ),
-        'shr': shl_shr("shr", simd_ext, from_typ),
-        'set1': set1(simd_ext, from_typ),
-        'eq': cmp2("eq", simd_ext, from_typ),
-        'lt': cmp2("lt", simd_ext, from_typ),
-        'le': cmp2("le", simd_ext, from_typ),
-        'gt': cmp2("gt", simd_ext, from_typ),
-        'ge': cmp2("ge", simd_ext, from_typ),
-        'ne': neq2(simd_ext, from_typ),
-        'if_else1': if_else3(simd_ext, from_typ),
-        'min': minmax2("min", simd_ext, from_typ),
-        'max': minmax2("max", simd_ext, from_typ),
-        'loadla': loadl(True, simd_ext, from_typ),
-        'loadlu': loadl(False, simd_ext, from_typ),
-        'storela': storel(True, simd_ext, from_typ),
-        'storelu': storel(False, simd_ext, from_typ),
-        'abs': abs1(simd_ext, from_typ),
-        'fma': fmafnma3("fma", simd_ext, from_typ),
-        'fnma': fmafnma3("fnma", simd_ext, from_typ),
-        'fms': fmsfnms3("fms", simd_ext, from_typ),
-        'fnms': fmsfnms3("fnms", simd_ext, from_typ),
-        'ceil': round1("ceil", simd_ext, from_typ),
-        'floor': round1("floor", simd_ext, from_typ),
-        'trunc': round1("trunc", simd_ext, from_typ),
-        'round_to_even': round1("round_to_even", simd_ext, from_typ),
-        'all': allany1("all", simd_ext, from_typ),
-        'any': allany1("any", simd_ext, from_typ),
-        'reinterpret': reinterpret1(simd_ext, from_typ, to_typ),
-        'reinterpretl': reinterpretl1(simd_ext, from_typ, to_typ),
-        'cvt': convert1(simd_ext, from_typ, to_typ),
-        'rec11': recs1("rec11", simd_ext, from_typ),
-        'rsqrt11': recs1("rsqrt11", simd_ext, from_typ),
-        'rec': recs1("rec", simd_ext, from_typ),
-        'neg': neg1(simd_ext, from_typ),
-        'nbtrue': nbtrue1(simd_ext, from_typ),
-        'reverse': reverse1(simd_ext, from_typ),
-        'addv': addv(simd_ext, from_typ),
-        'upcvt': upcvt1(simd_ext, from_typ, to_typ),
-        'downcvt': downcvt1(simd_ext, from_typ, to_typ),
-        'to_logical': to_logical1(simd_ext, from_typ),
-        'to_mask': to_mask1(simd_ext, from_typ),
-        'ziplo': zip_unzip_half("zip1", simd_ext, from_typ),
-        'ziphi': zip_unzip_half("zip2", simd_ext, from_typ),
-        'unziplo': zip_unzip_half("uzp1", simd_ext, from_typ),
-        'unziphi': zip_unzip_half("uzp2", simd_ext, from_typ),
-        'zip': zip_unzip("zip", simd_ext, from_typ),
-        'unzip': zip_unzip("uzp", simd_ext, from_typ)
-=======
         'loada': lambda: load1234(simd_ext, from_typ, 1),
         'load2a': lambda: load1234(simd_ext, from_typ, 2),
         'load3a': lambda: load1234(simd_ext, from_typ, 3),
@@ -2164,8 +2072,9 @@
         'ziplo': lambda: zip_unzip_half("zip1", simd_ext, from_typ),
         'ziphi': lambda: zip_unzip_half("zip2", simd_ext, from_typ),
         'unziplo': lambda: zip_unzip_half("uzp1", simd_ext, from_typ),
-        'unziphi': lambda: zip_unzip_half("uzp2", simd_ext, from_typ)
->>>>>>> 6d48b460
+        'unziphi': lambda: zip_unzip_half("uzp2", simd_ext, from_typ),
+        'zip' : lambda: zip_unzip("zip", simd_ext, from_typ),
+        'unzip' : lambda: zip_unzip("uzp", simd_ext, from_typ)
     }
     if simd_ext not in get_simd_exts():
         raise ValueError('Unknown SIMD extension "{}"'.format(simd_ext))
@@ -2174,8 +2083,4 @@
     if not func in impls:
         return common.NOT_IMPLEMENTED
     else:
-<<<<<<< HEAD
-        return impls[func]
-=======
-        return impls[func]()
->>>>>>> 6d48b460
+        return impls[func]()