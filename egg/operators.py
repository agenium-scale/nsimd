# Use utf-8 encoding
# -*- coding: utf-8 -*-

# Copyright (c) 2019 Agenium Scale
#
# Permission is hereby granted, free of charge, to any person obtaining a copy
# of this software and associated documentation files (the "Software"), to deal
# in the Software without restriction, including without limitation the rights
# to use, copy, modify, merge, publish, distribute, sublicense, and/or sell
# copies of the Software, and to permit persons to whom the Software is
# furnished to do so, subject to the following conditions:
#
# The above copyright notice and this permission notice shall be included in all
# copies or substantial portions of the Software.
#
# THE SOFTWARE IS PROVIDED "AS IS", WITHOUT WARRANTY OF ANY KIND, EXPRESS OR
# IMPLIED, INCLUDING BUT NOT LIMITED TO THE WARRANTIES OF MERCHANTABILITY,
# FITNESS FOR A PARTICULAR PURPOSE AND NONINFRINGEMENT. IN NO EVENT SHALL THE
# AUTHORS OR COPYRIGHT HOLDERS BE LIABLE FOR ANY CLAIM, DAMAGES OR OTHER
# LIABILITY, WHETHER IN AN ACTION OF CONTRACT, TORT OR OTHERWISE, ARISING FROM,
# OUT OF OR IN CONNECTION WITH THE SOFTWARE OR THE USE OR OTHER DEALINGS IN THE
# SOFTWARE.

if __name__ == 'operators':
    import common
    from common import Domain
else:
    from . import common
    from .common import Domain
import collections

# -----------------------------------------------------------------------------
# Metaclass and class to gather all operator categories

categories = collections.OrderedDict()

class MAddToCategories(type):
    def __new__(cls, name, bases, dct):
        if name != 'DocCategory':
            if 'title' not in dct:
                raise Exception('No member title provided for class {}'. \
                                format(name))
            dct['name'] = name
            dct['id'] = '/categories/{}'.format(name)
        ret = type.__new__(cls, name, bases, dct)
        if name != 'DocCategory':
            categories[name] = ret()
        return ret

class DocCategory(object, metaclass=MAddToCategories):
    pass

# -----------------------------------------------------------------------------
# Operators categories

class DocShuffle(DocCategory):
    title = 'Shuffle functions'

class DocTrigo(DocCategory):
    title = 'Trigonometric functions'

class DocHyper(DocCategory):
    title = 'Hyperbolic functions'

class DocExpLog(DocCategory):
    title = 'Exponential and logarithmic functions'

class DocBasicArithmetic(DocCategory):
    title = 'Basic arithmetic operators'

class DocBitsOperators(DocCategory):
    title = 'Bits manipulation operators'

class DocLogicalOperators(DocCategory):
    title = 'Logicals operators'

class DocMisc(DocCategory):
    title = 'Miscellaneous'

class DocLoadStore(DocCategory):
    title = 'Loads & stores'

class DocComparison(DocCategory):
    title = 'Comparison operators'

class DocRounding(DocCategory):
    title = 'Rounding functions'

class DocConversion(DocCategory):
    title = 'Conversion operators'

# -----------------------------------------------------------------------------
# Metaclass and class to gather all operators

operators = collections.OrderedDict()

class MAddToOperators(type):
    def __new__(cls, name, bases, dct):

        def member_is_defined(member):
            if member in dct:
                return True
            for bc in range(len(bases)):
                if member in bases[bc].__dict__:
                    return True
            return False

        def get_member_value(member):
            if member in dct:
                return dct[member]
            for bc in range(len(bases)):
                if member in bases[bc].__dict__:
                    return bases[bc].__dict__[member]
            raise Exception('Member does not exists in class {}'.format(name))

        # We don't care about the parent class
        if name == 'Operator' or name == 'SrcOperator':
            return type.__new__(cls, name, bases, dct)

        # Mandatory members
        mm = ['categories', 'signature']
        for m in mm:
            if m not in dct:
                raise Exception('Mandatory member "{}" not given in "{}"'. \
                                format(m, name))

        # Check that all items in categories exists
        for c in dct['categories']:
            if type(c) == str:
                raise Exception( \
                      'Category "{}" must not be a string for operator "{}"'. \
                      format(c, name))
            if not hasattr(c, 'name'):
                raise Exception( \
                      'Category "{}" does not exist for operator "{}"'. \
                      format(c.__class__.__name__, name))
            if c.name not in categories:
                raise Exception( \
                      'Category "{}" does not exist for operator "{}"'. \
                      format(c.__class__.__name__, name))

        # Some defaults, that are fixed by the implementation
        (dct['name'], dct['params']) = common.parse_signature(dct['signature'])
        if 'output_to' in dct:
            if dct['output_to'] == common.OUTPUT_TO_SAME_TYPE:
                dct['closed'] = True
            else:
                dct['closed'] = False
        else:
            dct['closed'] = True
            dct['output_to'] = common.OUTPUT_TO_SAME_TYPE

        # If the operator takes as inputs vectors and returns a scalar, then
        # by default we cannot autogenerate the C++ advanced API because we
        # cannot guess how to combine pieces of a unrolled pack
        if 'autogen_cxx_adv' not in dct:
            if dct['params'][0] in ['p', 's']:
                dct['autogen_cxx_adv'] = False
            else:
                dct['autogen_cxx_adv'] = True

        # Fill domain, default is R
        if 'domain' not in dct:
            dct['domain'] = Domain('R')

        # Check that params is not empty
        if len(dct['params']) == 0:
            raise Exception('"params" is empty for operator "{}"'. \
                            format(name))

        # Fill full_name, default is same as name
        if 'full_name' not in dct:
            dct['full_name'] = name

        # Fill desc, default is a basic sentence using full_name
        if 'desc' not in dct:
            arg = 'arguments' if len(dct['params']) > 2 else 'argument'
            if dct['params'][0] == '_':
                dct['desc'] = \
                '{} the {}. Defined over {}.'. \
                format(dct['full_name'].capitalize(), arg, dct['domain'])
            else:
                dct['desc'] = \
                'Returns the {} of the {}. Defined over {}.'.\
                format(dct['full_name'], arg, dct['domain'])

        # Fill src, default is operator is in header not in source
        if not member_is_defined('src'):
            dct['src'] = False

        # Fill load_store, default is operator is not for loading/storing
        if 'load_store' not in dct:
            dct['load_store'] = False

        # Fill has_scalar_impl, default is based on several properties
        if 'has_scalar_impl' not in dct:
            if DocShuffle in dct['categories'] or \
               DocMisc in dct['categories'] or \
               'vx2' in dct['params'] or \
               'vx3' in dct['params'] or \
               'vx4' in dct['params'] or \
               dct['output_to'] in [common.OUTPUT_TO_UP_TYPES,
                                    common.OUTPUT_TO_DOWN_TYPES] or \
               dct['load_store'] or get_member_value('src'):
                dct['has_scalar_impl'] = False
            else:
                dct['has_scalar_impl'] = True

        ret = type.__new__(cls, name, bases, dct)
        operators[dct['name']] = ret()
        return ret

class Operator(object, metaclass=MAddToOperators):

    # Default values (for general purpose)
    domain = Domain('R')
    cxx_operator = None
    autogen_cxx_adv = True
    output_to = common.OUTPUT_TO_SAME_TYPE
    types = common.types
    params = []
    signature = ''

    # Enable bench by default
    do_bench = True

    # Default values (for documentation)
    desc = ''

    # Defaults values (for benches)
    returns_any_type = False
    bench_auto_against_cpu = True
    bench_auto_against_mipp = False
    bench_auto_against_sleef = False
    bench_auto_against_std = False
    use_for_parsing = True

    # Defaults values (for tests)
    tests_mpfr = False
    tests_ulps = {}

    @property
    def returns(self):
        return self.params[0]

    @property
    def args(self):
        return self.params[1:]

    @property
    def cxx_operator_symbol(self):
        assert self.cxx_operator is not None
        return self.cxx_operator.replace('operator', '')

    def __init__(self):
        (self.name, self.params) = common.parse_signature(self.signature)
        super(Operator, self).__init__()

    def get_return(self):
        return self.params[0]

    def tests_mpfr_name(self):
        return 'mpfr_' + self.name

    def bench_mipp_name(self, typ):
        return 'mipp::{}<{}>'.format(self.name, typ)

    def bench_mipp_types(self):
        return common.ftypes_no_f16

    def bench_sleef_name(self, simd, typ):
        return common.sleef_name(self.name, simd, typ)

    def bench_sleef_types(self):
        return common.ftypes_no_f16

    def bench_std_name(self, simd, typ):
        return 'std::{}'.format(self.name)

    def bench_std_types(self):
        return self.types

    # TODO: move to gen_archis.py
    def get_header_guard(self, platform, simd_ext):
        return 'NSIMD_{}_{}_{}_H'.format(platform.upper(),
            simd_ext.upper(), self.name.upper())

    def get_fmtspec(self, t, tt, simd_ext):
        ret = {}
        return_typ = common.get_one_type_specific(self.params[0], simd_ext, tt)
        ret['return_typ'] = return_typ
        ret['returns'] = '' if return_typ == 'void' else 'return '
        args_list = common.enum([common.get_one_type_specific(p, simd_ext, t)
                                 for p in self.params[1:]])
        if len(args_list) > 0:
            ret['c_args'] = ', '.join(['{} a{}'.format(i[1], i[0])
                                       for i in args_list])
            ret['cxx_args'] = ret['c_args'] + ', '
        else:
            ret['c_args'] = 'void'
            ret['cxx_args'] = ''
        if self.closed:
            ret['cxx_args'] += '{}, {}'.format(t, simd_ext)
        else:
            ret['cxx_args'] += '{}, {}, {}'.format(t, tt, simd_ext)
        ret['vas'] = ', '.join(['a{}'.format(i[0]) for i in args_list])
        ret['suf'] = tt if self.closed else '{}_{}'.format(tt, t)
        ret['name'] = self.name
        ret['hbar'] = common.hbar
        ret['simd_ext'] = simd_ext
        return ret

    def get_generic_signature(self, lang):
        if lang == 'c_base':
            vas = common.get_args(len(self.params) - 1)
            args = vas + (', ' if vas != '' else '')
            args += 'from_type, to_type' if not self.closed else 'type'
            return ['#define v{name}({args})'.format(name=self.name,
                    args=args),
                    '#define v{name}_e({args}, simd_ext)'. \
                    format(name=self.name, args=args)]
        elif lang == 'cxx_base':
            return_typ = common.get_one_type_generic(self.params[0], 'T')
            if return_typ.startswith('vT'):
                return_typ = \
                'typename simd_traits<T, NSIMD_SIMD>::simd_vector{}'. \
                format(return_typ[2:])
            elif return_typ == 'vlT':
                return_typ = \
                'typename simd_traits<T, NSIMD_SIMD>::simd_vectorl'
            args_list = common.enum(self.params[1:])

            temp = ', '.join(['typename A{}'.format(a[0]) for a in args_list])
            temp += ', ' if temp != '' else ''
            if not self.closed :
                tmpl_args = temp + 'typename F, typename T'
            else:
                tmpl_args = temp + 'typename T'

            temp = ', '.join(['A{i} a{i}'.format(i=a[0]) for a in args_list])
            temp += ', ' if temp != '' else ''
            if not self.closed :
                func_args = temp + 'F, T'
            else:
                func_args = temp + 'T'

            return \
            'template <{tmpl_args}> {return_typ} {name}({func_args});'. \
            format(return_typ=return_typ, tmpl_args=tmpl_args,
                   func_args=func_args, name=self.name)
        elif lang == 'cxx_adv':
            def get_pack(param):
                return 'pack{}'.format(param[1:]) if param[0] == 'v' \
                                                  else 'packl'
            args_list = common.enum(self.params[1:])
            inter = [i for i in ['v', 'l', 'vx2', 'vx3', 'vx4'] \
                     if i in self.params[1:]]
            # Do we need tag dispatching on pack<>? e.g. len, set1 and load*
            need_tmpl_pack = get_pack(self.params[0]) if inter == [] else None

            # Compute template arguments
            tmpl_args = []
            if not self.closed:
                tmpl_args += ['typename ToPackType']
            tmpl_args1 = tmpl_args + ['typename T', 'typename SimdExt']
            tmpl_argsN = tmpl_args + ['typename T', 'int N', 'typename SimdExt']
            other_tmpl_args = ['typename A{}'.format(i[0]) for i in args_list \
                               if i[1] not in ['v', 'l']]
            tmpl_args1 += other_tmpl_args
            tmpl_argsN += other_tmpl_args
            tmpl_args1 = ', '.join(tmpl_args1)
            tmpl_argsN = ', '.join(tmpl_argsN)

            # Compute function arguments
            def arg_type(arg, N):
                if arg[1] in ['v', 'l']:
                    pack_typ = 'pack' if arg[1] == 'v' else 'packl'
                    return '{}<T, {}, SimdExt> const&'.format(pack_typ, N)
                else:
                    return 'A{}'.format(arg[0])
            args1 = ['{} a{}'.format(arg_type(i, '1'), i[0]) for i in args_list]
            argsN = ['{} a{}'.format(arg_type(i, 'N'), i[0]) for i in args_list]
            # Arguments without tag dispatching on pack
            other_argsN = ', '.join(argsN)
            if not self.closed:
                args1 = ['ToPackType'] + args1
                argsN = ['ToPackType'] + argsN
            if need_tmpl_pack != None:
                args1 = ['{}<T, 1, SimdExt> const&'.format(need_tmpl_pack)] + \
                        args1
                argsN = ['{}<T, N, SimdExt> const&'.format(need_tmpl_pack)] + \
                        argsN
            args1 = ', '.join(args1)
            argsN = ', '.join(argsN)

            # Compute return type
            ret1 = 'ToPackType' if not self.closed \
                   else common.get_one_type_generic_adv_cxx(self.params[0],
                                                            'T', '1')
            retN = 'ToPackType' if not self.closed \
                   else common.get_one_type_generic_adv_cxx(self.params[0],
                                                            'T', 'N')

            ret = { \
                '1': 'template <{tmpl_args1}> {ret1} {cxx_name}({args1});'. \
                     format(tmpl_args1=tmpl_args1, ret1=ret1, args1=args1,
                            cxx_name=self.name),
                'N': 'template <{tmpl_argsN}> {retN} {cxx_name}({argsN});'. \
                     format(tmpl_argsN=tmpl_argsN, retN=retN, argsN=argsN,
                            cxx_name=self.name)
            }
            if self.cxx_operator:
                ret.update({ \
                    'op1':
                    'template <{tmpl_args1}> {ret1} {cxx_name}({args1});'. \
                    format(tmpl_args1=tmpl_args1, ret1=ret1, args1=args1,
                           cxx_name=self.cxx_operator),
                    'opN':
                    'template <{tmpl_argsN}> {retN} {cxx_name}({argsN});'. \
                    format(tmpl_argsN=tmpl_argsN, retN=retN, argsN=argsN,
                           cxx_name=self.cxx_operator)
                })
            if not self.closed:
                ret['dispatch'] = \
                'template <{tmpl_argsN}> {retN} {cxx_name}({other_argsN});'. \
                format(tmpl_argsN=tmpl_argsN, other_argsN=other_argsN,
                       retN=retN, cxx_name=self.name)
            elif need_tmpl_pack != None:
                other_tmpl_args = ', '.join(['typename SimdVector'] + \
                                            other_tmpl_args)
                ret['dispatch'] = \
                '''template <{other_tmpl_args}>
                   SimdVector {cxx_name}({other_argsN});'''. \
                   format(other_tmpl_args=other_tmpl_args,
                          other_argsN=other_argsN, cxx_name=self.name)
            return ret
        else:
            raise Exception('Lang must be one of c_base, cxx_base, cxx_adv')

    def get_signature(self, typename, lang, simd_ext):
        # Check that the type is available for this function
        if typename not in self.types:
            raise Exception('Type {} not supported for function {}'. \
                            format(typename, self.name))

        fmtspec = self.get_fmtspec(typename, typename, simd_ext)

        if lang == 'c_base':
            sig = '{return_typ} nsimd_{name}_{simd_ext}_{suf}({c_args})'. \
                  format(**fmtspec)
        elif lang == 'cxx_base':
            sig = '{return_typ} {name}({cxx_args})'.format(**fmtspec)
        elif lang == 'cxx_adv':
            sig = ''
            raise Exception('TODO cxx_adv for {}'.format(lang))
        else:
            raise Exception('Unknown langage {}'.format(lang))

        return sig

    def get_scalar_signature(self, cpu_gpu, t, tt, lang):
        sig = '__device__ ' if cpu_gpu == 'gpu' else ''
        sig += common.get_one_type_scalar(self.params[0], tt) + ' '
        func_name = 'nsimd_' if lang == 'c' else ''
        func_name += 'gpu_' if cpu_gpu == 'gpu' else 'scalar_'
        func_name += self.name
        operator_on_logicals = (self.params == ['l'] * len(self.params))
        if lang == 'c' and not operator_on_logicals:
            func_name += '_{}_{}'.format(tt, t) if not self.closed \
                                                else '_{}'.format(t)
        sig += func_name
        args_list = common.enum([common.get_one_type_scalar(p, t)
                                 for p in self.params[1:]])
        args = ['{} a{}'.format(i[1], i[0]) for i in args_list]
        if lang == 'cxx' and (not self.closed or \
           ('v' not in self.params[1:] and not operator_on_logicals)):
            args = [tt] + args
        sig += '(' + ', '.join(args) + ')'
        return sig

class SrcOperator(Operator):
    src = True
    types = common.ftypes

# -----------------------------------------------------------------------------
# List of functions/operators

class Len(Operator):
    full_name = 'vector length'
    signature = 'p len'
    domain = Domain('')
    categories = [DocMisc]

class Set1(Operator):
    full_name = 'value broadcast'
    signature = 'v set1 s'
    categories = [DocMisc]
    desc = 'Returns a vector whose all elements are set to the given value.'

class Set1l(Operator):
    full_name = 'logical value broadcast'
    signature = 'l set1l p'
    categories = [DocMisc]
    desc = 'Returns a vector whose all elements are set to the given ' \
           'boolean value: zero means false and nonzero means true.'

class Loadu(Operator):
    signature = 'v loadu c*'
    load_store = True
    categories = [DocLoadStore]
    desc = 'Load data from unaligned memory.'

class MaskoLoadu1(Operator):
    signature = 'v masko_loadu1 l c* v'
    load_store = True
    categories = [DocLoadStore]
    desc = 'Load data from unaligned memory corresponding to True elements.'

class MaskzLoadu1(Operator):
    signature = 'v maskz_loadu1 l c*'
    load_store = True
    categories = [DocLoadStore]
    desc = 'Load data from unaligned memory corresponding to True elements.'

class Load2u(Operator):
    full_name = 'load array of structure'
    signature = 'vx2 load2u c*'
    load_store = True
    categories = [DocLoadStore]
    desc = 'Load array of structures of 2 members from unaligned memory.'

class Load3u(Operator):
    full_name = 'load array of structure'
    signature = 'vx3 load3u c*'
    load_store = True
    categories = [DocLoadStore]
    desc = 'Load array of structures of 3 members from unaligned memory.'

class Load4u(Operator):
    full_name = 'load array of structure'
    signature = 'vx4 load4u c*'
    load_store = True
    categories = [DocLoadStore]
    desc = 'Load array of structures of 4 members from unaligned memory.'

class Loada(Operator):
    signature = 'v loada c*'
    load_store = True
    categories = [DocLoadStore]
    desc = 'Load data from aligned memory.'

class MaskoLoada(Operator):
    signature = 'v masko_loada1 l c* v'
    load_store = True
    categories = [DocLoadStore]
    desc = 'Load data from aligned memory.'

class MaskzLoada(Operator):
    signature = 'v maskz_loada1 l c*'
    load_store = True
    categories = [DocLoadStore]
    desc = 'Load data from aligned memory corresponding to True elements.'

class Load2a(Operator):
    full_name = 'load array of structure'
    signature = 'vx2 load2a c*'
    load_store = True
    categories = [DocLoadStore]
    desc = 'Load array of structures of 2 members from aligned memory.'

class Load3a(Operator):
    full_name = 'load array of structure'
    signature = 'vx3 load3a c*'
    load_store = True
    categories = [DocLoadStore]
    desc = 'Load array of structures of 3 members from aligned memory.'

class Load4a(Operator):
    full_name = 'load array of structure'
    signature = 'vx4 load4a c*'
    load_store = True
    categories = [DocLoadStore]
    desc = 'Load array of structures of 4 members from aligned memory.'

class Loadlu(Operator):
    full_name = 'load vector of logicals'
    signature = 'l loadlu c*'
    load_store = True
    categories = [DocLoadStore]
    desc = 'Load data from unaligned memory and interpret it as booleans. ' + \
           'Zero is interpreted as False and nonzero as True.'

class Loadla(Operator):
    full_name = 'load vector of logicals'
    signature = 'l loadla c*'
    load_store = True
    categories = [DocLoadStore]
    desc = 'Load data from aligned memory and interpret it as booleans. ' + \
           'Zero is interpreted as False and nonzero as True.'

class Storeu(Operator):
    signature = '_ storeu * v'
    load_store = True
    categories = [DocLoadStore]
    desc = 'Store SIMD vector into unaligned memory.'

class MaskStoreu1(Operator):
    signature = '_ mask_storeu1 l * v'
    load_store = True
    categories = [DocLoadStore]
    desc = 'Store active SIMD vector elements into unaligned memory.'

class Store2u(Operator):
    signature = '_ store2u * v v'
    load_store = True
    domain = Domain('RxR')
    categories = [DocLoadStore]
    desc = 'Store 2 SIMD vectors as array of structures of 2 members into ' + \
           'unaligned memory.'

class Store3u(Operator):
    full_name = 'store into array of structures'
    signature = '_ store3u * v v v'
    load_store = True
    domain = Domain('RxRxR')
    categories = [DocLoadStore]
    desc = 'Store 3 SIMD vectors as array of structures of 3 members into ' + \
           'unaligned memory.'

class Store4u(Operator):
    full_name = 'store into array of structures'
    signature = '_ store4u * v v v v'
    load_store = True
    domain = Domain('RxRxRxR')
    categories = [DocLoadStore]
    desc = 'Store 4 SIMD vectors as array of structures of 4 members into ' + \
           'unaligned memory.'

class Storea(Operator):
    signature = '_ storea * v'
    load_store = True
    categories = [DocLoadStore]
    desc = 'Store SIMD vector into aligned memory.'

class MaskStorea1(Operator):
    signature = '_ mask_storea1 l * v'
    load_store = True
    categories = [DocLoadStore]
    desc = 'Store active SIMD vector elements into aligned memory.'

class Store2a(Operator):
    full_name = 'store into array of structures'
    signature = '_ store2a * v v'
    load_store = True
    domain = Domain('RxR')
    categories = [DocLoadStore]
    desc = 'Store 2 SIMD vectors as array of structures of 2 members into ' + \
           'aligned memory.'

class Store3a(Operator):
    full_name = 'store into array of structures'
    signature = '_ store3a * v v v'
    load_store = True
    domain = Domain('RxRxR')
    categories = [DocLoadStore]
    desc = 'Store 3 SIMD vectors as array of structures of 3 members into ' + \
           'aligned memory.'

class Store4a(Operator):
    full_name = 'store into array of structures'
    signature = '_ store4a * v v v v'
    load_store = True
    domain = Domain('RxRxRxR')
    categories = [DocLoadStore]
    desc = 'Store 4 SIMD vectors as array of structures of 4 members into ' + \
           'aligned memory.'

class Storelu(Operator):
    full_name = 'store vector of logicals'
    signature = '_ storelu * l'
    load_store = True
    categories = [DocLoadStore]
    domain = Domain('R')
    desc = 'Store SIMD vector of booleans into unaligned memory. True is ' + \
           'stored as 1 and False as 0.'

class Storela(Operator):
    full_name = 'store vector of logicals'
    signature = '_ storela * l'
    load_store = True
    categories = [DocLoadStore]
    domain = Domain('R')
    desc = 'Store SIMD vector of booleans into aligned memory. True is ' + \
           'stored as 1 and False as 0.'

class Orb(Operator):
    full_name = 'bitwise or'
    signature = 'v orb v v'
    cxx_operator = 'operator|'
    domain = Domain('RxR')
    categories = [DocBitsOperators]
    #bench_auto_against_std = True ## TODO: Add check to floating-types
    bench_auto_against_mipp = True

class Andb(Operator):
    full_name = 'bitwise and'
    signature = 'v andb v v'
    cxx_operator = 'operator&'
    domain = Domain('RxR')
    categories = [DocBitsOperators]
    #bench_auto_against_std = True ## TODO: Add check to floating-types
    bench_auto_against_mipp = True

class Andnotb(Operator):
    full_name = 'bitwise andnot'
    signature = 'v andnotb v v'
    domain = Domain('RxR')
    categories = [DocBitsOperators]
    bench_auto_against_mipp = True

    def bench_mipp_name(self, typ):
        return 'mipp::andnb<{}>'.format(typ)

class Notb(Operator):
    full_name = 'bitwise not'
    signature = 'v notb v'
    cxx_operator = 'operator~'
    domain = Domain('R')
    categories = [DocBitsOperators]
    #bench_auto_against_std = True ## TODO: Add check to floating-types
    bench_auto_against_mipp = True

class Xorb(Operator):
    full_name = 'bitwise xor'
    signature = 'v xorb v v'
    cxx_operator = 'operator^'
    domain = Domain('RxR')
    categories = [DocBitsOperators]
    #bench_auto_against_std = True ## TODO: Add check to floating-types
    bench_auto_against_mipp = True

class Orl(Operator):
    full_name = 'logical or'
    signature = 'l orl l l'
    cxx_operator = 'operator||'
    domain = Domain('BxB')
    categories = [DocLogicalOperators]
    bench_auto_against_std = True

class Andl(Operator):
    full_name = 'logical and'
    signature = 'l andl l l'
    cxx_operator = 'operator&&'
    domain = Domain('BxB')
    categories = [DocLogicalOperators]
    bench_auto_against_std = True

class Andnotl(Operator):
    full_name = 'logical andnot'
    signature = 'l andnotl l l'
    domain = Domain('BxB')
    categories = [DocLogicalOperators]

class Xorl(Operator):
    full_name = 'logical xor'
    signature = 'l xorl l l'
    domain = Domain('BxB')
    categories = [DocLogicalOperators]

class Notl(Operator):
    full_name = 'logical not'
    signature = 'l notl l'
    cxx_operator = 'operator!'
    domain = Domain('B')
    categories = [DocLogicalOperators]
    bench_auto_against_std = True

class Add(Operator):
    full_name = 'addition'
    signature = 'v add v v'
    cxx_operator = 'operator+'
    domain = Domain('RxR')
    categories = [DocBasicArithmetic]
    bench_auto_against_std = True
    bench_auto_against_mipp = True

class Sub(Operator):
    full_name = 'subtraction'
    signature = 'v sub v v'
    cxx_operator = 'operator-'
    domain = Domain('RxR')
    categories = [DocBasicArithmetic]
    bench_auto_against_std = True
    bench_auto_against_mipp = True

class Addv(Operator):
    full_name = 'horizontal sum'
    signature = 's addv v'
    domain = Domain('R')
    categories = [DocMisc]
    desc = 'Returns the sum of all the elements contained in v'
    do_bench = False
    types = common.ftypes

class Mul(Operator):
    full_name = 'multiplication'
    signature = 'v mul v v'
    cxx_operator = 'operator*'
    domain = Domain('RxR')
    categories = [DocBasicArithmetic]
    bench_auto_against_std = True
    bench_auto_against_mipp = True

class Div(Operator):
    full_name = 'division'
    signature = 'v div v v'
    cxx_operator = 'operator/'
    domain = Domain('RxR\{0}')
    categories = [DocBasicArithmetic]
    bench_auto_against_std = True
    bench_auto_against_mipp = True

class Neg(Operator):
    full_name = 'opposite'
    signature = 'v neg v'
    cxx_operator = 'operator-'
    domain = Domain('R')
    categories = [DocBasicArithmetic]
    bench_auto_against_std = True

class Min(Operator):
    full_name = 'minimum'
    signature = 'v min v v'
    domain = Domain('RxR')
    categories = [DocBasicArithmetic]

class Max(Operator):
    full_name = 'maximum'
    signature = 'v max v v'
    domain = Domain('RxR')
    categories = [DocBasicArithmetic]
    bench_auto_against_mipp = True

class Shr(Operator):
    full_name = 'right shift in zeros'
    signature = 'v shr v p'
    types = common.iutypes
    cxx_operator = 'operator>>'
    domain = Domain('RxN')
    categories = [DocBitsOperators]
    bench_auto_against_mipp = True

    def bench_mipp_name(self, typ):
        return 'mipp::rshift<{}>'.format(typ)

class Shl(Operator):
    full_name = 'left shift'
    signature = 'v shl v p'
    types = common.iutypes
    cxx_operator = 'operator<<'
    domain = Domain('RxN')
    categories = [DocBitsOperators]
    bench_auto_against_mipp = True

    def bench_mipp_name(self, typ):
        return 'mipp::lshift<{}>'.format(typ)

class Shra(Operator):
    full_name = 'arithmetic right shift'
    signature = 'v shra v p'
    types = common.iutypes
    domain = Domain('R+xN')
    categories = [DocBitsOperators]
    desc = 'Performs a right shift operation with sign extension.'

class Eq(Operator):
    full_name = 'compare for equality'
    signature = 'l eq v v'
    cxx_operator = 'operator=='
    domain = Domain('RxR')
    categories = [DocComparison]
    bench_auto_against_std = True
    bench_auto_against_mipp = True
    desc = 'Compare the inputs for equality.'

    def bench_mipp_name(self, typ):
        return 'mipp::cmpeq<{}>'.format(typ)

class Ne(Operator):
    full_name = 'compare for inequality'
    signature = 'l ne v v'
    cxx_operator = 'operator!='
    domain = Domain('RxR')
    categories = [DocComparison]
    bench_auto_against_std = True
    bench_auto_against_mipp = True
    desc = 'Compare the inputs for inequality.'

    def bench_mipp_name(self, typ):
        return 'mipp::cmpneq<{}>'.format(typ)

class Gt(Operator):
    full_name = 'compare for greater-than'
    signature = 'l gt v v'
    cxx_operator = 'operator>'
    domain = Domain('RxR')
    categories = [DocComparison]
    bench_auto_against_std = True
    bench_auto_against_mipp = True
    desc = 'Compare the inputs for greater-than.'

    def bench_mipp_name(self, typ):
        return 'mipp::cmpgt<{}>'.format(typ)

class Ge(Operator):
    full_name = 'compare for greater-or-equal-than'
    signature = 'l ge v v'
    cxx_operator = 'operator>='
    domain = Domain('RxR')
    categories = [DocComparison]
    bench_auto_against_std = True
    bench_auto_against_mipp = True
    desc = 'Compare the inputs for greater-or-equal-than.'

    def bench_mipp_name(self, typ):
        return 'mipp::cmpge<{}>'.format(typ)

class Lt(Operator):
    full_name = 'compare for lesser-than'
    signature = 'l lt v v'
    cxx_operator = 'operator<'
    domain = Domain('RxR')
    categories = [DocComparison]
    bench_auto_against_std = True
    bench_auto_against_mipp = True
    desc = 'Compare the inputs for lesser-than.'

    def bench_mipp_name(self, typ):
        return 'mipp::cmplt<{}>'.format(typ)

class Le(Operator):
    full_name = 'compare for lesser-or-equal-than'
    signature = 'l le v v'
    cxx_operator = 'operator<='
    domain = Domain('RxR')
    categories = [DocComparison]
    bench_auto_against_std = True
    bench_auto_against_mipp = True
    desc = 'Compare the inputs for lesser-or-equal-than.'

    def bench_mipp_name(self, typ):
        return 'mipp::cmple<{}>'.format(typ)

class If_else1(Operator):
    full_name = 'blend'
    signature = 'v if_else1 l v v'
    domain = Domain('BxRxR')
    categories = [DocMisc]
    desc = 'Blend the inputs using the vector of logical as a first ' + \
           'argument. Elements of the second input is taken when the ' + \
           'corresponding elements from the vector of logicals is true, ' + \
           'otherwise elements of the second input are taken.'

class Abs(Operator):
    full_name = 'absolute value'
    signature = 'v abs v'
    domain = Domain('R')
    categories = [DocBasicArithmetic]
    bench_auto_against_mipp = True
    bench_auto_against_sleef = True
    #bench_auto_against_std = True

    def bench_sleef_name(self, simd, typ):
        return common.sleef_name('fabs', simd, typ)

class Fma(Operator):
    full_name = 'fused multiply-add'
    signature = 'v fma v v v'
    domain = Domain('RxRxR')
    categories = [DocBasicArithmetic]
    tests_ulps = {'f16':'10', 'f32':'22', 'f64':'50'}
    desc = 'Multiply the first and second inputs and then adds the third ' + \
           'input.'

class Fnma(Operator):
    full_name = 'fused negate-multiply-add'
    signature = 'v fnma v v v'
    domain = Domain('RxRxR')
    categories = [DocBasicArithmetic]
    tests_ulps = {'f16':'10', 'f32':'22', 'f64':'50'}
    desc = 'Multiply the first and second inputs, negate the intermediate ' + \
           'result and then adds the third input.'

class Fms(Operator):
    full_name = 'fused multiply-substract'
    signature = 'v fms v v v'
    domain = Domain('RxRxR')
    categories = [DocBasicArithmetic]
    tests_ulps = {'f16':'10', 'f32':'22', 'f64':'50'}
    desc = 'Substracts the third input to multiplication the first and ' + \
           'second inputs.'

class Fnms(Operator):
    full_name = 'fused negate-multiply-substract'
    signature = 'v fnms v v v'
    domain = Domain('RxRxR')
    categories = [DocBasicArithmetic]
    tests_ulps = {'f16':'10', 'f32':'22', 'f64':'50'}
    desc = 'Multiply the first and second inputs, negate the intermediate ' + \
           'result and then substracts the third input to the ' + \
           'intermediate result.'

class Ceil(Operator):
    full_name = 'rounding up to integer value'
    signature = 'v ceil v'
    domain = Domain('R')
    categories = [DocRounding]
    bench_auto_against_sleef = True
    bench_auto_against_std = True

class Floor(Operator):
    full_name = 'rounding down to integer value'
    signature = 'v floor v'
    domain = Domain('R')
    categories = [DocRounding]
    bench_auto_against_sleef = True
    bench_auto_against_std = True

class Trunc(Operator):
    full_name = 'rounding towards zero to integer value'
    signature = 'v trunc v'
    domain = Domain('R')
    categories = [DocRounding]
    bench_auto_against_sleef = True
    bench_auto_against_std = True

class Round_to_even(Operator):
    full_name = 'rounding to nearest integer value, tie to even'
    signature = 'v round_to_even v'
    domain = Domain('R')
    categories = [DocRounding]

class All(Operator):
    full_name = 'check all elements'
    signature = 'p all l'
    domain = Domain('B')
    categories = [DocMisc]
    desc = 'Return true if and only if all elements of the inputs are true.'

class Any(Operator):
    full_name = 'check for one true elements'
    signature = 'p any l'
    domain = Domain('B')
    categories = [DocMisc]
    desc = 'Return true if and only if at least one element of the inputs ' + \
           'is true.'

class Nbtrue(Operator):
    full_name = 'count true elements'
    signature = 'p nbtrue l'
    domain = Domain('B')
    categories = [DocMisc]
    desc = 'Return the number of true elements in the input.'

class Reinterpret(Operator):
    full_name = 'reinterpret vector'
    signature = 'v reinterpret v'
    output_to = common.OUTPUT_TO_SAME_SIZE_TYPES
    domain = Domain('R')
    categories = [DocConversion]
    ## Disable bench
    do_bench = False
    desc = 'Reinterpret input vector into a different vector type ' + \
           'preserving all bits.'

class Reinterpretl(Operator):
    full_name = 'reinterpret vector of logicals'
    signature = 'l reinterpretl l'
    domain = Domain('B')
    categories = [DocConversion]
    output_to = common.OUTPUT_TO_SAME_SIZE_TYPES
    has_scalar_impl = False
    ## Disable bench
    do_bench = False
    desc = 'Reinterpret input vector of logicals into a different vector ' + \
           'type of logicals preserving all elements values. The output ' + \
           'type must have same length as input type.'

class Cvt(Operator):
    full_name = 'convert vector'
    signature = 'v cvt v'
    output_to = common.OUTPUT_TO_SAME_SIZE_TYPES
    domain = Domain('R')
    categories = [DocConversion]
    desc = 'Convert input vector into a different vector type. The output ' + \
           'type must have same length as input type.'
    ## Disable bench
    do_bench = False

class Upcvt(Operator):
    full_name = 'convert vector to larger type'
    signature = 'vx2 upcvt v'
    output_to = common.OUTPUT_TO_UP_TYPES
    domain = Domain('R')
    types = ['i8', 'u8', 'i16', 'u16', 'f16', 'i32', 'u32', 'f32']
    categories = [DocConversion]
    desc = 'Convert input vector into a different larger vector type. The ' + \
           'output type must be twice as large as the input type.'
    ## Disable bench
    do_bench = False

class Downcvt(Operator):
    full_name = 'convert vector to narrow type'
    signature = 'v downcvt v v'
    output_to = common.OUTPUT_TO_DOWN_TYPES
    domain = Domain('R')
    types = ['i16', 'u16', 'f16', 'i32', 'u32', 'f32', 'i64', 'u64', 'f64']
    categories = [DocConversion]
    desc = 'Convert input vector into a different narrow vector type. The ' + \
           'output type must be twice as less as the input type.'
    ## Disable bench
    do_bench = False

class Rec(Operator):
    full_name = 'reciprocal'
    signature = 'v rec v'
    types = common.ftypes
    domain = Domain('R\{0}')
    categories = [DocBasicArithmetic]

class Rec11(Operator):
    full_name = 'reciprocal with relative error at most $2^{-11}$'
    signature = 'v rec11 v'
    types = common.ftypes
    categories = [DocBasicArithmetic]
    domain = Domain('R\{0}')
    tests_ulps = {'f16':'9', 'f32':'11', 'f64':'11'}

class Rec8(Operator):
    full_name = 'reciprocal with relative error at most 2^{-8}'
    signature = 'v rec8 v'
    types = common.ftypes
    categories = [DocBasicArithmetic]
    domain = Domain('R\{0}')
    tests_ulps = {'f16':'8', 'f32':'8', 'f64':'8'}

class Sqrt(Operator):
    full_name = 'square root'
    signature = 'v sqrt v'
    types = common.ftypes
    domain = Domain('[0,Inf)')
    categories = [DocBasicArithmetic]
    bench_auto_against_mipp = True
    bench_auto_against_sleef = True
    bench_auto_against_std = True
    tests_mpfr = True

class Rsqrt11(Operator):
    full_name = 'square root with relative error at most $2^{-11}$'
    signature = 'v rsqrt11 v'
    types = common.ftypes
    domain = Domain('[0,Inf)')
    categories = [DocBasicArithmetic]
    tests_ulps = {'f16':'9', 'f32':'11', 'f64':'11'}

class Rsqrt8(Operator):
    full_name = 'square root with relative error at most $2^{-8}$'
    signature = 'v rsqrt8 v'
    types = common.ftypes
    domain = Domain('[0,Inf)')
    categories = [DocBasicArithmetic]
    tests_ulps = {'f16':'8', 'f32':'8', 'f64':'8'}

class Ziplo(Operator):
    full_name = 'zip low halves'
    signature = 'v ziplo v v'
    types = common.types
    domain = Domain('R')
    categories = [DocShuffle]
    do_bench = False
    desc = 'Construct a vector where elements of the first low half input ' + \
           'are followed by the corresponding element of the second low ' + \
           'half input.'

class Ziphi(Operator):
    full_name = 'zip high halves'
    signature = 'v ziphi v v'
    types = common.types
    domain = Domain('R')
    categories = [DocShuffle]
    do_bench = False
    desc = 'Construct a vector where elements of the first high half ' + \
           'input are followed by the corresponding element of the second ' + \
           'high half input.'

class Unziplo(Operator):
    full_name = 'unziplo'
    signature = 'v unziplo v v'
    types = common.types
    domain = Domain('R')
    categories = [DocShuffle]
    do_bench = False

class Unziphi(Operator):
    full_name = 'unziphi'
    signature = 'v unziphi v v'
    types = common.types
    domain = Domain('R')
    categories = [DocShuffle]
<<<<<<< HEAD
    do_bench = False

class Ziplo(Operator):
    full_name = 'ziplo'
    signature = 'v ziplo v v'
    types = common.types
    domain = Domain('R')
    categories = [DocShuffle]
    do_bench = False

class Ziphi(Operator):
    full_name = 'ziphi'
    signature = 'v ziphi v v'
    types = common.types
    domain = Domain('R')
    categories = [DocShuffle]
=======
>>>>>>> d4f9fc57
    do_bench = False

class Zip(Operator):
    full_name = 'zip'
    signature = 'vx2 zip v v'
    types = common.types
    domain = Domain('R')
    categories = [DocShuffle]
<<<<<<< HEAD
    do_bench = False

class Unziplo(Operator):
    full_name = 'unziplo'
    signature = 'v unziplo v v'
    types = common.types
    domain = Domain('R')
    categories = [DocShuffle]
    do_bench = False

class Unziphi(Operator):
    full_name = 'unziphi'
    signature = 'v unziphi v v'
    types = common.types
    domain = Domain('R')
    categories = [DocShuffle]
=======
>>>>>>> d4f9fc57
    do_bench = False

class Unzip(Operator):
    full_name = 'unzip'
    signature = 'vx2 unzip v v'
    types = common.types
    fomain = Domain('R')
    categories = [DocShuffle]
    do_bench = False

class ToMask(Operator):
    full_name = 'build mask from logicals'
    signature = 'v to_mask l'
    categories = [DocLogicalOperators]
    do_bench = False
    desc = 'Returns a mask consisting of all ones for true elements and ' + \
           'all zeros for false elements.'

class ToLogical(Operator):
    full_name = 'build logicals from data'
    signature = 'l to_logical v'
    categories = [DocLogicalOperators]
    do_bench = False
    desc = 'Returns a vector of logicals. Set true when the corresponding ' + \
           'elements are non zero (at least one bit to 1) and false ' + \
           'otherwise.'

class Iota(Operator):
    full_name = 'fill vector with increasing values'
    signature = 'v iota'
    categories = [DocMisc]
    do_bench = False
    desc = 'Returns a vectors whose first element is zero, the second is ' \
           'one and so on.'

class MaskForLoopTail(Operator):
    full_name = 'build mask for ending loops'
    signature = 'l mask_for_loop_tail p p'
    categories = [DocMisc]
    do_bench = False
    desc = 'Returns a mask for loading/storing data at loop tails by ' \
           'setting the first elements to True and the last to False. ' \
           'The first argument is index in a loop whose number of elements ' \
           'is given by the second argument.'

class Adds(Operator):
    full_name = 'addition using saturation'
    signature = 'v adds v v'
    domain = Domain('RxR')
    categories = [DocBasicArithmetic]
    desc = 'Returns the saturated sum of the two vectors given as arguments'

class Subs(Operator):
    full_name = 'subtraction using saturation'
    signature = 'v subs v v'
    domain = Domain('RxR')
    categories = [DocBasicArithmetic]
    desc = 'Returns the saturated subtraction of the two vectors given as arguments'

# -----------------------------------------------------------------------------
# Import other operators if present: this is not very Pythonic but it is
# simple and it works!

import os
import sys
import io

sep = ';' if sys.platform == 'win32' else ':'
search_dirs = os.getenv('NSIMD_OPERATORS_PATH')
if search_dirs != None:
    dirs = search_dirs.split(sep)
    for d in dirs:
        operators_file = os.path.join(d, 'operators.py')
        with io.open(operators_file, mode='r', encoding='utf-8') as fin:
            exec(fin.read())<|MERGE_RESOLUTION|>--- conflicted
+++ resolved
@@ -1207,25 +1207,6 @@
     types = common.types
     domain = Domain('R')
     categories = [DocShuffle]
-<<<<<<< HEAD
-    do_bench = False
-
-class Ziplo(Operator):
-    full_name = 'ziplo'
-    signature = 'v ziplo v v'
-    types = common.types
-    domain = Domain('R')
-    categories = [DocShuffle]
-    do_bench = False
-
-class Ziphi(Operator):
-    full_name = 'ziphi'
-    signature = 'v ziphi v v'
-    types = common.types
-    domain = Domain('R')
-    categories = [DocShuffle]
-=======
->>>>>>> d4f9fc57
     do_bench = False
 
 class Zip(Operator):
@@ -1234,25 +1215,6 @@
     types = common.types
     domain = Domain('R')
     categories = [DocShuffle]
-<<<<<<< HEAD
-    do_bench = False
-
-class Unziplo(Operator):
-    full_name = 'unziplo'
-    signature = 'v unziplo v v'
-    types = common.types
-    domain = Domain('R')
-    categories = [DocShuffle]
-    do_bench = False
-
-class Unziphi(Operator):
-    full_name = 'unziphi'
-    signature = 'v unziphi v v'
-    types = common.types
-    domain = Domain('R')
-    categories = [DocShuffle]
-=======
->>>>>>> d4f9fc57
     do_bench = False
 
 class Unzip(Operator):
