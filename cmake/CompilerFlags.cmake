# Copyright (c) 2019 Agenium Scale
# 
# Permission is hereby granted, free of charge, to any person obtaining a copy
# of this software and associated documentation files (the "Software"), to deal
# in the Software without restriction, including without limitation the rights
# to use, copy, modify, merge, publish, distribute, sublicense, and/or sell
# copies of the Software, and to permit persons to whom the Software is
# furnished to do so, subject to the following conditions:
# 
# The above copyright notice and this permission notice shall be included in all
# copies or substantial portions of the Software.
# 
# THE SOFTWARE IS PROVIDED "AS IS", WITHOUT WARRANTY OF ANY KIND, EXPRESS OR
# IMPLIED, INCLUDING BUT NOT LIMITED TO THE WARRANTIES OF MERCHANTABILITY,
# FITNESS FOR A PARTICULAR PURPOSE AND NONINFRINGEMENT. IN NO EVENT SHALL THE
# AUTHORS OR COPYRIGHT HOLDERS BE LIABLE FOR ANY CLAIM, DAMAGES OR OTHER
# LIABILITY, WHETHER IN AN ACTION OF CONTRACT, TORT OR OTHERWISE, ARISING FROM,
# OUT OF OR IN CONNECTION WITH THE SOFTWARE OR THE USE OR OTHER DEALINGS IN THE
# SOFTWARE.
# 
# -----------------------------------------------------------------------------

function(compiler_flags in out)

    # Empty in => empty out
    if ("${in}" MATCHES "^$")
        set(${out} "" PARENT_SCOPE)
        return()
    endif()

    string(TOUPPER "${in}" flag)

    # Sanity check first
    set(known_flags CPU SSE2 SSE42 AVX AVX2 AVX512_KNL AVX512_SKYLAKE NEON128
<<<<<<< HEAD
                    AARCH64 SVE SVE128 SVE256 SVE512 SVE1024 SVE2048 FMA FP16
                    C++14 O3 G)
=======
        AARCH64 SVE FMA POWER7 FP16 C++14 O3 G)
>>>>>>> 371ee494

    list(FIND known_flags "${flag}" i)
    if (i EQUAL -1)
        message(FATAL_ERROR "Unknown/unsupported compiler flags: '${flag}'")
    endif()

    # Compiler flags for MSVC
    if (CMAKE_CXX_COMPILER_ID MATCHES "MSVC")

        set(flags_for_CPU            "")
        if ("${CMAKE_SIZEOF_VOID_P}" STREQUAL "4")
            set(flags_for_SSE2       "/arch:SSE2 /DSSE2")
        else()
            set(flags_for_SSE2       "/DSSE2")
        endif()

        set(flags_for_SSE42          "")
        set(flags_for_AVX            "/arch:AVX /DAVX")
        set(flags_for_AVX2           "/arch:AVX2 /DAVX2")
        set(flags_for_AVX512_KNL     "/arch:AVX512 /DAVX512_KNL")
        set(flags_for_AVX512_SKYLAKE "/arch:AVX512 /DAVX512_SKYLAKE")
        if(MSVC_VERSION GREATER 1900)
            set(flags_for_C++14      "/std:c++14 /Zc:__cplusplus")
        elseif (MSVC_VERSION EQUAL 1900)
            set(flags_for_C++14      "/std:c++14")
        else()
            set(flags_for_C++14      "")
        endif()
        set(flags_for_NEON128        "/DNEON128")
        set(flags_for_AARCH64        "/DAARCH64")
        set(flags_for_SVE            "/DSVE")     # Not supported by MSVC yet
        set(flags_for_SVE128         "/DSVE128")  # Not supported by MSVC yet
        set(flags_for_SVE256         "/DSVE256")  # Not supported by MSVC yet
        set(flags_for_SVE512         "/DSVE512")  # Not supported by MSVC yet
        set(flags_for_SVE1024        "/DSVE1024") # Not supported by MSVC yet
        set(flags_for_SVE2048        "/DSVE2048") # Not supported by MSVC yet
        set(flags_for_FP16           "/DFP16")
        set(flags_for_FMA            "/DFMA")
        set(flags_for_O3             "/Ox")
        set(flags_for_G              "/Zi")

    # Compiler flags for GCC and Clang
    elseif (CMAKE_CXX_COMPILER_ID MATCHES "Clang" OR 
            CMAKE_CXX_COMPILER_ID MATCHES "GNU")

        set(flags_for_CPU            "")
        set(flags_for_SSE2           "-msse2 -DSSE2")
        set(flags_for_SSE42          "-msse4.2 -DSSE42")
        set(flags_for_AVX            "-mavx -DAVX")
        set(flags_for_AVX2           "-mavx2 -DAVX2")
        set(flags_for_AVX512_KNL     "-mavx512f -mavx512pf -mavx512er -mavx512cd -DAVX512_KNL")
        set(flags_for_AVX512_SKYLAKE "-mavx512f -mavx512dq -mavx512cd -mavx512bw -mavx512vl -DAVX512_SKYLAKE")
        set(flags_for_C++14          "-std=c++14")
        set(flags_for_NEON128        "-mfpu=neon -DNEON128")
        set(flags_for_POWER7         "-maltivec -mcpu=power7 -DPOWER7")
        set(flags_for_AARCH64        "-DAARCH64")
        set(flags_for_SVE            "-march=armv8-a+sve -DSVE")
        set(flags_for_SVE128         "-march=armv8-a+sve -msve-vector-bits=128 -DSVE128")
        set(flags_for_SVE256         "-march=armv8-a+sve -msve-vector-bits=256 -DSVE256")
        set(flags_for_SVE512         "-march=armv8-a+sve -msve-vector-bits=512 -DSVE512")
        set(flags_for_SVE1024        "-march=armv8-a+sve -msve-vector-bits=1024 -DSVE1024")
        set(flags_for_SVE2048        "-march=armv8-a+sve -msve-vector-bits=2048 -DSVE2048")
        if ("${CMAKE_SYSTEM_PROCESSOR}" MATCHES "(arm|ARM)")
            if ("${CMAKE_SIZEOF_VOID_P}" STREQUAL "4")
                set(flags_for_FP16   "-DFP16")
                set(flags_for_FMA    "-DFMA")
            else()
                set(flags_for_FP16   "-march=native+fp16 -DFP16")
                set(flags_for_FMA    "-DFMA")
            endif()
        else()
            set(flags_for_FP16       "-mf16c -DFP16")
            set(flags_for_FMA        "-mfma -DFMA")
        endif()
        set(flags_for_O3             "-O3")
        set(flags_for_G              "-g")

    # Compiler flags for Intel
    elseif (CMAKE_CXX_COMPILER_ID MATCHES "Intel")

        set(flags_for_CPU            "")
        set(flags_for_SSE2           "-msse2 -DSSE2")
        set(flags_for_SSE42          "-msse4.2 -DSSE42")
        set(flags_for_AVX            "-mavx -DAVX")
        set(flags_for_AVX2           "-mavx2 -DAVX2")
        set(flags_for_AVX512_KNL     "-mavx512f -mavx512pf -mavx512er -mavx512cd -march=skylake-avx512 -DAVX512_KNL")
        set(flags_for_AVX512_SKYLAKE "-mavx512f -mavx512dq -mavx512cd -mavx512bw -mavx512vl -march=skylake-avx512 -DAVX512_SKYLAKE")
        set(flags_for_C++14          "-std=c++14")
        set(flags_for_NEON128        "")
        set(flags_for_AARCH64        "")
        set(flags_for_SVE            "")
        set(flags_for_SVE128         "")
        set(flags_for_SVE256         "")
        set(flags_for_SVE512         "")
        set(flags_for_SVE1024        "")
        set(flags_for_SVE2048        "")
        set(flags_for_FP16           "-mf16c -DFP16")
        set(flags_for_FMA            "-mfma -DFMA")
        set(flags_for_O3             "-O3")
        set(flags_for_G              "-g")

    # Unsupported compiler
    else()

        message(FATAL_ERROR "Compiler not supported yet")

    endif()

    # Return compiler flags
    set(${out} "${flags_for_${flag}}" PARENT_SCOPE)

endfunction()

## ----------------------------------------------------------------------------

function(remove_some_msvc_flags)
    if (CMAKE_CXX_COMPILER_ID MATCHES "MSVC")
        foreach(lang C CXX)
            foreach(mode RELEASE DEBUG RELWITHDEBINFO MINSIZEREL)
                set(flags "${CMAKE_${lang}_FLAGS_${mode}}")
                string(REPLACE "/RTC1" "" flags "${flags}")
                string(REPLACE "/Ob0" "" flags "${flags}")
                string(REPLACE "/Ob1" "" flags "${flags}")
                string(REPLACE "/Ob2" "" flags "${flags}")
                string(REPLACE "/O1" "" flags "${flags}")
                string(REPLACE "/O2" "" flags "${flags}")
                string(REPLACE "/Od" "" flags "${flags}")
                set(CMAKE_${lang}_FLAGS_${mode} "${flags}" PARENT_SCOPE)
            endforeach()
        endforeach()
    endif()
endfunction()<|MERGE_RESOLUTION|>--- conflicted
+++ resolved
@@ -32,12 +32,8 @@
 
     # Sanity check first
     set(known_flags CPU SSE2 SSE42 AVX AVX2 AVX512_KNL AVX512_SKYLAKE NEON128
-<<<<<<< HEAD
-                    AARCH64 SVE SVE128 SVE256 SVE512 SVE1024 SVE2048 FMA FP16
-                    C++14 O3 G)
-=======
-        AARCH64 SVE FMA POWER7 FP16 C++14 O3 G)
->>>>>>> 371ee494
+        AARCH64 SVE SVE128 SVE256 SVE512 SVE1024 SVE2048 FMA FP16
+        C++14 O3 G)
 
     list(FIND known_flags "${flag}" i)
     if (i EQUAL -1)
