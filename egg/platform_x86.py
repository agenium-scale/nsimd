# Copyright (c) 2019 Agenium Scale
#
# Permission is hereby granted, free of charge, to any person obtaining a copy
# of this software and associated documentation files (the "Software"), to deal
# in the Software without restriction, including without limitation the rights
# to use, copy, modify, merge, publish, distribute, sublicense, and/or sell
# copies of the Software, and to permit persons to whom the Software is
# furnished to do so, subject to the following conditions:
#
# The above copyright notice and this permission notice shall be included in all
# copies or substantial portions of the Software.
#
# THE SOFTWARE IS PROVIDED "AS IS", WITHOUT WARRANTY OF ANY KIND, EXPRESS OR
# IMPLIED, INCLUDING BUT NOT LIMITED TO THE WARRANTIES OF MERCHANTABILITY,
# FITNESS FOR A PARTICULAR PURPOSE AND NONINFRINGEMENT. IN NO EVENT SHALL THE
# AUTHORS OR COPYRIGHT HOLDERS BE LIABLE FOR ANY CLAIM, DAMAGES OR OTHER
# LIABILITY, WHETHER IN AN ACTION OF CONTRACT, TORT OR OTHERWISE, ARISING FROM,
# OUT OF OR IN CONNECTION WITH THE SOFTWARE OR THE USE OR OTHER DEALINGS IN THE
# SOFTWARE.

# This file gives the implementation of platform x86, i.e. Intel/AMD SIMD.
# Reading this file is NOT straightforward. X86 SIMD extensions is a mess.
# This script nonetheless tries to be as readable as possible. It implements
# SSE2, SSE42, AVX, AVX2, AVX512 as found on KNLs and AVX512 as found on Xeon
# Skylakes.

import common
import x86_load_store_deg234 as ldst234

# -----------------------------------------------------------------------------
# Helpers

sse = ['sse2', 'sse42']
avx = ['avx', 'avx2']
avx512 = ['avx512_knl', 'avx512_skylake']

# -----------------------------------------------------------------------------
# Implementation of mandatory functions for this module


def get_simd_exts():
    return ['sse2', 'sse42', 'avx', 'avx2', 'avx512_knl', 'avx512_skylake']


def emulate_fp16(simd_ext):
    if not simd_ext in get_simd_exts():
        raise ValueError('Unknown SIMD extension "{}"'.format(simd_ext))
    return True


def get_type(opts, simd_ext, typ):
    # Number of bits
    if simd_ext in sse:
        bits = '128'
    elif simd_ext in avx:
        bits = '256'
    elif simd_ext in avx512:
        bits = '512'
    else:
        raise ValueError('Unknown SIMD extension "{}"'.format(simd_ext))
    # Suffix
    if typ == 'f16':
        return 'struct {{__m{} v0; __m{} v1; }}'.format(bits, bits)
    elif typ == 'f32':
        return '__m{}'.format(bits)
    elif typ == 'f64':
        return '__m{}d'.format(bits)
    elif typ in common.iutypes:
        return '__m{}i'.format(bits)
    else:
        raise ValueError('Unknown type "{}"'.format(typ))


def get_logical_type(opts, simd_ext, typ):
    if typ not in common.types:
        raise ValueError('Unknown type "{}"'.format(typ))
    if simd_ext in sse + avx:
        return get_type(opts, simd_ext, typ)
    elif simd_ext in avx512:
        if typ == 'f16':
            return 'struct { __mmask16 v0; __mmask16 v1; }'
        return '__mmask{}'.format(512 // common.bitsize(typ))
    else:
        raise ValueError('Unknown SIMD extension "{}"'.format(simd_ext))


def get_nb_registers(simd_ext):
    if simd_ext in sse + avx:
        return '16'
    elif simd_ext in avx512:
        return '32'
    else:
        raise ValueError('Unknown SIMD extension "{}"'.format(simd_ext))


def has_compatible_SoA_types(simd_ext):
    if simd_ext not in sse + avx + avx512:
        raise ValueError('Unknown SIMD extension "{}"'.format(simd_ext))
    else:
        return False


def get_additional_include(func, platform, simd_ext):
    ret = ''
    if simd_ext == 'sse2':
        ret += '''#include <nsimd/cpu/cpu/{}.h>
                  '''.format(func)
    elif simd_ext == 'sse42':
        ret += '''#include <nsimd/x86/sse2/{}.h>
                  '''.format(func)
    elif simd_ext == 'avx':
        ret += '''#include <nsimd/x86/sse42/{}.h>
                  '''.format(func)
    elif simd_ext == 'avx2':
        ret += '''#include <nsimd/x86/avx/{}.h>
                  '''.format(func)
    elif simd_ext == 'avx512_knl':
        ret += '''#include <nsimd/x86/avx2/{}.h>
                  '''.format(func)
    elif simd_ext == 'avx512_skylake':
        ret += '''#include <nsimd/x86/avx2/{}.h>
                  '''.format(func)
    if func == 'shra':
        ret += '''#include <nsimd/x86/{simd_ext}/shr.h>
                  '''.format(simd_ext=simd_ext)
    if func in ['loadla', 'loadlu', 'storela', 'storelu']:
        ret += '''#include <nsimd/x86/{simd_ext}/set1.h>
                  # include <nsimd/x86/{simd_ext}/eq.h>
                  # include <nsimd/x86/{simd_ext}/notl.h>
                  # include <nsimd/x86/{simd_ext}/if_else1.h>
                  '''.format(simd_ext=simd_ext)
    if func in ['notb']:
        ret += '''#include <nsimd/x86/{simd_ext}/andnotb.h>
                  '''.format(simd_ext=simd_ext)
    if func in ['notl']:
        ret += '''#include <nsimd/x86/{simd_ext}/andnotb.h>
                  # include <nsimd/x86/{simd_ext}/andnotl.h>
                  '''.format(simd_ext=simd_ext)
    if func in ['min', 'max']:
        ret += '''#include <nsimd/x86/{simd_ext}/gt.h>
                  '''.format(simd_ext=simd_ext)
    if func in ['lt']:
        ret += '''#include <nsimd/x86/{simd_ext}/gt.h>
                  '''.format(simd_ext=simd_ext)
    if func in ['ge']:
        ret += '''#include <nsimd/x86/{simd_ext}/lt.h>
                  '''.format(simd_ext=simd_ext)
    if func in ['if_else1']:
        ret += '''#include <nsimd/x86/{simd_ext}/notb.h>
                  # include <nsimd/x86/{simd_ext}/orb.h>
                  # include <nsimd/x86/{simd_ext}/andnotb.h>
                  # include <nsimd/x86/{simd_ext}/andb.h>
                  '''.format(simd_ext=simd_ext)
    if func in ['abs']:
        ret += '''#include <nsimd/x86/{simd_ext}/if_else1.h>
                  # include <nsimd/x86/{simd_ext}/set1.h>
                  '''.format(simd_ext=simd_ext)
    if func == 'reinterpretl' and simd_ext in ['sse', 'avx']:
        ret += '''#include <nsimd/x86/{simd_ext}/storeu.h>
                  # include <nsimd/x86/{simd_ext}/loadu.h>
                  '''.format(simd_ext=simd_ext)
    if func == 'upcvt':
        ret += '''#include <nsimd/x86/{simd_ext}/cvt.h>
                  '''.format(simd_ext=simd_ext)
    if func == 'ziplo' and simd_ext in ['avx512_knl', 'avx512_skylake']:
        ret += '''#include <nsimd/x86/avx2/ziphi.h>
                  '''.format(simd_ext=simd_ext)
    if func == 'ziphi' and simd_ext in ['avx512_knl', 'avx512_skylake']:
        ret += '''#include <nsimd/x86/avx2/ziplo.h>
                  '''.format(simd_ext=simd_ext)
    if func == 'zip':
        ret += '''#include <nsimd/x86/{simd_ext}/ziplo.h>
                  # include <nsimd/x86/{simd_ext}/ziphi.h>
                  '''.format(simd_ext=simd_ext)
    if func == 'unzip':
        ret += '''#include <nsimd/x86/{simd_ext}/unziplo.h>
                  #include <nsimd/x86/{simd_ext}/unziphi.h>
                  '''.format(simd_ext=simd_ext)
    if simd_ext in avx512 and func in ['loadlu', 'loadla']:
        ret += '''
                  # if NSIMD_CXX > 0
                  extern "C" {{
                  # endif

                  NSIMD_INLINE
                  nsimd_{simd_ext}_vlu16
                  nsimd_{func}_{simd_ext}_u16(const u16*);

                  # if NSIMD_CXX > 0
                  }} // extern "C"
                  # endif
                  '''.format(func=func, **fmtspec)
    if func in ['load2u', 'load3u', 'load4u', 'load2a', 'load3a', 'load4a']:
        ret += '''
                  # include <nsimd/x86/{simd_ext}/loadu.h>
                  # include <nsimd/x86/{simd_ext}/storeu.h>

                  # if NSIMD_CXX > 0
                  extern "C" {{
                  # endif

                  NSIMD_INLINE nsimd_{simd_ext}_vu16x{deg}
                  nsimd_{func}_{simd_ext}_u16(const u16*);

                  # if NSIMD_CXX > 0
                  }} // extern "C"
                  # endif
                  '''.format(func=func, deg=func[4], **fmtspec)
    if func in ['store2u', 'store3u', 'store4u', 'store2a', 'store3a',
                'store4a']:
        deg = func[5]
        args = ','.join(['nsimd_{simd_ext}_vu16'.format(**fmtspec)
                         for i in range(1, int(deg) + 1)])
        ret += '''
                  # include <nsimd/x86/{simd_ext}/loadu.h>
                  # include <nsimd/x86/{simd_ext}/storeu.h>

                  # if NSIMD_CXX > 0
                  extern "C" {{
                  # endif

                  NSIMD_INLINE void nsimd_{func}_{simd_ext}_u16(u16*, {args});

                  # if NSIMD_CXX > 0
                  }} // extern "C"
                  # endif
                  '''.format(func=func, deg=deg, args=args, **fmtspec)
    if func == 'to_logical':
        ret += '''#include <nsimd/x86/{simd_ext}/ne.h>
                  # include <nsimd/x86/{simd_ext}/reinterpretl.h>
                  '''.format(simd_ext=simd_ext)
    if func == 'adds':
        ret += '''
                    # include <nsimd/x86/{simd_ext}/reinterpret.h>
                    # include <nsimd/x86/{simd_ext}/add.h>
                    # include <nsimd/x86/{simd_ext}/set1.h>
                    # include <nsimd/x86/{simd_ext}/shr.h>
                    # include <nsimd/x86/{simd_ext}/orb.h>
                    # include <nsimd/x86/{simd_ext}/xorb.h>
                    # include <nsimd/x86/{simd_ext}/notb.h>
                    # include <nsimd/x86/{simd_ext}/if_else1.h>
                    #if NSIMD_CXX > 0
                        #include <climits>
                    #else
                        #include <limits.h>
                    #endif
                ''' .format(**fmtspec)
        if simd_ext in avx512:
            ret += '''
                    # include <nsimd/x86/{simd_ext}/to_logical.h>
                   '''.format(**fmtspec)
    if func == 'subs':
        ret += '''
                    # include <nsimd/x86/{simd_ext}/adds.h>
                    # include <nsimd/x86/{simd_ext}/neg.h>
                    # include <nsimd/x86/{simd_ext}/sub.h>
                    # include <nsimd/x86/{simd_ext}/gt.h>
                    # include <nsimd/x86/{simd_ext}/set1.h>
                    # include <nsimd/x86/{simd_ext}/if_else1.h>
                '''.format(**fmtspec)
    return ret

# -----------------------------------------------------------------------------
# Function prefixes and suffixes

def pre(simd_ext):
    # Number of bits
    if simd_ext in sse:
        bits = ''
    elif simd_ext in avx:
        bits = '256'
    elif simd_ext in avx512:
        bits = '512'
    else:
        raise ValueError('Unknown SIMD extension "{}"'.format(simd_ext))
    return '_mm{}_'.format(bits)

def suf_ep(typ):
    if typ == 'f16':
        return '_ph'
    elif typ == 'f32':
        return '_ps'
    elif typ == 'f64':
        return '_pd'
    elif typ in common.iutypes:
        return '_epi{}'.format(typ[1:])
    else:
        raise ValueError('Unknown type "{}"'.format(typ))

def nbits(simd_ext):
    if simd_ext in sse:
        return '128'
    elif simd_ext in avx:
        return '256'
    else:
        return '512'

def suf_si(simd_ext, typ):
    if typ == 'f16':
        return '_ph'
    elif typ == 'f32':
        return '_ps'
    elif typ == 'f64':
        return '_pd'
    elif typ in common.iutypes:
        return '_si{}'.format(nbits(simd_ext))
    else:
        raise ValueError('Unknown type "{}"'.format(typ))

# -----------------------------------------------------------------------------
# Other helper functions

fmtspec = {}

LO = 0
HI = 1

def extract(simd_ext, typ, lohi, var):
    if simd_ext in avx:
        lohi_arg = '0' if lohi == LO else '1'
        if typ == 'f32':
            if lohi == LO:
                return '_mm256_castps256_ps128({})'.format(var)
            else:
                return '_mm256_extractf128_ps({}, 1)'.format(var)
        elif typ == 'f64':
            if lohi == LO:
                return '_mm256_castpd256_pd128({})'.format(var)
            else:
                return '_mm256_extractf128_pd({}, 1)'.format(var)
        else:
            if lohi == LO:
                return '_mm256_castsi256_si128({})'.format(var)
            else:
                return '_mm256_extractf128_si256({}, 1)'.format(var)
    elif simd_ext in avx512:
        lohi_arg = '0' if lohi == LO else '1'
        if typ == 'f32':
            if lohi == LO:
                return '_mm512_castps512_ps256({})'.format(var)
            else:
                return '''_mm256_castsi256_ps(_mm512_extracti64x4_epi64(
                              _mm512_castps_si512({}), 1))'''.format(var)
        elif typ == 'f64':
            if lohi == LO:
                return '_mm512_castpd512_pd256({})'.format(var)
            else:
                return '_mm512_extractf64x4_pd({}, 1)'.format(var)
        else:
            if lohi == LO:
                return '_mm512_castsi512_si256({})'.format(var)
            else:
                return '_mm512_extracti64x4_epi64({}, 1)'.format(var)

def setr(simd_ext, typ, var1, var2):
    if simd_ext in avx:
        if typ == 'f32':
            return '''_mm256_insertf128_ps(_mm256_castps128_ps256(
                        {}), {}, 1)'''.format(var1, var2)
        elif typ == 'f64':
            return '''_mm256_insertf128_pd(_mm256_castpd128_pd256(
                        {}), {}, 1)'''.format(var1, var2)
        else:
            return '''_mm256_insertf128_si256(_mm256_castsi128_si256(
                        {}), {}, 1)'''.format(var1, var2)
    elif simd_ext in avx512:
        if typ == 'f32':
            return '''_mm512_castpd_ps(_mm512_insertf64x4(_mm512_castps_pd(
                        _mm512_castps256_ps512({})), _mm256_castps_pd(
                          {}), 1))'''. \
                      format(var1, var2)
        elif typ == 'f64':
            return '''_mm512_insertf64x4(_mm512_castpd256_pd512(
                        {}), {}, 1)'''.format(var1, var2)
        else:
            return '''_mm512_inserti64x4(_mm512_castsi256_si512(
                        {}), {}, 1)'''.format(var1, var2)

def how_it_should_be_op2(func, simd_ext, typ):
    if typ == 'f16':
        return '''nsimd_{simd_ext}_vf16 ret;
                  ret.v0 = {pre}{func}_ps({in0}.v0, {in1}.v0);
                  ret.v1 = {pre}{func}_ps({in0}.v1, {in1}.v1);
                  return ret;'''.format(func=func, **fmtspec)
    else:
        return 'return {pre}{func}{suf}({in0}, {in1});'. \
               format(func=func, **fmtspec)

def split_opn(func, simd_ext, typ, n):
    simd_ext2 = 'sse42' if simd_ext in avx else 'avx2'
    inp = [common.in0, common.in1, common.in2]
    defi = ''
    for i in range(0, n):
        defi += \
        '''nsimd_{simd_ext2}_v{typ} v{i}0 = {extract_loi};
           nsimd_{simd_ext2}_v{typ} v{i}1 = {extract_hii};'''. \
           format(simd_ext2=simd_ext2, typ=typ, i=i,
                  extract_loi=extract(simd_ext, typ, LO, inp[i]),
                  extract_hii=extract(simd_ext, typ, HI, inp[i]))
    vlo = ', '.join(['v{}0'.format(i) for i in range(0, n)])
    vhi = ', '.join(['v{}1'.format(i) for i in range(0, n)])
    return '''{defi}
              v00 = nsimd_{func}_{simd_ext2}_{typ}({vlo});
              v01 = nsimd_{func}_{simd_ext2}_{typ}({vhi});
              return {merge};'''. \
              format(defi=defi, vlo=vlo, vhi=vhi,
                     func=func, simd_ext2=simd_ext2, typ=typ,
                     merge=setr(simd_ext, typ, 'v00', 'v01'))

def split_op2(func, simd_ext, typ):
    return split_opn(func, simd_ext, typ, 2)

def emulate_op2(opts, op, simd_ext, typ):
    return '''int i;
              {typ} buf0[{le}], buf1[{le}];
              {pre}storeu{sufsi}(({intrin_typ}*)buf0, {in0});
              {pre}storeu{sufsi}(({intrin_typ}*)buf1, {in1});
              for (i = 0; i < {le}; i++) {{
                buf0[i] = ({typ})(buf0[i] {op} buf1[i]);
              }}
              return {pre}loadu{sufsi}(({intrin_typ}*)buf0);'''. \
              format(intrin_typ=get_type(opts, simd_ext, typ), op=op, **fmtspec)

def emulate_op1(opts, func, simd_ext, typ):
    if typ in common.iutypes:
        cast = '({}*)'.format(get_type(opts, simd_ext, typ))
    else:
        cast = ''
    return '''int i;
              {typ} buf0[{le}];
              {pre}storeu{sufsi}({cast}buf0, {in0});
              for (i = 0; i < {le}; i += nsimd_len_cpu_{typ}()) {{
                nsimd_storeu_cpu_{typ}(&buf0[i], nsimd_{func}_cpu_{typ}(
                  nsimd_loadu_cpu_{typ}(&buf0[i])));
              }}
              return {pre}loadu{sufsi}({cast}buf0);'''. \
              format(cast=cast, func=func, **fmtspec)

def split_cmp2(func, simd_ext, typ):
    simd_ext2 = 'sse42' if simd_ext in avx else 'avx2'
    leo2 = int(fmtspec['le']) // 2
    if simd_ext in avx512:
        if typ in ['i8', 'u8', 'f32', 'f64']:
            merge = \
            '''return (__mmask{le})(u32)_mm256_movemask{suf}(
                        v00) | ((__mmask{le})(u32)_mm256_movemask{suf}(
                          v01) << {leo2});'''. \
                       format(leo2=leo2, **fmtspec)
        elif typ in ['i32', 'u32', 'i64', 'u64']:
            ftyp = 'f{typnbits}'.format(**fmtspec)
            merge = \
            '''return (__mmask{le})(u32)_mm256_movemask{fsuf}(
                        _mm256_castsi256{suf}(v00)) |
                          (((__mmask{le})(u32)_mm256_movemask{fsuf}(
                            _mm256_castsi256{suf}(v01))) << {leo2});'''. \
                            format(fsuf=suf_ep(ftyp), leo2=leo2, **fmtspec)
        else:
            merge = \
            '''v00 = _mm256_permute4x64_epi64(v00, 216); /* exchange middle qwords */
               nsimd_avx2_vi16 lo1 = _mm256_unpacklo_epi16(v00, v00);
               nsimd_avx2_vi16 hi1 = _mm256_unpackhi_epi16(v00, v00);
               v01 = _mm256_permute4x64_epi64(v01, 216); /* exchange middle qwords */
               nsimd_avx2_vi16 lo2 = _mm256_unpacklo_epi16(v01, v01);
               nsimd_avx2_vi16 hi2 = _mm256_unpackhi_epi16(v01, v01);
               return (__mmask32)(u32)_mm256_movemask_ps(
                                   _mm256_castsi256_ps(lo1)) |
                      (__mmask32)((u32)_mm256_movemask_ps(
                                   _mm256_castsi256_ps(hi1)) << 8) |
                      (__mmask32)((u32)_mm256_movemask_ps(
                                   _mm256_castsi256_ps(lo2)) << 16) |
                      (__mmask32)((u32)_mm256_movemask_ps(
                                   _mm256_castsi256_ps(hi2)) << 24);'''. \
                                   format(**fmtspec)
    else:
        merge = 'return {};'.format(setr(simd_ext, typ, 'v00', 'v01'))
    return '''nsimd_{simd_ext2}_v{typ} v00 = {extract_lo0};
              nsimd_{simd_ext2}_v{typ} v01 = {extract_hi0};
              nsimd_{simd_ext2}_v{typ} v10 = {extract_lo1};
              nsimd_{simd_ext2}_v{typ} v11 = {extract_hi1};
              v00 = nsimd_{func}_{simd_ext2}_{typ}(v00, v10);
              v01 = nsimd_{func}_{simd_ext2}_{typ}(v01, v11);
              {merge}'''. \
              format(simd_ext2=simd_ext2,
                     extract_lo0=extract(simd_ext, typ, LO, common.in0),
                     extract_hi0=extract(simd_ext, typ, HI, common.in0),
                     extract_lo1=extract(simd_ext, typ, LO, common.in1),
                     extract_hi1=extract(simd_ext, typ, HI, common.in1),
                     func=func, merge=merge, **fmtspec)

def f16_cmp2(func, simd_ext):
    return '''nsimd_{simd_ext}_vlf16 ret;
              ret.v0 = nsimd_{func}_{simd_ext}_f32({in0}.v0, {in1}.v0);
              ret.v1 = nsimd_{func}_{simd_ext}_f32({in0}.v1, {in1}.v1);
              return ret;'''.format(func=func, **fmtspec)

def cmp2_with_add(func, simd_ext, typ):
    cte = { 'u8': '0x80', 'u16': '0x8000', 'u32': '0x80000000',
            'u64': '0x8000000000000000' }
    return \
    '''nsimd_{simd_ext}_v{typ} cte = nsimd_set1_{simd_ext}_{typ}({cte});
       return nsimd_{func}_{simd_ext}_{ityp}(
                {pre}add{suf}({in0}, cte),
                {pre}add{suf}({in1}, cte));'''. \
                format(func=func, cte=cte[typ],
                       ityp='i{}'.format(typ[1:]), **fmtspec)

# -----------------------------------------------------------------------------
# Returns C code for func

# Load

def load(simd_ext, typ, aligned):
    align = '' if aligned else 'u'
    cast = '(__m{}i*)'.format(nbits(simd_ext)) if typ in common.iutypes else ''
    if typ == 'f16':
        if simd_ext in sse:
            return \
            '''#ifdef NSIMD_FP16
                 nsimd_{simd_ext}_vf16 ret;
                 __m128i v = _mm_load{align}_si128((__m128i*){in0});
                 ret.v0 = _mm_cvtph_ps(v);
                 v = _mm_shuffle_epi32(v, 14); /* = (3 << 2) | (2 << 0) */
                 ret.v1 = _mm_cvtph_ps(v);
                 return ret;
               # else
                 /* Note that we can do much better but is it useful? */
                 nsimd_{simd_ext}_vf16 ret;
                 f32 buf[4];
                 buf[0] = nsimd_u16_to_f32(*(u16*){in0});
                 buf[1] = nsimd_u16_to_f32(*((u16*){in0} + 1));
                 buf[2] = nsimd_u16_to_f32(*((u16*){in0} + 2));
                 buf[3] = nsimd_u16_to_f32(*((u16*){in0} + 3));
                 ret.v0 = _mm_loadu_ps(buf);
                 buf[0] = nsimd_u16_to_f32(*((u16*){in0} + 4));
                 buf[1] = nsimd_u16_to_f32(*((u16*){in0} + 5));
                 buf[2] = nsimd_u16_to_f32(*((u16*){in0} + 6));
                 buf[3] = nsimd_u16_to_f32(*((u16*){in0} + 7));
                 ret.v1 = _mm_loadu_ps(buf);
                 return ret;
               # endif'''.format(align=align, **fmtspec)
        elif simd_ext in avx:
            return '''#ifdef NSIMD_FP16
                        nsimd_{simd_ext}_vf16 ret;
                        ret.v0 = _mm256_cvtph_ps(_mm_load{align}_si128(
                                   (__m128i*){in0}));
                        ret.v1 = _mm256_cvtph_ps(_mm_load{align}_si128(
                                   (__m128i*){in0} + 1));
                        return ret;
                      # else
                        /* Note that we can do much better but is it useful? */
                        nsimd_{simd_ext}_vf16 ret;
                        f32 buf[8];
                        int i;
                        for (i = 0; i < 8; i++) {{
                          buf[i] = nsimd_u16_to_f32(*((u16*){in0} + i));
                        }}
                        ret.v0 = _mm256_loadu_ps(buf);
                        for (i = 0; i < 8; i++) {{
                          buf[i] = nsimd_u16_to_f32(*((u16*){in0} + (8 + i)));
                        }}
                        ret.v1 = _mm256_loadu_ps(buf);
                        return ret;
                      # endif'''.format(align=align, **fmtspec)
        elif simd_ext in avx512:
            return '''nsimd_{simd_ext}_vf16 ret;
                      ret.v0 = _mm512_cvtph_ps(
                                 _mm256_load{align}_si256((__m256i*){in0})
                               );
                      ret.v1 = _mm512_cvtph_ps(
                                 _mm256_load{align}_si256((__m256i*){in0} + 1)
                               );
                      return ret;
                      '''.format(align=align, **fmtspec)
    else:
        return 'return {pre}load{align}{sufsi}({cast}{in0});'. \
               format(align=align, cast=cast, **fmtspec)

# -----------------------------------------------------------------------------
# Loads of degree 2, 3 and 4

def load_deg234(simd_ext, typ, align, deg):
    if typ == 'f16':
        a = 'a' if align else 'u'
        code = '\n'.join([ \
               '''nsimd_storeu_{simd_ext}_u16(buf, tmp.v{i});
                  ret.v{i} = nsimd_loadu_{simd_ext}_f16((f16 *)buf);'''. \
                  format(i=i, **fmtspec) for i in range(0, deg)])
        return \
        '''nsimd_{simd_ext}_v{typ}x{deg} ret;
           u16 buf[{le}];
           nsimd_{simd_ext}_vu16x{deg} tmp =
               nsimd_load{deg}{a}_{simd_ext}_u16((u16*)a0);
           {code}
           return ret;'''.format(code=code, a=a, deg=deg, **fmtspec)
    if simd_ext in sse:
        if deg == 2:
            return ldst234.load2_sse(simd_ext, typ, align, fmtspec)
        if deg == 3:
            return ldst234.load3_sse(simd_ext, typ, align, fmtspec)
        if deg == 4:
            return ldst234.load4_sse(simd_ext, typ, align, fmtspec)
    if simd_ext in avx:
        if deg == 2:
            return ldst234.load2_avx(simd_ext, typ, align, fmtspec)
        if deg == 3:
            return ldst234.load3_avx(simd_ext, typ, align, fmtspec)
        if deg == 4:
            return ldst234.load4_avx(simd_ext, typ, align, fmtspec)
    if simd_ext in avx512:
        if deg == 2:
            return ldst234.load2_avx512(simd_ext, typ, align, fmtspec)
        if deg == 3:
            return ldst234.load3_avx512(simd_ext, typ, align, fmtspec)
        if deg == 4:
            return ldst234.load4_avx512(simd_ext, typ, align, fmtspec)
    return common.NOT_IMPLEMENTED

# -----------------------------------------------------------------------------
# Stores of degree 2, 3 and 4

def store_deg234(simd_ext, typ, align, deg):
    if typ == 'f16':
        a = 'a' if align else 'u'
        variables = ', '.join(['v{}'.format(i) for i in range(0, deg)])
        code = '\n'.join([ \
               '''nsimd_storeu_{{simd_ext}}_f16((f16 *)buf, {{in{ip1}}});
                  v{i} = nsimd_loadu_{{simd_ext}}_u16((u16 *)buf);'''. \
                  format(i=i, ip1=i + 1).format(**fmtspec) \
                  for i in range(0, deg)])
        return \
        '''nsimd_{simd_ext}_vu16 {variables};
           u16 buf[{le}];
           {code}
           nsimd_store{deg}{a}_{simd_ext}_u16((u16 *){in0}, {variables});'''. \
           format(variables=variables, code=code, a=a, deg=deg, **fmtspec)
    if simd_ext in sse:
        if deg == 2:
            return ldst234.store2(simd_ext, typ, align, fmtspec)
        if deg == 3:
            return ldst234.store3_sse(simd_ext, typ, align, fmtspec)
        if deg == 4:
            return ldst234.store4_sse(typ, align, fmtspec)
    if simd_ext in avx:
        if deg == 2:
            return ldst234.store2(simd_ext, typ, align, fmtspec)
        if deg == 3:
            return ldst234.store3_avx(simd_ext, typ, align, fmtspec)
        if deg == 4:
            return ldst234.store4_avx(simd_ext, typ, align, fmtspec)
    if simd_ext in avx512:
        if deg == 2:
            return ldst234.store2(simd_ext, typ, align, fmtspec)
        if deg == 3:
            return ldst234.store3_avx512(simd_ext, typ, align, fmtspec)
        if deg == 4:
            return ldst234.store4_avx512(simd_ext, typ, align, fmtspec)
    return common.NOT_IMPLEMENTED

# -----------------------------------------------------------------------------
# Store

def store(simd_ext, typ, aligned):
    align = '' if aligned else 'u'
    cast = '(__m{}i*)'.format(nbits(simd_ext)) if typ in common.iutypes else ''
    if typ == 'f16':
        if simd_ext in sse:
            return \
            '''#ifdef NSIMD_FP16
                 __m128i v0 = _mm_cvtps_ph(
                   {in1}.v0, _MM_FROUND_TO_NEAREST_INT | _MM_FROUND_NO_EXC);
                 __m128i v1 = _mm_cvtps_ph(
                   {in1}.v1, _MM_FROUND_TO_NEAREST_INT | _MM_FROUND_NO_EXC);
                 __m128d v = _mm_shuffle_pd(_mm_castsi128_pd(v0),
                               _mm_castsi128_pd(v1),
                                 0 /* = (0 << 1) | (0 << 0) */);
                 _mm_store{align}_pd((f64*){in0}, v);
               # else
                 /* Note that we can do much better but is it useful? */
                 f32 buf[4];
                 _mm_storeu_ps(buf, {in1}.v0);
                 *((u16*){in0}    ) = nsimd_f32_to_u16(buf[0]);
                 *((u16*){in0} + 1) = nsimd_f32_to_u16(buf[1]);
                 *((u16*){in0} + 2) = nsimd_f32_to_u16(buf[2]);
                 *((u16*){in0} + 3) = nsimd_f32_to_u16(buf[3]);
                 _mm_storeu_ps(buf, {in1}.v1);
                 *((u16*){in0} + 4) = nsimd_f32_to_u16(buf[0]);
                 *((u16*){in0} + 5) = nsimd_f32_to_u16(buf[1]);
                 *((u16*){in0} + 6) = nsimd_f32_to_u16(buf[2]);
                 *((u16*){in0} + 7) = nsimd_f32_to_u16(buf[3]);
               # endif'''.format(align=align, **fmtspec)
        elif simd_ext in avx:
            return \
            '''#ifdef NSIMD_FP16
                 _mm_store{align}_si128((__m128i*){in0},
                   _mm256_cvtps_ph({in1}.v0,
                     _MM_FROUND_TO_NEAREST_INT | _MM_FROUND_NO_EXC));
                 _mm_store{align}_si128((__m128i*){in0} + 1,
                   _mm256_cvtps_ph({in1}.v1,
                     _MM_FROUND_TO_NEAREST_INT | _MM_FROUND_NO_EXC));
               # else
                 /* Note that we can do much better but is it useful? */
                 int i;
                 f32 buf[8];
                 _mm256_storeu_ps(buf, {in1}.v0);
                 for (i = 0; i < 8; i++) {{
                   *((u16*){in0} + i) = nsimd_f32_to_u16(buf[i]);
                 }}
                 _mm256_storeu_ps(buf, {in1}.v1);
                 for (i = 0; i < 8; i++) {{
                   *((u16*){in0} + (8 + i)) = nsimd_f32_to_u16(buf[i]);
                 }}
               # endif'''.format(align=align, **fmtspec)
        elif simd_ext in avx512:
            return \
            '''_mm256_store{align}_si256((__m256i*){in0},
                   _mm512_cvtps_ph({in1}.v0,
                        _MM_FROUND_TO_NEAREST_INT | _MM_FROUND_NO_EXC));
               _mm256_store{align}_si256((__m256i*){in0} + 1,
                   _mm512_cvtps_ph({in1}.v1,
                        _MM_FROUND_TO_NEAREST_INT | _MM_FROUND_NO_EXC));'''. \
                        format(align=align, **fmtspec)
    else:
        return '{pre}store{align}{sufsi}({cast}{in0}, {in1});'. \
               format(align=align, cast=cast, **fmtspec)

# -----------------------------------------------------------------------------
<<<<<<< HEAD
## Masked store

def store_masked(simd_ext, typ, aligned):
    tbits = int(typ[1:])
    nelts = int(nbits(simd_ext)) // tbits
    # SSE
    if simd_ext in sse and tbits in [32, 64]:
        if type == 'f64':
            return '''int mask = _mm_movemask_pd({in2});
                      if (mask & 0b01) _mm_storel_pd({in0}, {in1});
                      if (mask & 0b10) _mm_storeh_pd({in0}+1, {in1});'''.\
                   format(**fmtspec)
    # AVX
    if simd_ext in avx and tbits in [32, 64]:
        if simd_ext == 'avx' and typ[0] != 'f':
            # use floating point stores for integer values
            ptrcast = ''
            if typ in ['i64', 'u64']: ptrcast = '(double*)'
            if typ in ['i32', 'u32']: ptrcast = '(float*)'
            cast = ''
            if typ in ['i64', 'u64']: cast = '{pre}castsi256_pd'.format(**fmtspec)
            if typ in ['i32', 'u32']: cast = '{pre}castsi256_ps'.format(**fmtspec)
            fsuf = ''
            if typ in ['i64', 'u64']: fsuf = '_pd'
            if typ in ['i32', 'u32']: fsuf = '_ps'
            return '{pre}maskstore{fsuf}('\
                       '{ptrcast}{in0}, {in2}, {cast}({in1}));'.\
                   format(ptrcast=ptrcast, cast=cast, fsuf=fsuf, **fmtspec)
        ptrcast = ''
        if typ in ['i64', 'u64']: ptrcast = '(long long*)'
        if typ in ['i32', 'u32']: ptrcast = '(int*)'
        maskcast = ''
        if typ == 'f64': maskcast = '{pre}castpd_si256'.format(**fmtspec)
        if typ == 'f32': maskcast = '{pre}castps_si256'.format(**fmtspec)
        return '{pre}maskstore{suf}('\
                   '{ptrcast}{in0}, {maskcast}({in2}), {in1});'.\
               format(ptrcast=ptrcast, maskcast=maskcast, **fmtspec)
    # AVX512
    if simd_ext == 'avx512_skylake' and typ == 'f16':
        return '''__m256i buf0 = _mm512_cvt_roundps_ph({in1}.v0,
                      _MM_FROUND_TO_NEAREST_INT |_MM_FROUND_NO_EXC);
                  __m256i buf1 = _mm512_cvt_roundps_ph({in1}.v1,
                      _MM_FROUND_TO_NEAREST_INT |_MM_FROUND_NO_EXC);
                  _mm256_mask_storeu_epi16({in0}, {in2}.v0, buf0);
                  _mm256_mask_storeu_epi16({in0}+16, {in2}.v1, buf1);'''.\
               format(**fmtspec)
    if simd_ext in avx512 and typ == 'f16':
        return '''__m256i val0 = _mm512_cvt_roundps_ph({in1}.v0,
                      _MM_FROUND_TO_NEAREST_INT |_MM_FROUND_NO_EXC);
                  __m256i val1 = _mm512_cvt_roundps_ph({in1}.v1,
                      _MM_FROUND_TO_NEAREST_INT |_MM_FROUND_NO_EXC);
                  f16 buf0[16], buf1[16];
                  int i;
                  _mm256_storeu_si256((__m256i*)buf0, val0);
                  _mm256_storeu_si256((__m256i*)buf1, val1);
                  for (i=0; i<16; ++i) {{
                    if ({in2}.v0 & (1U << i)) {{
                      {in0}[i] = buf0[i];
                    }}
                  }}
                  for (i=0; i<16; ++i) {{
                    if ({in2}.v1 & (1U << i)) {{
                      {in0}[i+16] = buf1[i];
                    }}
                  }}'''.format(**fmtspec)
    if simd_ext in avx512 and (simd_ext == 'avx512_skylake' or tbits >= 32):
        u = '' if aligned and tbits >= 32 else 'u'
        return '{pre}mask_store{u}{suf}({in0}, {in2}, {in1});'.\
               format(u=u,**fmtspec)
    # fall back to storing as scalars
    # SSE and AVX:
    # first, try with an integer mask
    if simd_ext in sse + avx and typ == 'f16':
        nelts2 = nelts // 2
        return '''unsigned mask0 = {pre}movemask_ps({in2}.v0);
                  unsigned mask1 = {pre}movemask_ps({in2}.v1);
                  f32 buf0[{nelts2}], buf1[{nelts2}];
                  int i;
                  {pre}storeu_ps(buf0, {in1}.v0);
                  {pre}storeu_ps(buf1, {in1}.v1);
                  for (i=0; i<{nelts2}; ++i) {{
                    if (mask0 & (1U << i)) {{
                      {in0}[i] = nsimd_f32_to_f16(buf0[i]);
                    }}
                  }}
                  for (i=0; i<{nelts2}; ++i) {{
                    if (mask1 & (1U << i)) {{
                      {in0}[i+{nelts2}] = nsimd_f32_to_f16(buf1[i]);
                    }}
                  }}'''.format(nelts2=nelts2, **fmtspec)
    if simd_ext in sse + avx and typ[0] == 'f':
        r = ['''unsigned mask = {pre}movemask{suf}({in2});
                {typ} buf[{nelts}];
                {pre}storeu{suf}(buf, {in1});'''.format(nelts=nelts, **fmtspec)]
        r += ['''if (mask & {mask}U) {{
                   {in0}[{i}] = buf[{i}];
                 }}'''.format(i=i, mask=1<<i, **fmtspec)
              for i in range(0, nelts)]
        return '\n'.join(r)
    if simd_ext == 'avx2' and typ[0] != 'f':
        bitratio = tbits // 8
        return '''unsigned mask = {pre}movemask_epi8({in2});
                  {typ} buf[{nelts}];
                  int i;
                  {pre}storeu_si{nbits}((__m{nbits}i*)buf, {in1});
                  for (i=0; i<{nelts}; ++i) {{
                    if (mask & (1U << ({bitratio}*i+{bitratio}-1))) {{
                      {in0}[i] = buf[i];
                    }}
                  }}'''.format(nelts=nelts, bitratio=bitratio, **fmtspec)
    if simd_ext in avx512:
        if typ[0] == 'f':
            store_buf = '{pre}storeu{suf}(buf, {in1});'.format(**fmtspec)
        else:
            store_buf = '{pre}storeu_si{nbits}(buf, {in1});'.format(**fmtspec)
        return '''{typ} buf[{nelts}];
                  {store_buf}
                  int i;
                  for (i=0; i<{nelts}; ++i) {{
                    if ({in2} & (1ULL << i)) {{
                      {in0}[i] = buf[i];
                    }}
                  }}'''.format(store_buf=store_buf, nelts=nelts, **fmtspec)
    # integer mask is not available
    if simd_ext in sse + avx:
        if typ[0] == 'f':
            store_buf = '''{pre}storeu{suf}(buf, {in1});
                           {pre}storeu{suf}(mask, {in2});'''.\
                        format(**fmtspec)
        else:
            store_buf = \
                '''{pre}storeu_si{nbits}((__m{nbits}i*)buf, {in1});
                   {pre}storeu_si{nbits}((__m{nbits}i*)mask, {in2});'''.\
                format(**fmtspec)
        return '''{typ} buf[{nelts}], mask[{nelts}];
                  int i;
                  {store_buf}
                  for (i=0; i<{nelts}; ++i) {{
                    if (mask[i]) {{
                      {in0}[i] = buf[i];
                    }}
                  }}'''.format(store_buf=store_buf, nelts=nelts, **fmtspec)
    assert False

# -----------------------------------------------------------------------------
## Code for binary operators: and, or, xor
=======
# Code for binary operators: and, or, xor
>>>>>>> 6d3fa6d4

def binop2(func, simd_ext, typ, logical=False):
    logical = 'l' if logical else ''
    func = func[0:-1]
    if typ == 'f16':
        return \
        '''nsimd_{simd_ext}_v{logi}f16 ret;
           ret.v0 = nsimd_{func}{logi2}_{simd_ext}_f32({in0}.v0, {in1}.v0);
           ret.v1 = nsimd_{func}{logi2}_{simd_ext}_f32({in0}.v1, {in1}.v1);
           return ret;'''.format(logi='l' if logical else '', func=func,
                                 logi2='l' if logical else 'b', **fmtspec)
    normal = 'return {pre}{func}{sufsi}({in0}, {in1});'. \
             format(func=func, **fmtspec)
    if simd_ext in sse:
        return normal
    if simd_ext in avx:
        if simd_ext == 'avx2' or typ in ['f32', 'f64']:
            return normal
        else:
            return '''return _mm256_castpd_si256(_mm256_{func}_pd(
                               _mm256_castsi256_pd({in0}),
                                 _mm256_castsi256_pd({in1})));'''. \
                                 format(func=func, **fmtspec)
    if simd_ext in avx512:
        if simd_ext == 'avx512_skylake' or typ in common.iutypes:
            return normal
        else:
            return \
            '''return _mm512_castsi512{suf}(_mm512_{func}_si512(
                        _mm512_cast{typ2}_si512({in0}),
                          _mm512_cast{typ2}_si512({in1})));'''. \
                          format(func=func, typ2=suf_ep(typ)[1:], **fmtspec)

# -----------------------------------------------------------------------------
# Code for logical binary operators: andl, orl, xorl

def binlop2(func, simd_ext, typ):
    op = { 'orl': '|', 'xorl': '^', 'andl': '&' }
    op_fct = { 'orl': 'kor', 'xorl': 'kxor', 'andl': 'kand' }
    if simd_ext not in avx512:
        if typ == 'f16':
            return binop2(func, simd_ext, typ, True)
        else:
            return binop2(func, simd_ext, typ)
    else: # avx512
        if typ == 'f16':
            return '''nsimd_{simd_ext}_vlf16 ret;
                      ret.v0 = (__mmask16)({in0}.v0 {op} {in1}.v0);
                      ret.v1 = (__mmask16)({in0}.v1 {op} {in1}.v1);
                      return ret;'''. \
                      format(op=op[func], op_fct=op_fct[func], **fmtspec)
        elif simd_ext == 'avx512_knl' and fmtspec['le'] != 16:
            # KNL only has the 'mask16' variant
            return 'return (__mmask{le})({in0} {op} {in1});'. \
                format(op=op[func], op_fct=op_fct[func], **fmtspec)
        else:
            return 'return _{op_fct}_mask{le}({in0}, {in1});'. \
                   format(op=op[func], op_fct=op_fct[func], **fmtspec)

# -----------------------------------------------------------------------------
# andnot

def andnot2(simd_ext, typ, logical=False):
    if typ == 'f16':
        return \
        '''nsimd_{simd_ext}_v{logi}f16 ret;
           ret.v0 = nsimd_andnot{logi2}_{simd_ext}_f32({in0}.v0, {in1}.v0);
           ret.v1 = nsimd_andnot{logi2}_{simd_ext}_f32({in0}.v1, {in1}.v1);
           return ret;'''.format(logi='l' if logical else '',
                                 logi2='l' if logical else 'b', **fmtspec)
    if simd_ext in sse:
        return 'return _mm_andnot{sufsi}({in1}, {in0});'.format(**fmtspec)
    if simd_ext in avx:
        if simd_ext == 'avx2' or typ in ['f32', 'f64']:
            return 'return _mm256_andnot{sufsi}({in1}, {in0});'. \
                   format(**fmtspec)
        else:
            return '''return _mm256_castpd_si256(_mm256_andnot_pd(
                               _mm256_castsi256_pd({in1}),
                               _mm256_castsi256_pd({in0})));'''. \
                               format(**fmtspec)
    if simd_ext in avx512:
        if simd_ext == 'avx512_skylake' or typ in common.iutypes:
            return 'return _mm512_andnot{sufsi}({in1}, {in0});'. \
                   format(**fmtspec)
        else:
            return '''return _mm512_castsi512{suf}(_mm512_andnot_si512(
                               _mm512_cast{suf2}_si512({in1}),
                               _mm512_cast{suf2}_si512({in0})));'''. \
                               format(suf2=fmtspec['suf'][1:], **fmtspec)

# -----------------------------------------------------------------------------
# logical andnot

def landnot2(simd_ext, typ):
    if simd_ext in avx512:
        if typ == 'f16':
            return '''nsimd_{simd_ext}_vlf16 ret;
                      ret.v0 = (__mmask16)({in0}.v0 & (~{in1}.v0));
                      ret.v1 = (__mmask16)({in0}.v1 & (~{in1}.v1));
                      return ret;'''.format(**fmtspec)
        else:
            return 'return (__mmask{le})({in0} & (~{in1}));'.format(**fmtspec)
    return andnot2(simd_ext, typ, True)

# -----------------------------------------------------------------------------
# Code for unary not

def not1(simd_ext, typ, logical=False):
    if typ == 'f16':
        return \
        '''nsimd_{simd_ext}_v{logi}f16 ret;
           nsimd_{simd_ext}_vf32 cte = {pre}castsi{nbits}_ps(
                                         {pre}set1_epi8(-1));
           ret.v0 = nsimd_andnot{logi2}_{simd_ext}_f32(cte, {in0}.v0);
           ret.v1 = nsimd_andnot{logi2}_{simd_ext}_f32(cte, {in0}.v1);
           return ret;'''.format(logi='l' if logical else '',
                                 logi2='l' if logical else 'b', **fmtspec)
    elif typ in ['f32', 'f64']:
        return '''return nsimd_andnotb_{simd_ext}_{typ}(
                           {pre}castsi{nbits}{suf}(
                             {pre}set1_epi8(-1)), {in0});'''.format(**fmtspec)
    else:
        return '''return nsimd_andnotb_{simd_ext}_{typ}(
                           {pre}set1_epi8(-1), {in0});'''.format(**fmtspec)

# -----------------------------------------------------------------------------
# Code for unary logical lnot

def lnot1(simd_ext, typ):
    if simd_ext in avx512:
        if typ == 'f16':
            return '''nsimd_{simd_ext}_vlf16 ret;
                      ret.v0 = (__mmask16)(~{in0}.v0);
                      ret.v1 = (__mmask16)(~{in0}.v1);
                      return ret;'''.format(**fmtspec)
        else:
            return 'return (__mmask{le})(~{in0});'.format(**fmtspec)
    return not1(simd_ext, typ, True)

# -----------------------------------------------------------------------------
<<<<<<< HEAD
## Code for constant true

def true0(simd_ext, typ, logical=False):
    if typ == 'f16':
        return \
        '''nsimd_{simd_ext}_v{logi}f16 ret;
           nsimd_{simd_ext}_vf32 cte =
             {pre}castsi{nbits}_ps({pre}set1_epi8(-1));
           ret.v0 = cte;
           ret.v1 = cte;
           return ret;'''.format(logi='l' if logical else '', **fmtspec)
    elif typ in ['f32', 'f64']:
        return '''return {pre}castsi{nbits}{suf}(
                           {pre}set1_epi8(-1));'''.format(**fmtspec)
    else:
        return '''return {pre}set1_epi8(-1);'''.format(**fmtspec)

# -----------------------------------------------------------------------------
## Code for constant logical true

def ltrue0(simd_ext, typ):
    if simd_ext in avx512:
        if typ == 'f16':
            return '''nsimd_{simd_ext}_vlf16 ret;
                      ret.v0 = (__mmask16)~0;
                      ret.v1 = (__mmask16)~0;
                      return ret;'''.format(**fmtspec)
        else:
            return 'return (__mmask{le})~0;'.format(**fmtspec)
    return true0(simd_ext, typ, True)

# -----------------------------------------------------------------------------
## Code for constant false

def false0(simd_ext, typ, logical=False):
    if typ == 'f16':
        return \
        '''nsimd_{simd_ext}_v{logi}f16 ret;
           nsimd_{simd_ext}_vf32 cte = {pre}castsi{nbits}_ps({pre}set1_epi8(0));
           ret.v0 = cte;
           ret.v1 = cte;
           return ret;'''.format(logi='l' if logical else '', **fmtspec)
    elif typ in ['f32', 'f64']:
        return '''return {pre}castsi{nbits}{suf}(
                           {pre}set1_epi8(0));'''.format(**fmtspec)
    else:
        return '''return {pre}set1_epi8(0);'''.format(**fmtspec)

# -----------------------------------------------------------------------------
## Code for constant logical false

def lfalse0(simd_ext, typ):
    if simd_ext in avx512:
        if typ == 'f16':
            return '''nsimd_{simd_ext}_vlf16 ret;
                      ret.v0 = (__mmask16)0;
                      ret.v1 = (__mmask16)0;
                      return ret;'''.format(**fmtspec)
        else:
            return 'return (__mmask{le})0;'.format(**fmtspec)
    return false0(simd_ext, typ, True)

# -----------------------------------------------------------------------------
## Addition and substraction
=======
# Addition and substraction
>>>>>>> 6d3fa6d4

def addsub(func, simd_ext, typ):
    if typ in common.ftypes or simd_ext in sse or \
       (simd_ext in avx512 and typ in ['u32', 'i32', 'u64', 'i64']):
        return how_it_should_be_op2(func, simd_ext, typ)
    else:
        if simd_ext in ['avx2', 'avx512_skylake']:
            return how_it_should_be_op2(func, simd_ext, typ)
        else:
            return split_op2(func, simd_ext, typ)

# -----------------------------------------------------------------------------
# Len

def len1(simd_ext, typ):
    return 'return {le};'.format(**fmtspec)

# -----------------------------------------------------------------------------
# Division

def div2(opts, simd_ext, typ):
    if typ in common.ftypes:
        return how_it_should_be_op2('div', simd_ext, typ)
    return emulate_op2(opts, '/', simd_ext, typ)

# -----------------------------------------------------------------------------
# Multiplication

def mul2(opts, simd_ext, typ):
    emulate = emulate_op2(opts, '*', simd_ext, typ)
    split = split_op2('mul', simd_ext, typ)
    # Floats
    if typ in common.ftypes:
        return how_it_should_be_op2('mul', simd_ext, typ)
    # Integers 16, 32 on SSE
    if simd_ext in sse and typ in ['i16', 'u16']:
        return 'return _mm_mullo_epi16({in0}, {in1});'.format(**fmtspec)
    if simd_ext in sse and typ in ['i32', 'u32']:
        if simd_ext == 'sse42':
            return 'return _mm_mullo_epi32({in0}, {in1});'.format(**fmtspec)
        else:
            return emulate
    # Integers 16, 32 on AVX
    if simd_ext in avx and typ in ['i16', 'u16', 'i32', 'u32']:
        if simd_ext == 'avx2':
            return 'return _mm256_mullo{suf}({in0}, {in1});'.format(**fmtspec)
        else:
            return split
    # Integers 64 on SSE on AVX
    if simd_ext in sse + avx and typ in ['i64', 'u64']:
        return emulate_op2(opts, '*', simd_ext, typ)
    # Integers 16 on AVX512
    if simd_ext in avx512 and typ in ['i16', 'u16']:
        if simd_ext == 'avx512_skylake':
            return 'return _mm512_mullo_epi16({in0}, {in1});'.format(**fmtspec)
        else:
            return split
    # Integers 32 on AVX512
    if simd_ext in avx512 and typ in ['i32', 'u32']:
        return 'return _mm512_mullo_epi32({in1}, {in0});'.format(**fmtspec)
    # Integers 64 on AVX512
    if simd_ext in avx512 and typ in ['i64', 'u64']:
        if simd_ext == 'avx512_skylake':
            return 'return _mm512_mullo_epi64({in0}, {in1});'.format(**fmtspec)
        else:
            return emulate
    # Integers 8 on SSE
    with_epi16 = '''nsimd_{simd_ext}_v{typ} lo =
                        {pre}mullo_epi16({in0}, {in1});
                    nsimd_{simd_ext}_v{typ} hi = {pre}slli_epi16(
                        {pre}mullo_epi16({pre}srli_epi16({in0}, 8),
                          {pre}srli_epi16({in1}, 8)), 8);
                    return {pre}or{sufsi}({pre}and{sufsi}(
                              lo, {pre}set1_epi16(255)),hi);'''. \
                    format(**fmtspec)
    split_epi16 = split_op2('mul', simd_ext, typ)
    if simd_ext in sse and typ in ['i8', 'u8']:
        return with_epi16
    if simd_ext in avx + avx512 and typ in ['i8', 'u8']:
        if simd_ext in ['avx2', 'avx512_skylake']:
            return with_epi16
        else:
            return split_epi16

# -----------------------------------------------------------------------------
# Shift left and right

def shl_shr(func, simd_ext, typ):
    if typ in ['f16', 'f32', 'f64']:
        return ''
    intrinsic = 'srl' if func == 'shr' else 'sll'
    simd_ext2 = 'sse42' if simd_ext in avx else 'avx2'
    split = '''nsimd_{simd_ext2}_v{typ} v0 = {extract_lo};
               nsimd_{simd_ext2}_v{typ} v1 = {extract_hi};
               v0 = nsimd_{func}_{simd_ext2}_{typ}(v0, {in1});
               v1 = nsimd_{func}_{simd_ext2}_{typ}(v1, {in1});
               return {merge};'''. \
               format(simd_ext2=simd_ext2, func=func,
                      extract_lo=extract(simd_ext, typ, LO, common.in0),
                      extract_hi=extract(simd_ext, typ, HI, common.in0),
                      merge=setr(simd_ext, typ, 'v0', 'v1'), **fmtspec)
    normal_16_32_64 = '''return {pre}{intrinsic}{suf}(
                           {in0}, _mm_set1_epi64x({in1}));'''. \
                      format(intrinsic=intrinsic, **fmtspec)
    FFs = '0x' + ('F' * int((int(typ[1:]) // 4)))
    FFOOs = FFs  + ('0' * int((int(typ[1:]) // 4)))
    with_2n_for_n = '''nsimd_{simd_ext}_v{typ} lo = {pre}and{sufsi}(
                         {pre}{intrinsic}_epi{typ2nbits}(
                           {in0}, _mm_set1_epi64x({in1})),
                             nsimd_set1_{simd_ext}_u{typ2nbits}({masklo}));
                       nsimd_{simd_ext}_v{typ} hi =
                         {pre}{intrinsic}_epi{typ2nbits}({pre}and{sufsi}({in0},
                           nsimd_set1_{simd_ext}_u{typ2nbits}({maskhi})),
                             _mm_set1_epi64x({in1}));
                       return {pre}or{sufsi}(hi, lo);'''. \
                       format(intrinsic=intrinsic, typ2nbits=2 * int(typ[1:]),
                              masklo=FFs if func == 'shl' else FFOOs,
                              maskhi=FFOOs if func == 'shl' else FFs, **fmtspec)
    with_32_for_8 = '''nsimd_{simd_ext}_v{typ} masklo =
                         nsimd_set1_{simd_ext}_u32(0xFF00FF);
                       nsimd_{simd_ext}_v{typ} lo =
                         {pre}and{sufsi}({pre}{intrinsic}_epi32(
                           {pre}and{sufsi}({in0}, masklo),
                             _mm_set1_epi64x({in1})), masklo);
                       nsimd_{simd_ext}_v{typ} maskhi =
                         nsimd_set1_{simd_ext}_u32(0xFF00FF00);
                       nsimd_{simd_ext}_v{typ} hi =
                           {pre}and{sufsi}({pre}{intrinsic}_epi32(
                             {pre}and{sufsi}({in0}, maskhi),
                               _mm_set1_epi64x({in1})), maskhi);
                       return {pre}or{sufsi}(hi, lo);'''. \
                       format(intrinsic=intrinsic, **fmtspec)
    if simd_ext in sse:
        if typ in ['i8', 'u8']:
            return with_2n_for_n
        if typ in ['i16', 'u16', 'i32', 'u32', 'i64', 'u64']:
            return normal_16_32_64
    if simd_ext in avx:
        if typ in ['i8', 'u8']:
            return with_2n_for_n if simd_ext == 'avx2' else split
        if typ in ['i16', 'u16', 'i32', 'u32', 'i64', 'u64']:
            return normal_16_32_64 if simd_ext == 'avx2' else split
    if simd_ext in avx512:
        if typ in ['i8', 'u8']:
            return with_2n_for_n if simd_ext == 'avx512_skylake' \
                                 else with_32_for_8
        if typ in ['i16', 'u16']:
            return normal_16_32_64 if simd_ext == 'avx512_skylake' \
                                   else with_2n_for_n
        if typ in ['i32', 'u32', 'i64', 'u64']:
            return normal_16_32_64

def shra(opts, simd_ext, typ):
    if typ in common.utypes:
        # For unsigned type, logical shift
        return '''return nsimd_shr_{simd_ext}_{typ}({in0}, {in1});'''. \
                format(**fmtspec)

    if simd_ext == 'avx':
        # Unfortunately, no shift available for avx...
        return '''\
        __m128i v0, v1;
        v0 = _mm256_castsi256_si128({in0});
        v1 = _mm256_extractf128_si256({in0}, 0x01);
        v0 = nsimd_shra_sse42_{typ}(v0, {in1});
        v1 = nsimd_shra_sse42_{typ}(v1, {in1});
        return _mm256_insertf128_si256(
          _mm256_castsi128_si256(v0), v1, 0x01);'''.format(**fmtspec)

    if typ == 'i8':
        # Same thing for i8 on all Intel architectures
        return '''\
        {v_typ} v_mask0 = {pre}set1_epi16(0xFF);
        {v_typ} v_tmp0 = {pre}slli_epi16({in0}, 8);
        v_tmp0 = {pre}srai_epi16(v_tmp0, {in1} + 8);
        v_tmp0 = {pre}and_si{nbits}(v_tmp0, v_mask0);
        {v_typ} v_tmp1 = {pre}srai_epi16({in0}, 8 + {in1});
        v_tmp1 = {pre}slli_epi16(v_tmp1, 8);
        return {pre}or_si{nbits}(v_tmp0, v_tmp1);
        '''.format(**fmtspec, v_typ=get_type(opts, simd_ext, typ))
    elif typ  == 'i64':
        # For i64 we have to extend the sign manually.
        if simd_ext in ['sse2', 'sse42']:
            return '''\
            i{typnbits} sign;
            if({in1} > 0) {{
              sign = (i{typnbits})(~(u{typnbits}) 0 << (u{typnbits})(64 - {in1}));
            }} else {{
              sign = (i{typnbits}) 0;
            }}
            __m128i v_sign = _mm_set1_epi64x(sign);
            __m128i v_tmp0 = _mm_srli_epi64({in0}, {in1});
            __m128i v_test = _mm_castpd_si128(
              _mm_cmplt_pd(_mm_castsi128_pd({in0}), _mm_set1_pd(0)));
            __m128i v_mask = _mm_and_si128(v_sign, v_test);
            return _mm_or_si128(v_tmp0, v_mask);
            '''.format(**fmtspec, v_typ=get_type(opts, simd_ext, typ))
        elif simd_ext == 'avx2':
            return '''\
            i{typnbits} sign;
            if({in1} > 0) {{
              sign = (i{typnbits})(~(u{typnbits}) 0 << (u{typnbits})(64 - {in1}));
            }} else {{
              sign = (i{typnbits}) 0;
            }}
            __m256i v_sign = _mm256_set1_epi64x(sign);
            __m256i v_tmp0 = _mm256_srli_epi64({in0}, {in1});
            __m256i v_test = _mm256_cmpgt_epi64(
              _mm256_sub_epi64(_mm256_setzero_si256(), {in0}), _mm256_setzero_si256());
            __m256i v_mask = _mm256_and_si256(v_sign, v_test);
            return _mm256_or_si256(v_tmp0, v_mask);
            '''.format(**fmtspec, v_typ=get_type(opts, simd_ext, typ))
        else:
            return \
            '''#ifdef NSIMD_IS_CLANG
                return {pre}srai{suf}({in0}, {in1});
               #else
                return {pre}srai{suf}({in0}, (unsigned int){in1});
               #endif
            '''.format(**fmtspec)
    elif typ in ['i16', 'i32']:
        cast = ''
        if simd_ext in ['avx512_skylake', 'avx512_knl'] and typ == 'i32':
            cast = '(unsigned int)'
        return \
        '''#ifdef NSIMD_IS_CLANG
            return {pre}srai{suf}({in0}, {in1});
           #else
            return {pre}srai{suf}({in0}, {cast}{in1});
           #endif
        '''.format(**fmtspec, cast=cast)

# -----------------------------------------------------------------------------
# set1 or splat function

def set1(simd_ext, typ):
    if typ == 'f16':
        return '''nsimd_{simd_ext}_vf16 ret;
                  f32 f = nsimd_f16_to_f32({in0});
                  ret.v0 = {pre}set1_ps(f);
                  ret.v1 = {pre}set1_ps(f);
                  return ret;'''.format(**fmtspec)
    if simd_ext in sse + avx:
        if typ == 'i64':
            return 'return {pre}set1_epi64x({in0});'.format(**fmtspec)
        if typ == 'u64':
            return '''union {{ u64 u; i64 i; }} buf;
                      buf.u = {in0};
                      return {pre}set1_epi64x(buf.i);'''.format(**fmtspec)
    if typ in ['u8', 'u16', 'u32', 'u64']:
        return '''union {{ {typ} u; i{typnbits} i; }} buf;
                  buf.u = {in0};
                  return {pre}set1{suf}(buf.i);'''.format(**fmtspec)
    return 'return {pre}set1{suf}({in0});'.format(**fmtspec)

# -----------------------------------------------------------------------------
<<<<<<< HEAD
## iota

def iota0(simd_ext, typ):
    nelts = int(nbits(simd_ext)) // int(typ[1:])
    if typ == 'f16':
        elts0 = ', '.join([str(i) for i in range(nelts//2-1, -1, -1)])
        elts1 = ', '.join([str(i) for i in range(nelts-1, nelts//2-1, -1)])
        return '''nsimd_{simd_ext}_vf16 ret;
                  ret.v0 = {pre}set_ps({elts0});
                  ret.v1 = {pre}set_ps({elts1});
                  return ret;'''.format(elts0=elts0, elts1=elts1, **fmtspec)
    elif simd_ext == 'avx512_knl' and typ in ['i16', 'u16']:
        return '''return _mm512_set_epi32(
                      0x001f001e, 0x001d001c, 0x001b001a, 0x00190018,
                      0x00170016, 0x00150014, 0x00130012, 0x00110010,
                      0x000f000e, 0x000d000c, 0x000b000a, 0x00090008,
                      0x00070006, 0x00050004, 0x00030002, 0x00010000);'''
    elif simd_ext == 'avx512_knl' and typ in ['i8', 'u8']:
        return '''return _mm512_set_epi32(
                      0x3f3e3d3c, 0x3b3a3938, 0x37363534, 0x33323130,
                      0x2f2e2d2c, 0x2b2a2928, 0x27262524, 0x23222120,
                      0x1f1e1d1c, 0x1b1a1918, 0x17161514, 0x13121110,
                      0x0f0e0d0c, 0x0b0a0908, 0x07060504, 0x03020100);'''
    else:
        suf = fmtspec['suf']
        sufx = suf + ('x' if simd_ext in sse + avx and suf == '_epi64' else '')
        elts = ', '.join([str(i) for i in range(nelts-1, -1, -1)])
        return 'return {pre}set{sufx}({elts});'.\
               format(elts=elts, sufx=sufx, **fmtspec)

# -----------------------------------------------------------------------------
## Equality
=======
# Equality
>>>>>>> 6d3fa6d4

def eq2(simd_ext, typ):
    if typ == 'f16':
        return f16_cmp2('eq', simd_ext)
    if simd_ext in sse:
        if typ in ['i64', 'u64']:
            if simd_ext == 'sse42':
                return how_it_should_be_op2('cmpeq', simd_ext, typ)
            else:
                return \
                '''__m128i t = _mm_cmpeq_epi32({in0}, {in1});
                   return _mm_and_si128(t,
                            _mm_shuffle_epi32(t, 177) /* = 2|3|0|1 */);'''. \
                            format(**fmtspec)
        else:
            return how_it_should_be_op2('cmpeq', simd_ext, typ)
    if simd_ext in avx:
        if typ in ['f32', 'f64']:
            return 'return _mm256_cmp{suf}({in0}, {in1}, _CMP_EQ_OQ);'. \
                   format(**fmtspec)
        else:
            if simd_ext == 'avx2':
                return how_it_should_be_op2('cmpeq', simd_ext, typ)
            else:
                return split_cmp2('eq', simd_ext, typ)
    if simd_ext in avx512:
        if typ in ['f32', 'f64']:
            return 'return _mm512_cmp{suf}_mask({in0}, {in1}, _CMP_EQ_OQ);'. \
                   format(**fmtspec)
        elif typ in ['i32', 'u32', 'i64', 'u64']:
            return \
            'return _mm512_cmp{suf}_mask({in0}, {in1}, _MM_CMPINT_EQ);'. \
            format(**fmtspec)
        else:
            if simd_ext == 'avx512_skylake':
                return \
                'return _mm512_cmp{suf}_mask({in0}, {in1}, _MM_CMPINT_EQ);'. \
                format(**fmtspec)
            else:
                return split_cmp2('eq', simd_ext, typ)

# -----------------------------------------------------------------------------
# not equal

def neq2(simd_ext, typ):
    if typ == 'f16':
        return f16_cmp2('ne', simd_ext)
    if simd_ext in sse and typ in ['f32', 'f64']:
        return how_it_should_be_op2('cmpneq', simd_ext, typ)
    if simd_ext in avx and typ in ['f32', 'f64']:
        return 'return _mm256_cmp{suf}({in0}, {in1}, _CMP_NEQ_UQ);'. \
               format(**fmtspec)
    if simd_ext in avx512 and typ in ['f32', 'f64']:
        return 'return _mm512_cmp{suf}_mask({in0}, {in1}, _CMP_NEQ_UQ);'. \
               format(**fmtspec)
    noteq = '''return nsimd_notl_{simd_ext}_{typ}(
                        nsimd_eq_{simd_ext}_{typ}({in0}, {in1}));'''. \
                        format(**fmtspec)
    if simd_ext in avx512:
        intrinsic = \
            'return _mm512_cmp{suf}_mask({in0}, {in1}, _MM_CMPINT_NE);'. \
            format(**fmtspec)
        if typ in ['i32', 'u32', 'i64', 'u64']:
            return intrinsic
        else:
            return intrinsic if  simd_ext == 'avx512_skylake' else noteq
    return noteq

# -----------------------------------------------------------------------------
# Greater than

def gt2(simd_ext, typ):
    if typ == 'f16':
        return f16_cmp2('gt', simd_ext)
    if simd_ext in sse:
        if typ in ['f32', 'f64', 'i8', 'i16', 'i32']:
            return how_it_should_be_op2('cmpgt', simd_ext, typ)
        if typ == 'i64':
            if simd_ext == 'sse42':
                return how_it_should_be_op2('cmpgt', simd_ext, typ)
            #return '''return _mm_sub_epi64(_mm_setzero_si128(), _mm_srli_epi64(
            #                   _mm_sub_epi64({in1}, {in0}), 63));'''. \
            #                   format(**fmtspec)
            return '''{typ} buf0[2], buf1[2];

                      _mm_storeu_si128((__m128i*)buf0, {in0});
                      _mm_storeu_si128((__m128i*)buf1, {in1});

                      buf0[0] = -(buf0[0] > buf1[0]);
                      buf0[1] = -(buf0[1] > buf1[1]);

                      return _mm_loadu_si128((__m128i*)buf0);'''.format(**fmtspec)
        return cmp2_with_add('gt', simd_ext, typ)
    if simd_ext in avx:
        if typ in ['f32', 'f64']:
            return 'return _mm256_cmp{suf}({in0}, {in1}, _CMP_GT_OQ);'. \
                   format(**fmtspec)
        if typ in ['i8', 'i16', 'i32', 'i64']:
            if simd_ext == 'avx2':
                return how_it_should_be_op2('cmpgt', simd_ext, typ)
            else:
                return split_cmp2('gt', simd_ext, typ)
        if simd_ext == 'avx2':
            return cmp2_with_add('gt', simd_ext, typ)
        else:
            return split_cmp2('gt', simd_ext, typ)
    # AVX512
    if typ in ['f32', 'f64', 'i32', 'i64']:
        return \
        'return _mm512_cmp{suf}_mask({in0}, {in1}, {cte});'. \
        format(cte='_CMP_GT_OQ' if typ in ['f32', 'f64'] else '_MM_CMPINT_NLE',
               **fmtspec)
    if typ in ['u32', 'u64']:
        return \
        'return _mm512_cmp_epu{typ2}_mask({in0}, {in1}, _MM_CMPINT_NLE);'. \
        format(typ2=typ[1:], **fmtspec)
    if simd_ext == 'avx512_skylake':
        return \
        'return _mm512_cmp_ep{typ}_mask({in0}, {in1}, _MM_CMPINT_NLE);'. \
        format(**fmtspec)
    else:
        return split_cmp2('gt', simd_ext, typ)

# -----------------------------------------------------------------------------
# lesser than

def lt2(simd_ext, typ):
    return 'return nsimd_gt_{simd_ext}_{typ}({in1}, {in0});'. \
           format(**fmtspec)

# -----------------------------------------------------------------------------
# greater or equal

def geq2(simd_ext, typ):
    if typ == 'f16':
        return f16_cmp2('ge', simd_ext)
    notlt = '''return nsimd_notl_{simd_ext}_{typ}(
                        nsimd_lt_{simd_ext}_{typ}({in0}, {in1}));'''. \
            format(**fmtspec)
    if simd_ext in sse:
        if typ in ['f32', 'f64']:
            return how_it_should_be_op2('cmpge', simd_ext, typ)
    if simd_ext in avx:
        if typ in ['f32', 'f64']:
            return 'return _mm256_cmp{suf}({in0}, {in1}, _CMP_GE_OQ);'. \
                   format(**fmtspec)
    if simd_ext in avx512:
        if typ in ['i32', 'i64', 'u32', 'u64']:
            return \
              'return _mm512_cmp_ep{typ}_mask({in0}, {in1}, _MM_CMPINT_NLT);'. \
              format(**fmtspec)
        if typ in ['f32', 'f64']:
            return 'return _mm512_cmp{suf}_mask({in0}, {in1}, _CMP_GE_OQ);'. \
                   format(**fmtspec)
        if simd_ext == 'avx512_skylake':
            return \
            'return _mm512_cmp_ep{typ}_mask({in0}, {in1}, _MM_CMPINT_NLT);'. \
            format(**fmtspec)
        else:
            return notlt
    return notlt

# -----------------------------------------------------------------------------
# lesser or equal

def leq2(simd_ext, typ):
    if typ == 'f16':
        return f16_cmp2('le', simd_ext)
    notgt = '''return nsimd_notl_{simd_ext}_{typ}(
                        nsimd_gt_{simd_ext}_{typ}({in0}, {in1}));'''. \
                        format(**fmtspec)
    if simd_ext in sse and typ in ['f32', 'f64']:
        return 'return _mm_cmple{suf}({in0}, {in1});'.format(**fmtspec)
    if simd_ext in avx and typ in ['f32', 'f64']:
            return 'return _mm256_cmp{suf}({in0}, {in1}, _CMP_LE_OQ);'. \
                   format(**fmtspec)
    if simd_ext in avx512:
        if typ in ['i32', 'i64', 'u32', 'u64']:
            return \
              'return _mm512_cmp_ep{typ}_mask({in0}, {in1}, _MM_CMPINT_LE);'. \
              format(**fmtspec)
        if typ in ['f32', 'f64']:
            return 'return _mm512_cmp{suf}_mask({in0}, {in1}, _CMP_LE_OQ);'. \
                   format(**fmtspec)
        if simd_ext == 'avx512_skylake':
            return \
            'return _mm512_cmp_ep{typ}_mask({in0}, {in1}, _MM_CMPINT_LE);'. \
            format(**fmtspec)
        else:
            return notgt
    return notgt

# -----------------------------------------------------------------------------
# if_else1 function

def if_else1(simd_ext, typ):
    if typ == 'f16':
        return '''nsimd_{simd_ext}_vf16 ret;
                  ret.v0 = nsimd_if_else1_{simd_ext}_f32(
                             {in0}.v0, {in1}.v0, {in2}.v0);
                  ret.v1 = nsimd_if_else1_{simd_ext}_f32(
                             {in0}.v1, {in1}.v1, {in2}.v1);
                  return ret;'''.format(**fmtspec)
    manual = '''return nsimd_orb_{simd_ext}_{typ}(
                         nsimd_andb_{simd_ext}_{typ}({in1}, {in0}),
                         nsimd_andnotb_{simd_ext}_{typ}({in2}, {in0}));'''. \
                         format(**fmtspec)
    if simd_ext in sse:
        if simd_ext == 'sse42':
            return 'return _mm_blendv{fsuf}({in2}, {in1}, {in0});'. \
                   format(fsuf=suf_ep(typ) if typ in ['f32', 'f64']
                          else '_epi8', **fmtspec)
        else:
            return manual
    if simd_ext in avx:
        if typ in ['f32', 'f64']:
            return 'return _mm256_blendv{suf}({in2}, {in1}, {in0});'. \
                   format(**fmtspec)
        else:
            if simd_ext == 'avx2':
                return 'return _mm256_blendv_epi8({in2}, {in1}, {in0});'. \
                       format(**fmtspec)
            else:
                return manual
    if simd_ext in avx512:
        if typ in ['f32', 'f64', 'i32', 'u32', 'i64', 'u64']:
            return 'return _mm512_mask_blend{suf}({in0}, {in2}, {in1});'. \
                   format(**fmtspec)
        else:
            if simd_ext == 'avx512_skylake':
                return 'return _mm512_mask_blend{suf}({in0}, {in2}, {in1});'. \
                       format(**fmtspec)
            else:
                return '''int i;
                          {typ} buf0[{le}], buf1[{le}];
                          _mm512_storeu_si512(buf0, {in1});
                          _mm512_storeu_si512(buf1, {in2});
                          for (i = 0; i < {le}; i++) {{
                            if ((({in0} >> i) & 1) == 0) {{
                              buf0[i] = buf1[i];
                            }}
                          }}
                          return _mm512_loadu_si512(buf0);'''.format(**fmtspec)

# -----------------------------------------------------------------------------
# min and max functions

def minmax(func, simd_ext, typ):
    if typ in ['f16', 'f32', 'f64']:
        return how_it_should_be_op2(func, simd_ext, typ)
    with_if_else = '''return nsimd_if_else1_{simd_ext}_{typ}(
                               nsimd_gt_{simd_ext}_{typ}(
                                 {args}), {in0}, {in1});'''. \
                   format(args = '{in0}, {in1}'.format(**fmtspec)
                            if func == 'max'
                            else '{in1}, {in0}'.format(**fmtspec), **fmtspec)
    if simd_ext in sse:
        if typ in ['u8', 'i16']:
            return 'return _mm_{func}_ep{typ}({in0}, {in1});'. \
                   format(func=func, **fmtspec)
        if typ in ['i8', 'u16', 'i32', 'u32']:
            if simd_ext == 'sse42':
                return 'return _mm_{func}_ep{typ}({in0}, {in1});'. \
                       format(func=func, **fmtspec)
            else:
                return with_if_else
    if simd_ext in avx and typ in ['i8', 'u8', 'i16', 'u16', 'i32', 'u32']:
        if simd_ext == 'avx2':
            return 'return _mm256_{func}_ep{typ}({in0}, {in1});'. \
                   format(func=func, **fmtspec)
        else:
            return split_op2(func, simd_ext, typ)
    if simd_ext in avx512:
        if typ in ['i32', 'u32', 'i64', 'u64']:
            return 'return _mm512_{func}_ep{typ}({in0}, {in1});'. \
                   format(func=func, **fmtspec)
        else:
            if simd_ext == 'avx512_skylake':
                return 'return _mm512_{func}_ep{typ}({in0}, {in1});'. \
                       format(func=func, **fmtspec)
            else:
                return split_op2(func, simd_ext, typ)
    return with_if_else

# -----------------------------------------------------------------------------
# sqrt

def sqrt1(simd_ext, typ):
    if typ == 'f16':
        return '''nsimd_{simd_ext}_vf16 ret;
                  ret.v0 = {pre}sqrt_ps({in0}.v0);
                  ret.v1 = {pre}sqrt_ps({in0}.v1);
                  return ret;'''.format(**fmtspec)
    return 'return {pre}sqrt{suf}({in0});'.format(**fmtspec)

# -----------------------------------------------------------------------------
# Load logical

def loadl(simd_ext, typ, aligned):
    if simd_ext in avx512:
        if typ == 'f16':
            return '''/* This can surely be improved but it is not our
                         priority. Note that we take advantage of the fact that
                         floating zero is represented as integer zero to
                         simplify code. */
                      nsimd_{simd_ext}_vlf16 ret;
                      __mmask32 tmp = nsimd_loadlu_{simd_ext}_u16((u16*){in0});
                      ret.v0 = (__mmask16)(tmp & 0xFFFF);
                      ret.v1 = (__mmask16)((tmp >> 16) & 0xFFFF);
                      return ret;'''.format(**fmtspec)
        return '''/* This can surely be improved but it is not our priority. */
                  int i;
                  __mmask{le} ret = 0;
                  for (i = 0; i < {le}; i++) {{
                    if ({in0}[i] != ({typ})0) {{
                      ret |= (__mmask{le})((__mmask{le})1 << i);
                    }}
                  }}
                  return ret;'''.format(**fmtspec)
    return \
    '''/* This can surely be improved but it is not our priority. */
       return nsimd_notl_{simd_ext}_{typ}(nsimd_eq_{simd_ext}_{typ}(
                nsimd_load{align}_{simd_ext}_{typ}(
                  {in0}), nsimd_set1_{simd_ext}_{typ}({zero})));'''. \
       format(align='a' if aligned else 'u',
              zero = 'nsimd_f32_to_f16(0.0f)' if typ == 'f16'
              else '({})0'.format(typ), **fmtspec)

# -----------------------------------------------------------------------------
# Store logical

def storel(simd_ext, typ, aligned):
    if simd_ext in avx512:
        if typ == 'f16':
            return '''/* This can surely be improved but it is not our
                         priority. Note that we take advantage of the fact that
                         floating zero is represented as integer zero to
                         simplify code. */
                      int i;
                      u16 one = 0x3C00; /* FP16 IEEE754 representation of 1 */
                      for (i = 0; i < 16; i++) {{
                        ((u16*){in0})[i] = (u16)((({in1}.v0 >> i) & 1) ? one
                                                                       : 0);
                      }}
                      for (i = 0; i < 16; i++) {{
                        ((u16*){in0})[i + 16] = (u16)((({in1}.v1 >> i) & 1)
                                                      ? one : 0);
                      }}'''.format(**fmtspec)
        return '''/* This can surely be improved but it is not our priority. */
                  int i;
                  for (i = 0; i < {le}; i++) {{
                    {in0}[i] = ({typ})((({in1} >> i) & 1) ? 1 : 0);
                  }}'''.format(**fmtspec)
    return \
    '''/* This can surely be improved but it is not our priority. */
       nsimd_store{align}_{simd_ext}_{typ}({in0},
         nsimd_if_else1_{simd_ext}_{typ}({in1},
           nsimd_set1_{simd_ext}_{typ}({one}),
           nsimd_set1_{simd_ext}_{typ}({zero})));'''. \
       format(align = 'a' if aligned else 'u',
              one = 'nsimd_f32_to_f16(1.0f)' if typ == 'f16'
              else '({})1'.format(typ),
              zero = 'nsimd_f32_to_f16(0.0f)' if typ == 'f16'
              else '({})0'.format(typ), **fmtspec)

# -----------------------------------------------------------------------------
# Absolute value

def abs1(simd_ext, typ):
    def mask(typ):
        return '0x7F' + ('F' * int(((int(typ[1:]) - 8) // 4)))
    if typ == 'f16':
        return \
        '''nsimd_{simd_ext}_vf16 ret;
           nsimd_{simd_ext}_vf32 mask = {pre}castsi{nbits}_ps(
                                          nsimd_set1_{simd_ext}_u32({mask}));
           ret.v0 = nsimd_andb_{simd_ext}_f32({in0}.v0, mask);
           ret.v1 = nsimd_andb_{simd_ext}_f32({in0}.v1, mask);
           return ret;'''.format(mask=mask('f32'), **fmtspec)
    if typ in ['u8', 'u16', 'u32', 'u64']:
        return 'return {in0};'.format(**fmtspec)
    if typ in ['f32', 'f64']:
        return \
        '''nsimd_{simd_ext}_v{typ} mask = {pre}castsi{nbits}{suf}(
               nsimd_set1_{simd_ext}_u{typnbits}({mask}));
           return nsimd_andb_{simd_ext}_{typ}({in0}, mask);'''. \
           format(mask=mask(typ), **fmtspec)
    bit_twiddling_arith_shift = \
    '''nsimd_{simd_ext}_v{typ} mask = {pre}srai{suf}({in0}, {typnbitsm1});
       return {pre}xor{sufsi}({pre}add{suf}({in0}, mask), mask);'''. \
       format(typnbitsm1=int(typ[1:]) - 1, **fmtspec)
    bit_twiddling_no_arith_shift = \
    '''nsimd_{simd_ext}_v{typ} mask = {pre}sub{suf}({pre}setzero{sufsi}(),
                                        nsimd_shr_{simd_ext}_{typ}(
                                          {in0}, {typnbitsm1}));
       return {pre}xor{sufsi}({pre}add{suf}({in0}, mask), mask);'''. \
       format(typnbitsm1=int(typ[1:]) - 1, **fmtspec)
    with_blendv = \
    '''return _mm256_castpd_si256(_mm256_blendv_pd(
        _mm256_castsi256_pd({in0}), 
        _mm256_castsi256_pd(_mm256_sub_epi64(_mm256_setzero_si256(), {in0})), 
        _mm256_castsi256_pd({in0})));'''.format(**fmtspec)
    if simd_ext in sse:
        if typ in ['i16', 'i32']:
            if simd_ext == 'sse42':
                return 'return _mm_abs{suf}({in0});'.format(**fmtspec)
            else:
                return bit_twiddling_arith_shift
        if typ == 'i8':
            if simd_ext == 'sse42':
                return 'return _mm_abs{suf}({in0});'.format(**fmtspec)
            else:
                return bit_twiddling_no_arith_shift
        if typ == 'i64':
            return bit_twiddling_no_arith_shift
    if simd_ext in avx:
        if typ in ['i8', 'i16', 'i32']:
            if simd_ext == 'avx2':
                return 'return _mm256_abs{suf}({in0});'.format(**fmtspec)
            else:
                return split_opn('abs', simd_ext, typ, 1)
        else:
            if simd_ext == 'avx2':
                return with_blendv
            else:
                return split_opn('abs', simd_ext, typ, 1)
    if simd_ext in avx512:
        if typ in ['i32', 'i64']:
            return 'return _mm512_abs{suf}({in0});'.format(**fmtspec)
        else:
            if simd_ext == 'avx512_skylake':
                return 'return _mm512_abs{suf}({in0});'.format(**fmtspec)
            else:
                return split_opn('abs', simd_ext, typ, 1)

# -----------------------------------------------------------------------------
# FMA and FMS

def fma_fms(func, simd_ext, typ):
    op = 'add' if func in ['fma', 'fnma'] else 'sub'
    neg = 'n' if func in ['fnma', 'fnms'] else ''
    if typ == 'f16':
        return \
        '''nsimd_{simd_ext}_vf16 ret;
           ret.v0 = nsimd_{func}_{simd_ext}_f32({in0}.v0, {in1}.v0, {in2}.v0);
           ret.v1 = nsimd_{func}_{simd_ext}_f32({in0}.v1, {in1}.v1, {in2}.v1);
           return ret;'''.format(neg=neg, func=func, **fmtspec)
    if neg == '':
        emulate = '''return nsimd_{op}_{simd_ext}_{typ}(
                              nsimd_mul_{simd_ext}_{typ}({in0}, {in1}),
                                {in2});'''.format(op=op, **fmtspec)
    else:
        emulate = '''return nsimd_{op}_{simd_ext}_{typ}(
                              nsimd_sub_{simd_ext}_{typ}(
                                {pre}setzero{sufsi}(),
                                  nsimd_mul_{simd_ext}_{typ}({in0}, {in1})),
                                    {in2});'''.format(op=op, **fmtspec)
    # One could use only emulate and no split. But to avoid splitting and
    # merging SIMD register for each operation: sub, mul and add, we use
    # emulation only for SIMD extensions that have natively add, sub and mul
    # intrinsics.
    split = split_opn(func, simd_ext, typ, 3)
    if typ in ['f32', 'f64']:
        if simd_ext in sse + avx:
            return '''#ifdef NSIMD_FMA
                        return {pre}f{neg}m{op}{suf}({in0}, {in1}, {in2});
                      # else
                        {emulate}
                      # endif'''.format(op=op, neg=neg, emulate=emulate,
                                       **fmtspec)
        else:
            return 'return {pre}f{neg}m{op}{suf}({in0}, {in1}, {in2});'. \
                   format(op=op, neg=neg, **fmtspec)
    if simd_ext in avx:
        return emulate if simd_ext == 'avx2' else split
    if simd_ext in avx512:
        return emulate if simd_ext == 'avx512_skylake' else split
    return emulate

# -----------------------------------------------------------------------------
# Ceil and floor

def round1(opts, func, simd_ext, typ):
    if typ == 'f16':
        return '''nsimd_{simd_ext}_vf16 ret;
                  ret.v0 = nsimd_{func}_{simd_ext}_f32({in0}.v0);
                  ret.v1 = nsimd_{func}_{simd_ext}_f32({in0}.v1);
                  return ret;'''.format(func=func, **fmtspec)
    if typ in ['f32', 'f64']:
        normal = 'return {pre}{func}{suf}({in0});'.format(func=func, **fmtspec)
        if simd_ext not in sse:
            return normal
        if simd_ext == 'sse42':
            return normal
        else:
            return emulate_op1(opts, func, simd_ext, typ)
    return 'return {in0};'.format(**fmtspec)

# -----------------------------------------------------------------------------
# Trunc

def trunc1(opts, simd_ext, typ):
    if typ == 'f16':
        return '''nsimd_{simd_ext}_vf16 ret;
                  ret.v0 = nsimd_trunc_{simd_ext}_f32({in0}.v0);
                  ret.v1 = nsimd_trunc_{simd_ext}_f32({in0}.v1);
                  return ret;'''.format(**fmtspec)
    if typ in ['f32', 'f64']:
        normal = '''return {pre}round{suf}({in0}, _MM_FROUND_TO_ZERO |
                               _MM_FROUND_NO_EXC);'''.format(**fmtspec)
        if simd_ext == 'sse2':
            return emulate_op1(opts, 'trunc', simd_ext, typ)
        if simd_ext == 'sse42':
            return normal
        if simd_ext in avx:
            return normal
        if simd_ext in avx512:
            return \
            '''__mmask{le} cond = nsimd_gt_{simd_ext}_{typ}(
                                    {in0}, _mm512_setzero{sufsi}());
               return nsimd_if_else1_{simd_ext}_{typ}(cond,
                        nsimd_floor_{simd_ext}_{typ}({in0}),
                          nsimd_ceil_{simd_ext}_{typ}({in0}));'''. \
                          format(**fmtspec)
    return 'return {in0};'.format(**fmtspec)

# -----------------------------------------------------------------------------
# Round to even

def round_to_even1(opts, simd_ext, typ):
    if typ == 'f16':
        return '''nsimd_{simd_ext}_vf16 ret;
                  ret.v0 = nsimd_round_to_even_{simd_ext}_f32({in0}.v0);
                  ret.v1 = nsimd_round_to_even_{simd_ext}_f32({in0}.v1);
                  return ret;'''.format(**fmtspec)
    if typ in ['f32', 'f64']:
        normal = '''return {pre}round{suf}({in0}, _MM_FROUND_TO_NEAREST_INT |
                               _MM_FROUND_NO_EXC);'''.format(**fmtspec)
        if simd_ext == 'sse2':
            return emulate_op1(opts, 'round_to_even', simd_ext, typ)
        if simd_ext == 'sse42':
            return normal
        if simd_ext in avx:
            return normal
        if simd_ext in avx512:
            return 'return _mm512_roundscale{suf}({in0}, 0);'.format(**fmtspec)
    return 'return {in0};'.format(**fmtspec)

# -----------------------------------------------------------------------------
# All and any functions

def all_any(func, simd_ext, typ):
    if typ == 'f16':
        return \
        '''return nsimd_{func}_{simd_ext}_f32({in0}.v0) {and_or}
                  nsimd_{func}_{simd_ext}_f32({in0}.v1);'''. \
                  format(func=func, and_or='&&' if func == 'all' else '||',
                         **fmtspec)
    if simd_ext in sse:
        if typ in common.iutypes:
            return 'return (u32)_mm_movemask_epi8({in0}) {test};'. \
                   format(test='== 0xFFFF' if func == 'all' else '!= 0u',
                          **fmtspec)
        else:
            mask = '0xF' if typ == 'f32' else '0x3'
            return 'return (u32)_mm_movemask{suf}({in0}) {test};'. \
                   format(test='== ' + mask if func == 'all' else '!= 0u',
                          **fmtspec)
    if simd_ext in avx:
        if typ in common.iutypes:
            if simd_ext == 'sse42':
                return 'return _mm256_movemask_epi8({in0}) {test};'. \
                       format(test='== -1' if func == 'all' else '!= 0',
                              **fmtspec)
            else:
                return \
                '''nsimd_sse42_v{typ} lo = {extract_lo};
                   nsimd_sse42_v{typ} hi = {extract_hi};
                   return nsimd_{func}_sse42_{typ}(lo) {and_or}
                          nsimd_{func}_sse42_{typ}(hi);'''. \
                   format(extract_lo=extract(simd_ext, typ, LO, common.in0),
                          extract_hi=extract(simd_ext, typ, HI, common.in0),
                          func=func, and_or='&&' if func == 'all' else '||',
                          **fmtspec)
        else:
            mask = '0xFF' if typ == 'f32' else '0xF'
            return 'return _mm256_movemask{suf}({in0}) {test};'. \
                   format(test='== ' + mask if func == 'all' else '!= 0',
                          **fmtspec)
    if simd_ext in avx512:
        all_test = '== 0x' + ('F' * int((512 // int(typ[1:]) // 4)))
        return 'return {in0} {test};'. \
               format(test=all_test if func == 'all' else '!= 0', **fmtspec)

# -----------------------------------------------------------------------------
# Reinterpret (bitwise_cast)

def reinterpret1(simd_ext, from_typ, to_typ):
    if from_typ == to_typ:
        return 'return {in0};'.format(**fmtspec)
    if to_typ == 'f16':
        emulate = '''{from_typ} buf[{le}];
                     nsimd_storeu_{simd_ext}_{from_typ}(buf, {in0});
                     return nsimd_loadu_{simd_ext}_f16((f16*)buf);'''. \
                     format(**fmtspec)
        native = '''nsimd_{simd_ext}_vf16 ret;
                    ret.v0 = {pre}cvtph_ps({extract_lo});
                    ret.v1 = {pre}cvtph_ps({extract_hi});
                    return ret;'''.format(
                    extract_lo=extract(simd_ext, 'u16', LO, common.in0),
                    extract_hi=extract(simd_ext, 'u16', HI, common.in0),
                    **fmtspec)
        if simd_ext in sse:
            return \
            '''#ifdef NSIMD_FP16
                 nsimd_{simd_ext}_vf16 ret;
                 ret.v0 = _mm_cvtph_ps({in0});
                 {in0} = _mm_shuffle_epi32({in0}, 14); /* = (3 << 2) | (2 << 0) */
                 ret.v1 = _mm_cvtph_ps({in0});
                 return ret;
               # else
                 {emulate}
               # endif'''.format(emulate=emulate, **fmtspec)
        if simd_ext in avx:
            return \
            '''#ifdef NSIMD_FP16
                 {}
               # else
                 {}
               # endif'''.format(native, emulate)
        if simd_ext in avx512:
            return native
    if from_typ == 'f16':
        emulate = \
        '''u16 buf[{le}];
           nsimd_storeu_{simd_ext}_f16((f16*)buf, {in0});
           return nsimd_loadu_{simd_ext}_{to_typ}(({to_typ}*)buf);'''. \
           format(**fmtspec)
        native = 'return {};'.format(setr(simd_ext, 'u16',
                 '''{pre}cvtps_ph({in0}.v0, _MM_FROUND_TO_NEAREST_INT |
                                            _MM_FROUND_NO_EXC)'''. \
                                            format(**fmtspec),
                 '''{pre}cvtps_ph({in0}.v1, _MM_FROUND_TO_NEAREST_INT |
                                            _MM_FROUND_NO_EXC)'''. \
                                            format(**fmtspec)))
        if simd_ext in sse:
            return \
            '''#ifdef NSIMD_FP16
                 __m128i lo = _mm_cvtps_ph({in0}.v0,
                                _MM_FROUND_TO_NEAREST_INT | _MM_FROUND_NO_EXC);
                 __m128i hi = _mm_cvtps_ph({in0}.v1,
                                _MM_FROUND_TO_NEAREST_INT | _MM_FROUND_NO_EXC);
                 return _mm_castpd_si128(_mm_shuffle_pd(
                          _mm_castsi128_pd(lo), _mm_castsi128_pd(hi), 0));
               # else
                 {emulate}
               # endif'''.format(emulate=emulate, **fmtspec)
        if simd_ext in avx:
            return \
            '''#ifdef NSIMD_FP16
                 {}
               # else
                 {}
               # endif'''.format(native, emulate)
        if simd_ext in avx512:
            return native
    if from_typ in common.iutypes and to_typ in common.iutypes:
        return 'return {in0};'.format(**fmtspec)
    if to_typ in ['f32', 'f64']:
        return 'return {pre}castsi{nbits}{to_suf}({in0});'. \
               format(to_suf=suf_ep(to_typ), **fmtspec)
    if from_typ in ['f32', 'f64']:
        return 'return {pre}cast{from_suf}_si{nbits}({in0});'. \
               format(from_suf=suf_ep(from_typ)[1:], **fmtspec)

# -----------------------------------------------------------------------------
# Reinterpretl, i.e. reinterpret on logicals

def reinterpretl1(simd_ext, from_typ, to_typ):
    if from_typ == to_typ:
        return 'return {in0};'.format(**fmtspec)
    if to_typ == 'f16':
        if simd_ext in sse:
            return \
            '''nsimd_{simd_ext}_vlf16 ret;
               ret.v0 = _mm_castsi128_ps(_mm_unpacklo_epi16({in0}, {in0}));
               ret.v1 = _mm_castsi128_ps(_mm_unpackhi_epi16({in0}, {in0}));
               return ret;'''.format(**fmtspec)
        if simd_ext == 'avx':
            return \
            '''nsimd_{simd_ext}_vlf16 ret;
               nsimd_sse42_vlf16 tmp1 =
                   nsimd_reinterpretl_sse42_f16_{from_typ}(
                     _mm256_castsi256_si128({in0}));
               nsimd_sse42_vlf16 tmp2 =
                   nsimd_reinterpretl_sse42_f16_{from_typ}(
                      _mm256_extractf128_si256({in0}, 1));
               ret.v0 = {setr_tmp1};
               ret.v1 = {setr_tmp2};
               return ret;'''. \
               format(setr_tmp1=setr('avx', 'f32', 'tmp1.v0', 'tmp1.v1'),
                      setr_tmp2=setr('avx', 'f32', 'tmp2.v0', 'tmp2.v1'),
                      **fmtspec)
        if simd_ext == 'avx2':
            return \
            '''nsimd_{simd_ext}_vlf16 ret;
               ret.v0 = _mm256_castsi256_ps(_mm256_cvtepi16_epi32(
                          _mm256_castsi256_si128({in0})));
               ret.v1 = _mm256_castsi256_ps(_mm256_cvtepi16_epi32(
                          _mm256_extractf128_si256({in0}, 1)));
               return ret;'''.format(**fmtspec)
        if simd_ext in avx512:
            return '''nsimd_{simd_ext}_vlf16 ret;
                      ret.v0 = (__mmask16)({in0} & 0xFFFF);
                      ret.v1 = (__mmask16)(({in0} >> 16) & 0xFFFF);
                      return ret;'''.format(**fmtspec)
    if from_typ == 'f16':
        if simd_ext in sse + avx:
            return '''f32 in[{le}];
                      {to_typ} out[{le}];
                      int i;
                      nsimd_storeu_{simd_ext}_f32(in, {in0}.v0);
                      nsimd_storeu_{simd_ext}_f32(in + {leo2}, {in0}.v1);
                      for (i = 0; i < {le}; i++) {{
                        out[i] = ({to_typ})(in[i] != 0.0f ? -1 : 0);
                      }}
                      return nsimd_loadu_{simd_ext}_{to_typ}(out);'''. \
                      format(leo2=int(fmtspec['le']) // 2, **fmtspec)
        if simd_ext in avx512:
            return \
            'return (__mmask32){in0}.v0 | ((__mmask32){in0}.v1 << 16);'. \
            format(**fmtspec)
    if simd_ext in sse + avx:
        return reinterpret1(simd_ext, from_typ, to_typ)
    else:
        return 'return {in0};'.format(**fmtspec)

# -----------------------------------------------------------------------------
# Convert

def convert1(simd_ext, from_typ, to_typ):
    if to_typ == from_typ or \
       to_typ in common.iutypes and from_typ in common.iutypes:
        return 'return {in0};'.format(**fmtspec)
    if to_typ == 'f16':
        if simd_ext in sse:
            getlo = '{in0}'.format(**fmtspec)
            gethi = '_mm_unpackhi_epi64({in0}, {in0})'.format(**fmtspec)
        if simd_ext in avx:
            getlo = '_mm256_castsi256_si128({in0})'.format(**fmtspec)
            gethi = '_mm256_extractf128_si256({in0}, 1)'.format(**fmtspec)
        if simd_ext in avx512:
            getlo = '_mm512_castsi512_si256({in0})'.format(**fmtspec)
            gethi = '_mm512_extracti64x4_epi64({in0}, 1)'.format(**fmtspec)
        through_epi32 = \
        '''nsimd_{simd_ext}_v{to_typ} ret;
           ret.v0 = {pre}cvtepi32_ps({pre}cvtep{from_typ}_epi32({getlo}));
           ret.v1 = {pre}cvtepi32_ps({pre}cvtep{from_typ}_epi32({gethi}));
           return ret;'''.format(getlo=getlo, gethi=gethi, **fmtspec)
        emulate = '''{from_typ} in[{le}];
                     f32 out[{leo2}];
                     nsimd_{simd_ext}_vf16 ret;
                     int i;
                     nsimd_storeu_{simd_ext}_{from_typ}(in, {in0});
                     for (i = 0; i < {leo2}; i++) {{
                       out[i] = (f32)in[i];
                     }}
                     ret.v0 = nsimd_loadu_{simd_ext}_f32(out);
                     for (i = 0; i < {leo2}; i++) {{
                       out[i] = (f32)in[i + {leo2}];
                     }}
                     ret.v1 = nsimd_loadu_{simd_ext}_f32(out);
                     return ret;'''.format(leo2=int(fmtspec['le']) // 2,
                                           **fmtspec)
        if simd_ext in ['sse42', 'avx2']:
            return through_epi32
        if simd_ext in ['sse2', 'avx']:
            return emulate
        if simd_ext in avx512:
            return through_epi32
    if from_typ == 'f16':
        return '''f32 in[{leo2}];
                  {to_typ} out[{le}];
                  int i;
                  nsimd_storeu_{simd_ext}_f32(in, {in0}.v0);
                  for (i = 0; i < {leo2}; i++) {{
                    out[i] = ({to_typ})in[i];
                  }}
                  nsimd_storeu_{simd_ext}_f32(in, {in0}.v1);
                  for (i = 0; i < {leo2}; i++) {{
                    out[i + {leo2}] = ({to_typ})in[i];
                  }}
                  return nsimd_loadu_{simd_ext}_{to_typ}(out);'''. \
                  format(leo2=int(fmtspec['le']) // 2, **fmtspec)
    emulate = '''{from_typ} in[{le}];
                 {to_typ} out[{le}];
                 int i;
                 nsimd_storeu_{simd_ext}_{from_typ}(in, {in0});
                 for (i = 0; i < {le}; i++) {{
                   out[i] = ({to_typ})in[i];
                 }}
                 return nsimd_loadu_{simd_ext}_{to_typ}(out);'''. \
                 format(**fmtspec)
    if to_typ == 'f64' or from_typ == 'f64':
        if simd_ext == 'avx512_skylake':
            return 'return _mm512_cvt{from_suf}{to_suf}({in0});'. \
                   format(from_suf=suf_ep(from_typ)[1:], to_suf=suf_ep(to_typ),
                          **fmtspec)
        else:
            return emulate
    if to_typ == 'f32' and from_typ == 'i32':
        return 'return {pre}cvtepi32_ps({in0});'.format(**fmtspec)
    if to_typ == 'f32' and from_typ == 'u32':
        if simd_ext in sse + avx:
            return emulate
        if simd_ext in avx512:
            return 'return _mm512_cvtepu32_ps({in0});'.format(**fmtspec)
    if to_typ == 'i32' and from_typ == 'f32':
        return 'return {pre}cvtps_epi32({in0});'.format(**fmtspec)
    if to_typ == 'u32' and from_typ == 'f32':
        if simd_ext in sse + avx:
            return emulate
        if simd_ext in avx512:
            return 'return _mm512_cvtps_epu32({in0});'.format(**fmtspec)

# -----------------------------------------------------------------------------
# Reciprocal (at least 11 bits of precision)

def rec11_rsqrt11(func, simd_ext, typ):
    if typ == 'f16':
        return '''nsimd_{simd_ext}_vf16 ret;
                  ret.v0 = nsimd_{func}11_{simd_ext}_f32({in0}.v0);
                  ret.v1 = nsimd_{func}11_{simd_ext}_f32({in0}.v1);
                  return ret;'''. \
                  format(func='rec' if func == 'rcp' else 'rsqrt', **fmtspec)
    if typ == 'f32':
        if simd_ext in sse + avx:
            return 'return {pre}{func}_ps({in0});'.format(func=func, **fmtspec)
        if simd_ext in avx512:
            return 'return _mm512_{func}14_ps({in0});'. \
                   format(func=func, **fmtspec)
    if typ == 'f64':
        if simd_ext in sse + avx:
            one = '{pre}set1_pd(1.0)'.format(**fmtspec)
            if func == 'rcp':
                return 'return {pre}div{suf}({one}, {in0});'.format(one=one, **fmtspec)
            else:
                return 'return {pre}div{suf}({one}, {pre}sqrt{suf}({in0}));'. \
                        format(one=one, **fmtspec)
            format(func=func, **fmtspec)
        if simd_ext in avx512:
            return 'return _mm512_{func}14_pd({in0});'. \
                   format(func=func, **fmtspec)

# -----------------------------------------------------------------------------
# Reciprocal (IEEE)

def rec1(simd_ext, typ):
    one = '{pre}set1_ps(1.0f)'.format(**fmtspec) if typ in ['f16', 'f32'] \
          else '{pre}set1_pd(1.0)'.format(**fmtspec)
    if typ == 'f16':
        return '''nsimd_{simd_ext}_vf16 ret;
                  nsimd_{simd_ext}_vf32 one = {one};
                  ret.v0 = {pre}div_ps(one, {in0}.v0);
                  ret.v1 = {pre}div_ps(one, {in0}.v1);
                  return ret;'''.format(one=one, **fmtspec)
    return 'return {pre}div{suf}({one}, {in0});'.format(one=one, **fmtspec)

# -----------------------------------------------------------------------------
# Negative

def neg1(simd_ext, typ):
    cte = '0x80000000' if typ in ['f16', 'f32'] else '0x8000000000000000'
    fsuf = '_ps' if typ in ['f16', 'f32'] else '_pd'
    utyp = 'u32' if typ in ['f16', 'f32'] else 'u64'
    vmask = '{pre}castsi{nbits}{fsuf}(nsimd_set1_{simd_ext}_{utyp}({cte}))'. \
            format(cte=cte, utyp=utyp, fsuf=fsuf, **fmtspec)
    if typ == 'f16':
        return '''nsimd_{simd_ext}_vf16 ret;
                  nsimd_{simd_ext}_vf32 mask = {vmask};
                  ret.v0 = nsimd_xorb_{simd_ext}_f32(mask, {in0}.v0);
                  ret.v1 = nsimd_xorb_{simd_ext}_f32(mask, {in0}.v1);
                  return ret;'''.format(vmask=vmask, **fmtspec)
    if typ in ['f32', 'f64']:
        return 'return nsimd_xorb_{simd_ext}_{typ}({vmask}, {in0});'. \
               format(vmask=vmask, **fmtspec)
    return '''return nsimd_sub_{simd_ext}_{typ}(
                  {pre}setzero_si{nbits}(), {in0});'''. \
              format(**fmtspec)

# -----------------------------------------------------------------------------
# nbtrue

def nbtrue1(simd_ext, typ):
    if typ == 'f16':
        return '''return nsimd_nbtrue_{simd_ext}_f32({in0}.v0) +
                         nsimd_nbtrue_{simd_ext}_f32({in0}.v1);'''. \
                         format(**fmtspec)
    if typ in ['i8', 'u8']:
        code = 'return nsimd_popcnt32_((u32){pre}movemask_epi8({in0}));'. \
               format(**fmtspec)
    elif typ in ['i16', 'u16']:
        code = 'return nsimd_popcnt32_((u32){pre}movemask_epi8({in0})) >> 1;'. \
               format(**fmtspec)
    elif typ in ['i32', 'u32', 'i64', 'u64']:
        code = '''return nsimd_popcnt32_((u32){pre}movemask{fsuf}(
                      {pre}castsi{nbits}{fsuf}({in0})));'''. \
                      format(fsuf='_ps' if typ in ['i32', 'u32'] else '_pd',
                             **fmtspec)
    else:
        code = 'return nsimd_popcnt32_((u32){pre}movemask{suf}({in0}));'. \
               format(**fmtspec)
    if simd_ext in sse:
        return code
    if simd_ext in avx:
        if typ in ['i32', 'u32', 'i64', 'u64', 'f32', 'f64']:
            return code
        else:
            if simd_ext == 'avx2':
                return code
            else:
                return \
                '''return nsimd_nbtrue_sse42_{typ}(
                            _mm256_castsi256_si128({in0})) +
                              nsimd_nbtrue_sse42_{typ}(
                                _mm256_extractf128_si256({in0}, 1));'''. \
                                format(**fmtspec)
    if simd_ext in avx512:
        return 'return nsimd_popcnt64_((u64){in0});'.format(**fmtspec)

# -----------------------------------------------------------------------------
# reverse

def reverse1(simd_ext, typ):
    # 8-bit int
    if typ in ['i8', 'u8']:
        if simd_ext == 'sse2':
            return '''{in0} = _mm_shufflehi_epi16({in0}, _MM_SHUFFLE(0,1,2,3));
                      {in0} = _mm_shufflelo_epi16({in0}, _MM_SHUFFLE(0,1,2,3));
                      {in0} = _mm_castpd_si128(_mm_shuffle_pd(
                                _mm_castsi128_pd({in0}), _mm_castsi128_pd(
                                  {in0}), 1));
                      nsimd_{simd_ext}_v{typ} r0 = _mm_srli_epi16({in0}, 8);
                      nsimd_{simd_ext}_v{typ} r1 = _mm_slli_epi16({in0}, 8);
                      return _mm_or_si128(r0, r1);'''.format(**fmtspec)
        elif simd_ext == 'sse42':
            return '''nsimd_{simd_ext}_v{typ} mask = _mm_set_epi8(
                        0, 1, 2, 3, 4, 5, 6, 7, 8, 9, 10, 11, 12, 13, 14, 15);
                      return _mm_shuffle_epi8({in0}, mask);'''. \
                      format(**fmtspec)
        elif simd_ext == 'avx':
            return \
            '''nsimd_sse42_v{typ} r0 = _mm_shuffle_epi8(
                 _mm256_extractf128_si256({in0}, 0), _mm_set_epi8(
                   0, 1, 2, 3, 4, 5, 6, 7, 8, 9, 10, 11, 12, 13, 14, 15));
               nsimd_sse42_v{typ} r1 = _mm_shuffle_epi8(
                 _mm256_extractf128_si256({in0}, 1), _mm_set_epi8(
                   0,  1, 2, 3, 4, 5, 6, 7, 8, 9, 10, 11, 12, 13, 14, 15));
               {in0} = _mm256_insertf128_si256({in0}, r0, 1);
               return _mm256_insertf128_si256({in0}, r1, 0);'''. \
               format(**fmtspec)
        elif simd_ext == 'avx2':
             return \
             '''{in0} = _mm256_shuffle_epi8({in0}, _mm256_set_epi8(
                   0,  1,  2,  3,  4,  5,  6,  7,
                   8,  9, 10, 11, 12, 13, 14, 15,
                  16, 17, 18, 19, 20, 21, 22, 23,
                  24, 25, 26, 27, 28, 29, 30, 31));
                return _mm256_permute2x128_si256({in0}, {in0}, 1);'''. \
                format(**fmtspec)
        # AVX-512F and above.
        else:
             return \
             '''nsimd_avx2_v{typ} r0 = _mm512_extracti64x4_epi64({in0}, 0);
                nsimd_avx2_v{typ} r1 = _mm512_extracti64x4_epi64({in0}, 1);
                r0 = _mm256_shuffle_epi8(r0, _mm256_set_epi8(
                     0,  1,  2,  3,  4,  5,  6,  7,
                     8,  9, 10, 11, 12, 13, 14, 15,
                    16, 17, 18, 19, 20, 21, 22, 23,
                    24, 25, 26, 27, 28, 29, 30, 31));
                r1 = _mm256_shuffle_epi8(r1, _mm256_set_epi8(
                      0,  1,  2,  3,  4,  5,  6,  7,
                      8,  9, 10, 11, 12, 13, 14, 15,
                     16, 17, 18, 19, 20, 21, 22, 23,
                     24, 25, 26, 27, 28, 29, 30, 31));
                r0 = _mm256_permute2x128_si256(r0, r0, 1);
                r1 = _mm256_permute2x128_si256(r1, r1, 1);
                {in0} = _mm512_insertf64x4({in0}, r0, 1);
                return _mm512_insertf64x4({in0}, r1, 0);'''.format(**fmtspec)
    # 16-bit int
    elif typ in ['i16', 'u16']:
        if simd_ext == 'sse2':
            return '''{in0} = _mm_shufflehi_epi16( {in0}, _MM_SHUFFLE(0,1,2,3) );
                      {in0} = _mm_shufflelo_epi16( {in0}, _MM_SHUFFLE(0,1,2,3) );
                      return _mm_castpd_si128(_mm_shuffle_pd(
                               _mm_castsi128_pd({in0}),
                               _mm_castsi128_pd({in0}), 1));'''. \
                               format(**fmtspec)
        elif simd_ext == 'sse42':
            return \
            '''return _mm_shuffle_epi8({in0}, _mm_set_epi8(
                        1,  0,  3,  2,  5,  4,  7, 6,
                        9,  8, 11, 10, 13, 12, 15, 14));'''.format(**fmtspec)
        elif simd_ext == 'avx':
            return \
            '''nsimd_sse42_v{typ} r0 = _mm_shuffle_epi8(
                 _mm256_extractf128_si256({in0}, 0), _mm_set_epi8(
                   1, 0, 3, 2, 5, 4, 7, 6, 9, 8, 11, 10, 13, 12, 15, 14));
               nsimd_sse42_v{typ} r1 = _mm_shuffle_epi8(
                 _mm256_extractf128_si256({in0}, 1), _mm_set_epi8(
                   1, 0, 3, 2, 5, 4, 7, 6, 9, 8, 11, 10, 13, 12, 15, 14));
               {in0} = _mm256_insertf128_si256( {in0}, r0, 1);
               return _mm256_insertf128_si256({in0}, r1, 0);'''. \
               format(**fmtspec)
        elif simd_ext == 'avx2':
            return \
            '''{in0} = _mm256_shuffle_epi8({in0}, _mm256_set_epi8(
                           1,  0,  3,  2,  5,  4,  7,  6,
                           9,  8, 11, 10, 13, 12, 15, 14,
                          17, 16, 19, 18, 21, 20, 23, 22,
                          25, 24, 27, 26, 29, 28, 31, 30));
               return _mm256_permute2x128_si256({in0}, {in0}, 1);'''. \
               format(**fmtspec)
        # AVX-512F
        elif simd_ext == 'avx512_knl':
            return \
            '''{in0} = _mm512_permutexvar_epi32(_mm512_set_epi32(
                 0, 1, 2, 3, 4, 5, 6, 7, 8, 9, 10, 11, 12, 13, 14, 15),
                 {in0});
               nsimd_{simd_ext}_v{typ} r0 = _mm512_srli_epi32({in0}, 16);
               nsimd_{simd_ext}_v{typ} r1 = _mm512_slli_epi32({in0}, 16);
               return _mm512_or_si512(r0, r1);'''.format(**fmtspec)
        # AVX-512F+BW (Skylake) + WORKAROUND GCC<=8
        else:
            return \
            '''return _mm512_permutexvar_epi16(_mm512_set_epi32(
                 (0<<16)  | 1,  (2<<16)  | 3,  (4<<16)  | 5,  (6<<16)  | 7,
                 (8<<16)  | 9,  (10<<16) | 11, (12<<16) | 13, (14<<16) | 15,
                 (16<<16) | 17, (18<<16) | 19, (20<<16) | 21, (22<<16) | 23,
                 (24<<16) | 25, (26<<16) | 27, (28<<16) | 29, (30<<16) | 31),
                 {in0} );'''.format(**fmtspec)
    # 32-bit int
    elif typ in ['i32', 'u32']:
        if simd_ext in ['sse2', 'sse42']:
            return 'return _mm_shuffle_epi32({in0}, _MM_SHUFFLE(0,1,2,3));'. \
                   format(**fmtspec)
        elif simd_ext == 'avx':
            return '''{in0} = _mm256_castps_si256(_mm256_shuffle_ps(
                                _mm256_castsi256_ps({in0}),
                                _mm256_castsi256_ps({in0}),
                                _MM_SHUFFLE(0,1,2,3)));
                      return _mm256_permute2f128_si256({in0}, {in0}, 1);'''. \
                      format(**fmtspec)
        elif simd_ext == 'avx2':
            return \
            '''{in0} = _mm256_shuffle_epi32({in0}, _MM_SHUFFLE(0,1,2,3));
               return _mm256_permute2x128_si256({in0}, {in0}, 1);'''. \
               format(**fmtspec)
        else:
            return \
            '''return _mm512_permutexvar_epi32(_mm512_set_epi32(
                 0, 1,  2,  3,  4,  5,  6,  7,
                 8, 9, 10, 11, 12, 13, 14, 15), {in0});'''. \
                 format(**fmtspec)
    elif typ in ['i64', 'u64']:
        if simd_ext in ['sse2', 'sse42']:
            return '''return _mm_castpd_si128(_mm_shuffle_pd(_mm_castsi128_pd(
                               {in0}), _mm_castsi128_pd({in0}), 1));'''. \
                               format(**fmtspec)
        elif simd_ext == 'avx':
            return '''{in0} = _mm256_castpd_si256(
                                  _mm256_shuffle_pd(
                                     _mm256_castsi256_pd({in0}),
                                     _mm256_castsi256_pd({in0}),
                                     (1<<2) | 1
                                  )
                              );
                       return _mm256_permute2f128_si256({in0}, {in0}, 1);'''. \
                       format(**fmtspec)
        elif simd_ext == 'avx2':
           return '''return _mm256_permute4x64_epi64({in0},
                              _MM_SHUFFLE(0, 1, 2, 3));'''.format(**fmtspec)
        else:
           return '''return _mm512_permutexvar_epi64(_mm512_set_epi64(
                              0, 1, 2, 3, 4, 5, 6, 7), {in0});'''. \
                              format(**fmtspec)
    # 16-bit float
    elif typ == 'f16':
        return '''nsimd_{simd_ext}_vf16 ret;
                  ret.v0 = nsimd_reverse_{simd_ext}_f32({in0}.v0);
                  ret.v1 = nsimd_reverse_{simd_ext}_f32({in0}.v1);
                  return ret;'''.format(**fmtspec)
    # 32-bit float
    elif typ == 'f32':
        if simd_ext in ['sse2', 'sse42']:
            return '''return _mm_shuffle_ps({in0}, {in0},
                               _MM_SHUFFLE(0, 1, 2, 3));'''.format(**fmtspec)
        elif simd_ext in ['avx', 'avx2']:
            return '''{in0} = _mm256_shuffle_ps({in0}, {in0},
                                _MM_SHUFFLE(0, 1, 2, 3));
                      return _mm256_permute2f128_ps({in0}, {in0}, 1);'''. \
                      format(**fmtspec)
        else:
            return \
            '''return _mm512_permutexvar_ps(_mm512_set_epi32(
                        0, 1, 2, 3, 4, 5, 6, 7, 8, 9, 10, 11, 12, 13, 14, 15),
                        {in0} );'''.format(**fmtspec)
    # 64-bit float
    else:
        if simd_ext in ['sse2', 'sse42']:
            return 'return _mm_shuffle_pd({in0}, {in0}, 1);'.format(**fmtspec)
        elif simd_ext == 'avx':
            return '''{in0} = _mm256_shuffle_pd({in0}, {in0}, (1<<2) | 1);
                      return _mm256_permute2f128_pd({in0}, {in0}, 1);'''. \
                      format(**fmtspec)
        elif simd_ext == 'avx2':
            return '''return _mm256_permute4x64_pd({in0},
                               _MM_SHUFFLE(0, 1, 2, 3));'''.format(**fmtspec)
        else:
            return '''return _mm512_permute_mm512_set_epi64(
                               0, 1, 2, 3, 4, 5, 6, 7), {in0});'''. \
                               format(**fmtspec)

# -----------------------------------------------------------------------------
# addv

def addv(simd_ext, typ):
    if simd_ext in sse:
        if typ == 'f64':
            return \
            '''return _mm_cvtsd_f64(_mm_add_pd({in0},
                                    _mm_shuffle_pd({in0}, {in0}, 0x01)));'''. \
                                    format(**fmtspec)
        elif typ == 'f32':
            return \
            '''nsimd_{simd_ext}_vf32 tmp = _mm_add_ps({in0}, _mm_shuffle_ps(
                                             {in0}, {in0}, 0xb1));
               return _mm_cvtss_f32(_mm_add_ps(tmp, _mm_shuffle_ps(
                        tmp, tmp, 0x4e)));''' .format(**fmtspec)
        elif typ == 'f16':
            return \
            '''nsimd_{simd_ext}_vf32 tmp0 = _mm_add_ps({in0}.v0,
                 _mm_shuffle_ps({in0}.v0, {in0}.v0, 0xb1));
               nsimd_{simd_ext}_vf32 tmp1 = _mm_add_ps({in0}.v1,
                 _mm_shuffle_ps({in0}.v1, {in0}.v1, 0xb1));
               return nsimd_f32_to_f16(_mm_cvtss_f32(_mm_add_ps(
                 tmp0, _mm_shuffle_ps(tmp0, tmp0, 0x4e))) +
                   _mm_cvtss_f32(_mm_add_ps(tmp1, _mm_shuffle_ps(
                     tmp1, tmp1, 0x4e))));''' .format(**fmtspec)
    elif simd_ext in avx:
        if typ == 'f64':
            return \
            '''__m128d tmp = _mm_add_pd(_mm256_extractf128_pd({in0}, 1),
                                        _mm256_extractf128_pd({in0}, 0));
               return _mm_cvtsd_f64(_mm_add_pd(tmp, _mm_shuffle_pd(
                        tmp, tmp, 0x01)));''' .format(**fmtspec)
        elif typ == 'f32':
            return \
            '''__m128 tmp0 = _mm_add_ps(_mm256_extractf128_ps({in0}, 1),
                                        _mm256_extractf128_ps({in0}, 0));
               __m128 tmp1 = _mm_add_ps(tmp0, _mm_shuffle_ps(tmp0, tmp0, 0xb1));
               return _mm_cvtss_f32(_mm_add_ps(tmp1, _mm_shuffle_ps(
                        tmp1, tmp1, 0x4e)));''' .format(**fmtspec)
        elif typ == 'f16':
            return \
            '''__m128 tmp00 = _mm_add_ps(_mm256_extractf128_ps({in0}.v0, 1),
                                         _mm256_extractf128_ps({in0}.v0, 0));
               __m128 tmp01 = _mm_add_ps(tmp00, _mm_shuffle_ps(
                                tmp00, tmp00, 0xb1));
               __m128 tmp10 = _mm_add_ps(_mm256_extractf128_ps({in0}.v1, 1),
                                         _mm256_extractf128_ps({in0}.v1, 0));
               __m128 tmp11 = _mm_add_ps(tmp10, _mm_shuffle_ps(
                                tmp10, tmp10, 0xb1));
               return nsimd_f32_to_f16(_mm_cvtss_f32(_mm_add_ps(
                        tmp01, _mm_shuffle_ps(tmp01, tmp01, 0x4e))) +
                          _mm_cvtss_f32(_mm_add_ps(tmp11, _mm_shuffle_ps(
                            tmp11, tmp11, 0x4e))));
                    ''' .format(**fmtspec)
    elif simd_ext in avx512:
        if typ == 'f64':
            return \
            '''__m256d tmp0 = _mm256_add_pd(_mm512_extractf64x4_pd({in0}, 0),
                                            _mm512_extractf64x4_pd({in0}, 1));
               __m128d tmp1 = _mm_add_pd(_mm256_extractf128_pd(tmp0, 1),
                                         _mm256_extractf128_pd(tmp0, 0));
               return _mm_cvtsd_f64(_mm_add_pd(tmp1, _mm_shuffle_pd(
                        tmp1, tmp1, 0x01)));''' .format(**fmtspec)
        elif typ == 'f32':
            return \
            '''__m128 tmp0 = _mm_add_ps(_mm_add_ps(_mm512_extractf32x4_ps(
                               {in0}, 0), _mm512_extractf32x4_ps({in0}, 1)),
                               _mm_add_ps(_mm512_extractf32x4_ps({in0}, 2),
                               _mm512_extractf32x4_ps({in0}, 3)));
               __m128 tmp1 = _mm_add_ps(tmp0, _mm_shuffle_ps(
                               tmp0, tmp0, 0xb1));
               return _mm_cvtss_f32(_mm_add_ps(tmp1, _mm_shuffle_ps(
                        tmp1, tmp1, 0x4e)));''' .format(**fmtspec)
        elif typ == 'f16':
            return \
            '''f32 res;
               __m128 tmp0 = _mm_add_ps(
                   _mm_add_ps(_mm512_extractf32x4_ps({in0}.v0, 0),
                               _mm512_extractf32x4_ps({in0}.v0, 1)),
                   _mm_add_ps(_mm512_extractf32x4_ps({in0}.v0, 2),
                               _mm512_extractf32x4_ps({in0}.v0, 3)));
               __m128 tmp1 = _mm_add_ps(tmp0, _mm_shuffle_ps(
                               tmp0, tmp0, 0xb1));
               res = _mm_cvtss_f32(_mm_add_ps(tmp1, _mm_shuffle_ps(
                       tmp1, tmp1, 0x4e)));
               tmp0 = _mm_add_ps(
                   _mm_add_ps(_mm512_extractf32x4_ps({in0}.v1, 0),
                               _mm512_extractf32x4_ps({in0}.v1, 1)),
                   _mm_add_ps(_mm512_extractf32x4_ps({in0}.v1, 2),
                               _mm512_extractf32x4_ps({in0}.v1, 3)));
               tmp1 = _mm_add_ps(tmp0, _mm_shuffle_ps(tmp0, tmp0, 0xb1));
               return nsimd_f32_to_f16(res + _mm_cvtss_f32(_mm_add_ps(
                        tmp1, _mm_shuffle_ps(tmp1, tmp1, 0x4e))));''' . \
                        format(**fmtspec)

# -----------------------------------------------------------------------------
# upconvert

def upcvt1(simd_ext, from_typ, to_typ):
    # From f16 is easy
    if from_typ == 'f16':
        if to_typ == 'f32':
            return \
            '''nsimd_{simd_ext}_vf32x2 ret;
               ret.v0 = {in0}.v0;
               ret.v1 = {in0}.v1;
               return ret;'''.format(**fmtspec)
        else:
            return \
            '''nsimd_{simd_ext}_v{to_typ}x2 ret;
               ret.v0 = nsimd_cvt_{simd_ext}_{to_typ}_f32({in0}.v0);
               ret.v1 = nsimd_cvt_{simd_ext}_{to_typ}_f32({in0}.v1);
               return ret;'''.format(**fmtspec)

    # To f16 is easy
    if to_typ == 'f16':
        return \
        '''nsimd_{simd_ext}_vf16x2 ret;
           nsimd_{simd_ext}_v{iu}16x2 buf;
           buf = nsimd_upcvt_{simd_ext}_{iu}16_{iu}8({in0});
           ret.v0 = nsimd_cvt_{simd_ext}_f16_{iu}16(buf.v0);
           ret.v1 = nsimd_cvt_{simd_ext}_f16_{iu}16(buf.v1);
           return ret;'''.format(iu=from_typ[0], **fmtspec)

    # For integer upcast, due to 2's complement representation
    # epi_epi : signed   -> bigger signed
    # epi_epi : signed   -> bigger unsigned
    # epu_epi : unsigned -> bigger signed
    # epu_epi : unsigned -> bigger unsigned
    if from_typ in common.iutypes:
        suf_epep = 'ep{ui}{typnbits}_epi{typnbits2}'. \
                   format(ui='u' if from_typ in common.utypes else 'i',
                          typnbits2=str(int(fmtspec['typnbits']) * 2),
                          **fmtspec)
    else:
        suf_epep = 'ps_pd'

    # compute lower half
    if simd_ext in sse:
        lower_half = '{in0}'.format(**fmtspec)
    else:
        lower_half = extract(simd_ext, from_typ, LO, fmtspec['in0'])

    # compute upper half
    if simd_ext in sse:
        if from_typ in common.iutypes:
            upper_half = '_mm_shuffle_epi32({in0}, 14 /* 2 | 3 */)'. \
                         format(**fmtspec)
        else:
            upper_half = '''{pre}castpd_ps({pre}shuffle_pd(
                                {pre}castps_pd({in0}),
                                {pre}castps_pd({in0}), 1))'''.format(**fmtspec)
    else:
        upper_half = extract(simd_ext, from_typ, HI, fmtspec['in0'])

    # When intrinsics are provided
    # for conversions integers <-> floating point, there is no intrinsics, so
    # we use cvt's
    if from_typ == 'i32' and to_typ == 'f64':
        with_intrinsic = \
        '''nsimd_{simd_ext}_vf64x2 ret;
           ret.v0 = {pre}cvtepi32_pd({lower_half});
           ret.v1 = {pre}cvtepi32_pd({upper_half});
           return ret;'''.format(upper_half=upper_half,
                                 lower_half=lower_half, **fmtspec)
    elif (from_typ in common.iutypes and to_typ in common.iutypes) or \
         (from_typ == 'f32' and to_typ == 'f64'):
        with_intrinsic = \
        '''nsimd_{simd_ext}_v{to_typ}x2 ret;
           ret.v0 = {pre}cvt{suf_epep}({lower_half});
           ret.v1 = {pre}cvt{suf_epep}({upper_half});
           return ret;'''.format(upper_half=upper_half, lower_half=lower_half,
                                 suf_epep=suf_epep, **fmtspec)
    else:
        from_typ2 = from_typ[0] + str(int(fmtspec['typnbits']) * 2)
        if from_typ not in common.iutypes:
            # getting here means that from_typ=f32 and to_typ=f64
            with_intrinsic = \
            '''nsimd_{simd_ext}_vf64x2 ret;
               ret.v0 = nsimd_cvt_{simd_ext}_{to_typ}_f64({pre}cvtps_pd(
                            {lower_half}));
               ret.v1 = nsimd_cvt_{simd_ext}_{to_typ}_f64({pre}cvtps_pd(
                            {upper_half}));
               return ret;'''. \
               format(upper_half=upper_half, lower_half=lower_half,
                      from_typ2=from_typ2, suf_epep=suf_epep, **fmtspec)

    # When no intrinsic is given for going from integers to floating or
    # from floating to integer we can go through a cvt
    if to_typ in common.ftypes:
        int_float = \
        '''nsimd_{simd_ext}_v{to_typ}x2 ret;
           nsimd_{simd_ext}_v{int_typ}x2 tmp;
           tmp = nsimd_upcvt_{simd_ext}_{int_typ}_{from_typ}({in0});
           ret.v0 = nsimd_cvt_{simd_ext}_{to_typ}_{int_typ}(tmp.v0);
           ret.v1 = nsimd_cvt_{simd_ext}_{to_typ}_{int_typ}(tmp.v1);
           return ret;'''. \
           format(int_typ=from_typ[0] + to_typ[1:], lower_half=lower_half,
                  upper_half=upper_half, **fmtspec)
    else:
        int_float = \
        '''return nsimd_upcvt_{simd_ext}_{to_typ}_{int_typ}(
                      nsimd_cvt_{simd_ext}_{int_typ}_{from_typ}({in0}));'''. \
                      format(int_typ=to_typ[0] + from_typ[1:],
                             lower_half=lower_half, upper_half=upper_half,
                             **fmtspec)

    # When no intrinsic is given we can use the trick of falling back to
    # the lower SIMD extension
    split_trick = \
    '''nsimd_{simd_ext}_v{to_typ}x2 ret;
       nsimd_{simd_ext2}_v{to_typ}x2 ret2;
       ret2 = nsimd_upcvt_{simd_ext2}_{to_typ}_{from_typ}({lo});
       ret.v0 = {merge};
       ret2 = nsimd_upcvt_{simd_ext2}_{to_typ}_{from_typ}({hi});
       ret.v1 = {merge};
       return ret;'''. \
       format(simd_ext2='sse42' if simd_ext == 'avx' else 'avx2',
              lo=extract(simd_ext, from_typ, LO, common.in0),
              hi=extract(simd_ext, from_typ, HI, common.in0),
              merge=setr(simd_ext, to_typ, 'ret2.v0', 'ret2.v1'), **fmtspec)

    # return C code
    if from_typ == 'i32' and to_typ == 'f64':
        return with_intrinsic
    if (from_typ in common.ftypes and to_typ in common.iutypes) or \
       (from_typ in common.iutypes and to_typ in common.ftypes):
        return int_float
    # if simd_ext == 'sse2':
    if simd_ext in sse:
        if from_typ in common.itypes and to_typ in common.iutypes:
            return \
            '''nsimd_{simd_ext}_v{to_typ}x2 ret;
               __m128i mask = _mm_cmpgt{suf}(_mm_setzero_si128(), {in0});
               ret.v0 = _mm_unpacklo{suf}({in0}, mask);
               ret.v1 = _mm_unpackhi{suf}({in0}, mask);
               return ret;'''.format(**fmtspec)
        elif from_typ in common.utypes and to_typ in common.iutypes:
            return \
            '''nsimd_{simd_ext}_v{to_typ}x2 ret;
               ret.v0 = _mm_unpacklo{suf}({in0}, _mm_setzero_si128());
               ret.v1 = _mm_unpackhi{suf}({in0}, _mm_setzero_si128());
               return ret;'''.format(**fmtspec)
        else:
            return with_intrinsic
    # elif simd_ext == 'sse42':
    #    return with_intrinsic
    elif simd_ext == 'avx':
        if from_typ == 'i32' and to_typ == 'f64':
            return with_intrinsic
        else:
            return split_trick
    elif simd_ext == 'avx2':
        return with_intrinsic
    elif simd_ext == 'avx512_knl':
        if from_typ in ['i16', 'u16', 'i32', 'u32', 'f32']:
            return with_intrinsic
        else:
            return split_trick
    else:
        return with_intrinsic

# -----------------------------------------------------------------------------
# downconvert

def downcvt1(opts, simd_ext, from_typ, to_typ):
    # From f16 is easy
    if from_typ == 'f16':
        le_to_typ = int(fmtspec['le']) * 2
        le_1f32 = le_to_typ // 4
        le_2f32 = 2 * le_to_typ // 4
        le_3f32 = 3 * le_to_typ // 4
        return \
        '''{to_typ} dst[{le_to_typ}];
           f32 src[{le_to_typ}];
           int i;
           {pre}storeu_ps(src, {in0}.v0);
           {pre}storeu_ps(src + {le_1f32}, {in0}.v1);
           {pre}storeu_ps(src + {le_2f32}, {in1}.v0);
           {pre}storeu_ps(src + {le_3f32}, {in1}.v1);
           for (i = 0; i < {le_to_typ}; i++) {{
             dst[i] = ({to_typ})src[i];
           }}
           return {pre}loadu_si{nbits}(({nat_typ}*)dst);'''. \
           format(le_to_typ=le_to_typ, le_1f32=le_1f32, le_2f32=le_2f32,
                  le_3f32=le_3f32, nat_typ=get_type(opts, simd_ext, to_typ),
                  **fmtspec)

    # To f16 is easy
    if to_typ == 'f16':
        if from_typ == 'f32':
            return \
            '''nsimd_{simd_ext}_vf16 ret;
               ret.v0 = {in0};
               ret.v1 = {in1};
               return ret;'''.format(**fmtspec)
        else:
            return \
            '''nsimd_{simd_ext}_vf16 ret;
               ret.v0 = nsimd_cvt_{simd_ext}_f32_{from_typ}({in0});
               ret.v1 = nsimd_cvt_{simd_ext}_f32_{from_typ}({in1});
               return ret;'''.format(**fmtspec)

    # f64 --> f32 have intrinsics
    if from_typ == 'f64' and to_typ == 'f32':
        if simd_ext in sse:
            return '''return _mm_movelh_ps(_mm_cvtpd_ps({in0}),
                                           _mm_cvtpd_ps({in1}));'''. \
                                           format(**fmtspec)
        else:
            return 'return {};'.format(setr(simd_ext, 'f32',
                                '{pre}cvtpd_ps({in0})'.format(**fmtspec),
                                '{pre}cvtpd_ps({in1})'.format(**fmtspec)))

    # integer conversions intrinsics are only available with AVX-512
    if simd_ext in avx512:
        if (from_typ in ['i32', 'i64'] and to_typ in common.itypes) or \
           (simd_ext == 'avx512_skylake' and from_typ == 'i16' and \
            to_typ == 'i8'):
            return 'return {};'.format(setr(simd_ext, to_typ,
                   '{pre}cvtep{from_typ}_ep{to_typ}({in0})'.format(**fmtspec),
                   '{pre}cvtep{from_typ}_ep{to_typ}({in1})'.format(**fmtspec)))
        elif from_typ == 'i64' and to_typ == 'f32':
            return 'return nsimd_cvt_{simd_ext}_f32_i32({});'. \
                   format(setr(simd_ext, from_typ,
                          '{pre}cvtepi64_epi32({in0})'.format(**fmtspec),
                          '{pre}cvtepi64_epi32({in1})'.format(**fmtspec)),
                          **fmtspec)

    # and then emulation
    le_to_typ = 2 * int(fmtspec['le'])
    return \
    '''{to_typ} dst[{le_to_typ}];
       {from_typ} src[{le_to_typ}];
       int i;
       {pre}storeu{sufsi}({cast_src}src, {in0});
       {pre}storeu{sufsi}({cast_src}(src + {le}), {in1});
       for (i = 0; i < {le_to_typ}; i++) {{
         dst[i] = ({to_typ})src[i];
       }}
       return {pre}loadu{sufsi_to_typ}({cast_dst}dst);'''. \
       format(cast_src='({}*)'.format(get_type(opts, simd_ext, from_typ)) \
              if from_typ in common.iutypes else '',
              cast_dst='({}*)'.format(get_type(opts, simd_ext, to_typ)) \
              if to_typ in common.iutypes else '',
              le_to_typ=le_to_typ, sufsi_to_typ=suf_si(simd_ext, to_typ),
              **fmtspec)

# -----------------------------------------------------------------------------
# adds / subs helper

def adds_subs_intrinsic_instructions_i8_i16_u8_u16(which_op, simd_ext, typ):

    valid_types = ('i8', 'i16', 'u8', 'u16')
    if typ not in valid_types:
        raise TypeError(
    '''def adds_subs_intrinsic_instructions_i8_i16_u8_u16(...):
     {typ} must belong to the following types set: {valid_types}'''.\
        format(typ=typ, valid_types=valid_types)
    )
    if 'sse2' in simd_ext or 'sse42' in simd_ext:
        return'''
        return _mm_{which_op}_ep{typ}({in0}, {in1});
        '''.format(which_op=which_op, **fmtspec)
    if 'avx' == simd_ext:
        return split_opn(which_op, simd_ext, typ, 2)
    if simd_ext in ('avx2', 'avx512_skylake'):
        return 'return {pre}{which_op}_ep{typ}({in0}, {in1});'. \
            format(which_op=which_op, **fmtspec)
    if 'avx512_knl' == simd_ext:
        return split_opn(which_op, simd_ext, typ, 2)

def get_avx512_sse2_i32_i64_dependent_code(simd_ext, typ, num_bits):
    if 'avx512' in simd_ext or 'sse2' in simd_ext:
        mask_processing = \
        '''
        // For avx512/sse2
        const nsimd_{simd_ext}_vu{num_bits} mask_strong_bit = nsimd_shr_{simd_ext}_u{num_bits}(mask, sizeof(u{num_bits}) * CHAR_BIT - 1);
        const nsimd_{simd_ext}_vi{num_bits} imask_strong_bit = nsimd_reinterpret_{simd_ext}_i{num_bits}_u{num_bits}(mask_strong_bit);
        const nsimd_{simd_ext}_vli{num_bits} limask_strong_bit = nsimd_to_logical_{simd_ext}_i{num_bits}(imask_strong_bit);
        '''.format(simd_ext=simd_ext, num_bits=num_bits)
        if_else = \
        '''
        // For avx512/sse2
        return nsimd_if_else1_{simd_ext}_i{num_bits}(limask_strong_bit, ires, i_max_min);
        '''.format(simd_ext=simd_ext, num_bits=num_bits)
    else:
        mask_processing = \
        '''
        // Before avx512: is_same(__m128i, vector<signed>, vector<unsigned>, vector<logical>)
        '''
        suf2 = 'ps' if typ in ['i32', 'u32'] else 'pd'
        if_else = \
        '''
        return {pre}cast{suf2}_si{nbits}({pre}blendv_{suf2}(
        {pre}castsi{nbits}_{suf2}(i_max_min),
        {pre}castsi{nbits}_{suf2}(ires),
        {pre}castsi{nbits}_{suf2}(mask)));
        '''.format(suf2=suf2, **fmtspec)

    return { 'mask_processing': mask_processing, 'if_else': if_else }

# -----------------------------------------------------------------------------
# adds

def adds(simd_ext, typ):

    if typ in common.ftypes:
            return 'return nsimd_add_{simd_ext}_{typ}({in0}, {in1});'.format(**fmtspec)

    if typ in ('i8', 'i16', 'u8', 'u16'):
        return adds_subs_intrinsic_instructions_i8_i16_u8_u16('adds', simd_ext, typ)

    if typ in common.utypes:
        return'''
        // Algo pseudo code:
        // ures = a + b
        // if overflow then ures < a && ures < b
        // --> test against a single value: if(ures < a){{ overflow ; }}
        // return ures < a ? {type_max} : ures

        const nsimd_{simd_ext}_v{typ} ures = nsimd_add_{simd_ext}_{typ}({in0}, {in1});
        const nsimd_{simd_ext}_v{typ} type_max = nsimd_set1_{simd_ext}_{typ}(({typ}){type_max});
        return nsimd_if_else1_{simd_ext}_{typ}(nsimd_lt_{simd_ext}_{typ}(ures, {in0}), type_max, ures);
        '''.format(type_max=common.limits[typ]['max'], **fmtspec)

    if typ not in common.itypes:
        raise ValueError('Type not implemented in platform_{simd_ext} adds({typ});'.
            format(**fmtspec))

    num_bits = typ[1:3]

    avx512_sse2_i32_i64_dependent_code = get_avx512_sse2_i32_i64_dependent_code(simd_ext, typ, num_bits)

    return'''
            // Algo pseudo code:

            // if ( ( same_sign(ux, uy) && same_sign(uy, res) ) || ! same_sign(ux, uy) ):
            //     neither overflow nor underflow happened
            // else:
            //     if(ux > 0 && uy > 0): res = MAX // overflow
            //     else: res = MIN // underflow

            // -------- Step 1: reinterpret to unsigned to work with the bits ------------

            nsimd_{simd_ext}_vu{num_bits} ux = nsimd_reinterpret_{simd_ext}_u{num_bits}_i{num_bits}({in0});
            const nsimd_{simd_ext}_vu{num_bits} uy = nsimd_reinterpret_{simd_ext}_u{num_bits}_i{num_bits}({in1});
            const nsimd_{simd_ext}_vu{num_bits} ures = nsimd_add_{simd_ext}_u{num_bits}(ux, uy);

            // ------------- Step 2: check signs different: ux, uy, res ------------------

            // xor_ux_uy's most significant bit will be zero if both ux and uy have same sign

            const nsimd_{simd_ext}_vu{num_bits} xor_ux_uy = nsimd_xorb_{simd_ext}_u{num_bits}(ux, uy);

            // xor_uy_res's most significant bit will be zero if both uy and ures have same sign

            const nsimd_{simd_ext}_vu{num_bits} xor_uy_res = nsimd_xorb_{simd_ext}_u{num_bits}(uy, ures);

            // ----------------- Step 3: Construct the MIN/MAX vector --------------------

            // Pseudo code:

            // Both positive --> overflow possible
            // --> get the MAX:

            // (signed)ux >= 0 && (signed)uy >= 0
            // <=> ((unsigned)ux | (unsigned)uy) >> 31 == 0
            // --> MAX + ( (ux | uy) >> 31 ) == MAX + 0 == MAX

            // At least one negative
            // --> overflow not possible / underflow possible if both negative
            // --> get the MIN:

            // unsigned tmp = (unsigned)MAX + ( (ux | uy) >> 31 ) == (unsigned)MAX + 1
            // --> MIN = (reinterpret signed)tmp

            // ux | uy
            const nsimd_{simd_ext}_vu{num_bits} ux_uy_orb = nsimd_orb_{simd_ext}_u{num_bits}(ux, uy);

            // (ux | uy) >> 31 --> Vector of 0's and 1's
            const nsimd_{simd_ext}_vu{num_bits} u_zeros_ones = nsimd_shr_{simd_ext}_u{num_bits}(ux_uy_orb, sizeof(u{num_bits}) * CHAR_BIT - 1);

            // MIN/MAX vector

            // i{num_bits} tmp = sMAX + 1 --> undefined behavior
            // u{num_bits} tmp = (u{num_bits})sMAX + 1
            // i{num_bits} sMIN = *(i{num_bits}*)(&tmp)

            const nsimd_{simd_ext}_vu{num_bits} u_max = nsimd_set1_{simd_ext}_u{num_bits}((u{num_bits}){type_max});
            const nsimd_{simd_ext}_vu{num_bits} u_max_min = nsimd_add_{simd_ext}_u{num_bits}(u_max, u_zeros_ones);
            const nsimd_{simd_ext}_vi{num_bits} i_max_min = nsimd_reinterpret_{simd_ext}_i{num_bits}_u{num_bits}(u_max_min);

            // ------------------ Step 4: Construct the mask vector ---------------------

            // mask == ( not_same_sign(ux, uy) || same_sign(uy, res) )
            // mask: True (no underflow/overflow) / False (underflow/overflow)
            // mask = xor_ux_uy | ~ xor_uy_res

            const nsimd_{simd_ext}_vu{num_bits} not_xor_uy_res = nsimd_notb_{simd_ext}_u{num_bits}(xor_uy_res);
            const nsimd_{simd_ext}_vu{num_bits} mask = nsimd_orb_{simd_ext}_u{num_bits}(xor_ux_uy, not_xor_uy_res);

            {avx512_sse2_dependent_mask_processing}

            // ----------------------- Step 5: Apply the Mask ---------------------------

            const nsimd_{simd_ext}_vi{num_bits} ires = nsimd_reinterpret_{simd_ext}_i{num_bits}_u{num_bits}(ures);

            {avx512_sse2_dependent_if_else}
          '''. \
            format( num_bits = num_bits,
                    type_max = common.limits[typ]['max'],
                    avx512_sse2_dependent_mask_processing = avx512_sse2_i32_i64_dependent_code['mask_processing'],
                    avx512_sse2_dependent_if_else = avx512_sse2_i32_i64_dependent_code['if_else'],
                    **fmtspec)

# -----------------------------------------------------------------------------
# subs

def subs(simd_ext, typ):

    if typ in common.ftypes:
        return 'return nsimd_sub_{simd_ext}_{typ}({in0}, {in1});'.format(**fmtspec)

    if typ in ('i8', 'i16', 'u8', 'u16'):
        return adds_subs_intrinsic_instructions_i8_i16_u8_u16('subs', simd_ext, typ)

    if typ in common.itypes:
        return \
            'return nsimd_adds_{simd_ext}_{typ}({in0},nsimd_neg_{simd_ext}_{typ}({in1}));'. \
            format(**fmtspec)

    if typ not in common.utypes:
        raise ValueError('Type not implemented in platform_x86 adds({typ});'.
            format(**fmtspec))

    min_ = common.limits[typ]['min']

    return'''
        // Algo pseudo code:

        // unsigned only
        // a > 0; b > 0 ==> a - b --> possibility for underflow only
        // if b > a --> underflow

        const nsimd_{simd_ext}_v{typ} ures = nsimd_sub_{simd_ext}_{typ}({in0}, {in1});
        const nsimd_{simd_ext}_vl{typ} is_underflow = nsimd_gt_{simd_ext}_{typ}({in1}, {in0});
        const nsimd_{simd_ext}_v{typ} umin = nsimd_set1_{simd_ext}_{typ}(({typ}){min_});
        return nsimd_if_else1_{simd_ext}_{typ}(is_underflow, umin, ures);
    '''.format(min_=min_, **fmtspec)

# -----------------------------------------------------------------------------
# to_mask

def to_mask1(simd_ext, typ):
    if typ == 'f16':
        return '''nsimd_{simd_ext}_vf16 ret;
                  ret.v0 = nsimd_to_mask_{simd_ext}_f32({in0}.v0);
                  ret.v1 = nsimd_to_mask_{simd_ext}_f32({in0}.v1);
                  return ret;'''.format(**fmtspec)
    if simd_ext in sse + avx:
        return 'return {in0};'.format(**fmtspec)
    elif simd_ext == 'avx512_skylake':
        if typ in common.iutypes:
            return 'return _mm512_movm_epi{typnbits}({in0});'. \
                   format(**fmtspec)
        elif typ in ['f32', 'f64']:
            return '''return _mm512_castsi512{suf}(
                               _mm512_movm_epi{typnbits}({in0}));'''. \
                               format(**fmtspec)
    else:
        if typ in ['i32', 'u32', 'i64', 'u64']:
            return '''return _mm512_mask_mov{suf}(_mm512_setzero_si512(),
                                 {in0}, _mm512_set1_epi32(-1));'''. \
                                 format(**fmtspec)
        elif typ in ['f32', 'f64']:
            return '''return _mm512_mask_mov{suf}(_mm512_castsi512{suf}(
                               _mm512_setzero_si512()), {in0},
                                 _mm512_castsi512{suf}(
                                   _mm512_set1_epi32(-1)));'''. \
                                   format(**fmtspec)
        else:
            return '''{typ} buf[{le}];
                      int i;
                      for (i = 0; i < {le}; i++) {{
                        if (({in0} >> i) & 1) {{
                          buf[i] = ({typ})-1;
                        }} else {{
                          buf[i] = ({typ})0;
                        }}
                      }}
                      return _mm512_loadu_si512(buf);'''.format(**fmtspec)

# -----------------------------------------------------------------------------
# to_logical

def to_logical1(simd_ext, typ):
    if typ in common.iutypes:
        return '''return nsimd_ne_{simd_ext}_{typ}(
                           {in0}, {pre}setzero{sufsi}());'''.format(**fmtspec)
    elif typ in ['f32', 'f64']:
        return '''return nsimd_reinterpretl_{simd_ext}_{typ}_{utyp}(
                           nsimd_ne_{simd_ext}_{utyp}(
                             {pre}cast{suf2}_si{nbits}({in0}),
                               {pre}setzero_si{nbits}()));'''. \
                               format(suf2=suf_si(simd_ext, typ)[1:],
                                      utyp='u{}'.format(fmtspec['typnbits']),
                                      **fmtspec)
    else:
        return '''nsimd_{simd_ext}_vlf16 ret;
                  ret.v0 = nsimd_to_logical_{simd_ext}_f32({in0}.v0);
                  ret.v1 = nsimd_to_logical_{simd_ext}_f32({in0}.v1);
                  return ret;'''.format(**fmtspec)

# -----------------------------------------------------------------------------
# zip functions

def zip_half(func, simd_ext, typ):
    if func == 'ziplo':
        get_half0 = '{cast_low}({in0})'
        get_half1 = '{cast_low}({in1})'
    else:
        get_half0 = '{extract}({in0}, 0x01)'
        get_half1 = '{extract}({in1}, 0x01)'

    if simd_ext in ['sse2', 'sse42']:
        if typ == 'f16':
            return '''nsimd_{simd_ext}_v{typ} ret;
            ret.v0 = _mm_unpacklo_ps({in0}.v{k}, {in1}.v{k});
            ret.v1 = _mm_unpackhi_ps({in0}.v{k}, {in1}.v{k});
            return ret;'''.format(k = '0' if func == 'ziplo' else '1',
                                  **fmtspec)
        else:
            return '''return {pre}unpack{lo}{suf}({in0}, {in1});'''.\
                format(k = '0' if func == 'ziplo' else '1',
                       lo = 'lo' if func == 'ziplo' else 'hi',
                       **fmtspec)
    elif simd_ext in ['avx', 'avx2']:
        # Currently, 256 and 512 bits vectors are splitted into 128 bits vectors
        # in order to perform the ziplo/hi operation using the unpacklo/hi sse
        # operations.
        epi = suf_ep(typ)
        if typ in common.iutypes:
            i='i'
            cast_low = '_mm256_castsi256_si128'
            cast_high = '_mm256_castsi128_si256'
            extract = '_mm256_extractf128_si256'
            insert = '_mm256_insertf128_si256'
        elif typ in ['f32', 'f16']:
            i=''
            cast_low = '_mm256_castps256_ps128'
            cast_high = '_mm256_castps128_ps256'
            extract = '_mm256_extractf128_ps'
            insert = '_mm256_insertf128_ps'
        elif typ == 'f64':
            i='d'
            cast_low = '_mm256_castpd256_pd128'
            cast_high = '_mm256_castpd128_pd256'
            extract = '_mm256_extractf128_pd'
            insert = '_mm256_insertf128_pd'
        if typ == 'f16':
            return'''\
            nsimd_{simd_ext}_v{typ} ret;
            __m128 v_tmp0 = {cast_low}({in0}.v{k});
            __m128 v_tmp1 = {cast_low}({in1}.v{k});
            __m128 v_tmp2 = {extract}({in0}.v{k}, 0x01);
            __m128 v_tmp3 = {extract}({in1}.v{k}, 0x01);
            __m128 vres_lo0 = _mm_unpacklo_ps(v_tmp0, v_tmp1);
            __m128 vres_hi0 = _mm_unpackhi_ps(v_tmp0, v_tmp1);
            ret.v0 = {insert}({cast_high}(vres_lo0), vres_hi0, 0x01);
            __m128 vres_lo1 = _mm_unpacklo_ps(v_tmp2, v_tmp3);
            __m128 vres_hi1 = _mm_unpackhi_ps(v_tmp2, v_tmp3);
            ret.v1 = {insert}({cast_high}(vres_lo1), vres_hi1, 0x01);
            return ret;
            '''.format(cast_low=cast_low, cast_high=cast_high,
                       extract=extract, epi=epi, insert=insert,
                       k = '0' if func == 'ziplo' else '1',
                       **fmtspec)
        else:
            return '''\
            __m128{i} v_tmp0 = {get_half0};
            __m128{i} v_tmp1 = {get_half1};
            __m128{i} vres_lo = _mm_unpacklo{epi}(v_tmp0, v_tmp1);
            __m128{i} vres_hi = _mm_unpackhi{epi}(v_tmp0, v_tmp1);
            return {insert}({cast_high}(vres_lo), vres_hi, 0x01);
            '''.format(get_half0=get_half0.format(
                cast_low=cast_low, extract=extract, **fmtspec),
                       get_half1=get_half1.format(
                           cast_low=cast_low, extract=extract, **fmtspec),
                       cast_low=cast_low, cast_high=cast_high,
                       extract=extract, epi=epi, insert=insert, i=i,**fmtspec)
    elif simd_ext == 'avx512_knl':
        if typ in common.iutypes:
            i = 'i'
            cast_low = '_mm512_castsi512_si256'
            cast_high = '_mm512_castsi256_si512'
            extract = '_mm512_extracti64x4_epi64'
            insert = '_mm512_inserti64x4'
        elif typ in ['f32', 'f16']:
            if func == 'ziplo':
                get_half0 = '{cast_low}({in0})'
                get_half1 = '{cast_low}({in1})'
            else:
                get_half0 = '''_mm256_castpd_ps(
                                   _mm512_extractf64x4_pd(
                                       _mm512_castps_pd({in0}), 0x01))'''
                get_half1 = '''_mm256_castpd_ps(
                                   _mm512_extractf64x4_pd(
                                       _mm512_castps_pd({in1}), 0x01))'''
            i = ''
            cast_low = '_mm512_castps512_ps256'
            cast_high = '_mm512_castps256_ps512'
            extract = '_mm512_extractf64x4_pd'
            insert = '_mm512_insertf64x4'
        elif typ == 'f64':
            i = 'd'
            cast_low = '_mm512_castpd512_pd256'
            cast_high = '_mm512_castpd256_pd512'
            extract = '_mm512_extractf64x4_pd'
            insert = '_mm512_insertf64x4'
            
        if typ == 'f16':
            return '''\
            nsimd_{simd_ext}_v{typ} ret;
            __m512 v0 = {in0}.v{k};
            __m512 v1 = {in1}.v{k};
            __m512 vres;
            __m256 v_tmp0, v_tmp1, vres_lo, vres_hi;
            // Low part
            v_tmp0 = _mm512_castps512_ps256(v0);
            v_tmp1 = _mm512_castps512_ps256(v1);
            vres_lo = nsimd_ziplo_avx2_f32(v_tmp0, v_tmp1);
            vres_hi = nsimd_ziphi_avx2_f32(v_tmp0, v_tmp1);
            vres = _mm512_castps256_ps512(vres_lo);
            ret.v0 = _mm512_castpd_ps(_mm512_insertf64x4(_mm512_castps_pd(vres), _mm256_castps_pd(vres_hi), 1));
            // High part
            v_tmp0 = _mm256_castpd_ps(_mm512_extractf64x4_pd(_mm512_castps_pd(v0), 0x1));
            v_tmp1 = _mm256_castpd_ps(_mm512_extractf64x4_pd(_mm512_castps_pd(v1), 0x1));
            vres_lo = nsimd_ziplo_avx2_f32(v_tmp0, v_tmp1);
            vres_hi = nsimd_ziphi_avx2_f32(v_tmp0, v_tmp1);
            vres = _mm512_castps256_ps512(vres_lo);
            ret.v1 = _mm512_castpd_ps(_mm512_insertf64x4(_mm512_castps_pd(vres), _mm256_castps_pd(vres_hi), 1));
            return ret;
            '''.format(**fmtspec, k = '0' if func == 'ziplo' else '1')
        else:
            if typ in ['f32', 'f16']:
                insertexpr = '''_mm512_castpd_ps(
                                    _mm512_insertf64x4(
                                        _mm512_castps_pd(vres),
                                        _mm256_castps_pd(vres_hi), 1))'''
            else:
                insertexpr = '{insert}(vres, vres_hi, 1)'
            return '''\
            __m256{i} v_tmp0 = {get_half0};
            __m256{i} v_tmp1 = {get_half1};
            __m256{i} vres_lo = nsimd_ziplo_avx2_{typ}(v_tmp0, v_tmp1);
            __m256{i} vres_hi = nsimd_ziphi_avx2_{typ}(v_tmp0, v_tmp1);
            __m512{i} vres = {cast_high}(vres_lo);
            return {insertexpr};
            '''.format(extract=extract,
                       get_half0=get_half0.format(
                           cast_low=cast_low, extract=extract, **fmtspec),
                       get_half1=get_half1.format(
                           cast_low=cast_low, extract=extract, **fmtspec),
                       cast_high=cast_high,
                       cast_low=cast_low,
                       insertexpr=insertexpr.format(insert=insert, **fmtspec),
                       i=i, **fmtspec) 
    else:
        if typ in common.iutypes:
            i = 'i'
            cast_low = '_mm512_castsi512_si256'
            cast_high = '_mm512_castsi256_si512'
            extract = '_mm512_extracti64x4_epi64'
            insert = '_mm512_inserti64x4'
        elif typ in ['f32', 'f16']:
            i = ''
            cast_low = '_mm512_castps512_ps256'
            cast_high = '_mm512_castps256_ps512'
            extract = '_mm512_extractf32x8_ps'
            insert = '_mm512_insertf32x8'
        elif typ == 'f64':
            i = 'd'
            cast_low = '_mm512_castpd512_pd256'
            cast_high = '_mm512_castpd256_pd512'
            extract = '_mm512_extractf64x4_pd'
            insert = '_mm512_insertf64x4'
        if typ == 'f16':
            return '''\
            nsimd_{simd_ext}_v{typ} ret;
            __m512 v0 = {in0}.v{k};
            __m512 v1 = {in1}.v{k};
            __m512 vres;
            __m256 v_tmp0, v_tmp1, vres_lo, vres_hi;
            // Low part
            v_tmp0 = _mm512_castps512_ps256(v0);
            v_tmp1 = _mm512_castps512_ps256(v1);
            vres_lo = nsimd_ziplo_avx2_f32(v_tmp0, v_tmp1);
            vres_hi = nsimd_ziphi_avx2_f32(v_tmp0, v_tmp1);
            vres = _mm512_castps256_ps512(vres_lo);
            ret.v0 = _mm512_insertf32x8(vres, vres_hi, 1);
            // High part
            v_tmp0 = _mm512_extractf32x8_ps(v0, 0x1);
            v_tmp1 = _mm512_extractf32x8_ps(v1, 0x1);
            vres_lo = nsimd_ziplo_avx2_f32(v_tmp0, v_tmp1);
            vres_hi = nsimd_ziphi_avx2_f32(v_tmp0, v_tmp1);
            vres = _mm512_castps256_ps512(vres_lo);
            ret.v1 = _mm512_insertf32x8(vres, vres_hi, 1);
            return ret;
            '''.format(**fmtspec, k = '0' if func == 'ziplo' else '1')
        else:
            return '''\
            __m256{i} v_tmp0 = {get_half0};
            __m256{i} v_tmp1 = {get_half1};
            __m256{i} vres_lo = nsimd_ziplo_avx2_{typ}(v_tmp0, v_tmp1);
            __m256{i} vres_hi = nsimd_ziphi_avx2_{typ}(v_tmp0, v_tmp1);
            __m512{i} vres = {cast_high}(vres_lo);
            return {insert}(vres, vres_hi, 1);
            '''.format(extract=extract,
                       get_half0=get_half0.format(
                           cast_low=cast_low, extract=extract, **fmtspec),
                       get_half1=get_half1.format(
                           cast_low=cast_low, extract=extract, **fmtspec),
                       cast_high=cast_high,
                       cast_low=cast_low,
                       insert=insert, i=i, **fmtspec)

def zip(simd_ext, typ):
    return '''\
    nsimd_{simd_ext}_v{typ}x2 ret;
    ret.v0 = nsimd_ziplo_{simd_ext}_{typ}({in0}, {in1});
    ret.v1 = nsimd_ziphi_{simd_ext}_{typ}({in0}, {in1});
    return ret;
    '''.format(**fmtspec)

# -----------------------------------------------------------------------------
# unzip functions

def unzip_half(opts, func, simd_ext, typ):
    tab_size = 2 * int(fmtspec['le'])
    vec_size = int(fmtspec['le'])
    loop = '''\
    {typ} tab[{tab_size}];
    {typ} res[{vec_size}];
    int i;
    nsimd_storeu_{simd_ext}_{typ}(tab, {in0});
    nsimd_storeu_{simd_ext}_{typ}(tab + {vec_size}, {in1});
    for(i = 0; i < {vec_size}; i++) {{
    res[i] = tab[2 * i + {offset}];
    }}
    return nsimd_loadu_{simd_ext}_{typ}(res);
    '''.format(tab_size=tab_size, vec_size=vec_size,
               cast='({}*)'.format(get_type(opts, simd_ext, typ)) \
               if typ in common.iutypes else '',
               offset = '0' if func == 'unziplo' else '1', **fmtspec)
    # SSE ------------------------------------------------------------
    if simd_ext in ['sse2', 'sse42']:
        if typ in ['f32', 'i32', 'u32']:
            v0 = '_mm_castsi128_ps({in0})' if typ in ['i32', 'u32'] else '{in0}'
            v1 = '_mm_castsi128_ps({in1})' if typ in ['i32', 'u32'] else '{in1}'
            ret = '_mm_castps_si128(v_res)' if typ in ['i32', 'u32'] else 'v_res'
            return '''\
            __m128 v_res;
            v_res = _mm_shuffle_ps({v0}, {v1}, {mask});
            return {ret};
            '''.format(mask='_MM_SHUFFLE(2, 0, 2, 0)' if func == 'unziplo' \
                       else '_MM_SHUFFLE(3, 1, 3, 1)',
                       v0=v0.format(**fmtspec), v1=v1.format(**fmtspec), ret=ret,
                       **fmtspec)
        elif typ == 'f16':
            return '''\
            nsimd_{simd_ext}_v{typ} v_res;
            v_res.v0 = _mm_shuffle_ps({in0}.v0, {in0}.v1, {mask});
            v_res.v1 = _mm_shuffle_ps({in1}.v0, {in1}.v1, {mask});
            return v_res;
            '''.format(mask='_MM_SHUFFLE(2, 0, 2, 0)' if func == 'unziplo' \
                       else '_MM_SHUFFLE(3, 1, 3, 1)',
                       **fmtspec)
        elif typ in ['f64', 'i64', 'u64']:
            v0 = '_mm_castsi128_pd({in0})' if typ in ['i64', 'u64'] else '{in0}'
            v1 = '_mm_castsi128_pd({in1})' if typ in ['i64', 'u64'] else '{in1}'
            ret = '_mm_castpd_si128(v_res)' if typ in ['i64', 'u64'] else 'v_res'
            return '''\
            __m128d v_res;
            v_res = _mm_shuffle_pd({v0}, {v1}, {mask});
            return {ret};
            '''.format(mask='0x00' if func == 'unziplo' else '0x03',
                       v0=v0.format(**fmtspec),v1=v1.format(**fmtspec), ret=ret,
                       **fmtspec)
        elif typ in ['i16', 'u16']:
            return '''\
            __m128i v_tmp0 = _mm_shufflelo_epi16({in0}, _MM_SHUFFLE(3, 1, 2, 0));
            v_tmp0 = _mm_shufflehi_epi16(v_tmp0, _MM_SHUFFLE(3, 1, 2, 0));
            __m128i v_tmp1 = _mm_shufflelo_epi16({in1}, _MM_SHUFFLE(3, 1, 2, 0));
            v_tmp1 = _mm_shufflehi_epi16(v_tmp1, _MM_SHUFFLE(3, 1, 2, 0));
            __m128 v_res = _mm_shuffle_ps(
            _mm_castsi128_ps(v_tmp0), _mm_castsi128_ps(v_tmp1), {mask});
            return _mm_castps_si128(v_res);
            '''.format(mask='_MM_SHUFFLE(2, 0, 2, 0)' if func == 'unziplo' \
                       else '_MM_SHUFFLE(3, 1, 3, 1)',
                       **fmtspec)
        else:
            return loop
    # AVX, AVX2 ----------------------------------------------------
    elif simd_ext in ['avx', 'avx2']:
        ret_template ='''\
        v_tmp0 = _mm256_permute2f128_{t}({v0}, {v0}, 0x01);
        v_tmp0 = _mm256_shuffle_{t}({v0}, v_tmp0, {mask});
        v_tmp1 = _mm256_permute2f128_{t}({v1}, {v1}, 0x01);
        v_tmp1 = _mm256_shuffle_{t}({v1}, v_tmp1, {mask});
        v_res  = _mm256_permute2f128_{t}(v_tmp0, v_tmp1, 0x20);
        {ret} = {v_res};'''
        if typ in ['f32', 'i32', 'u32']:
            v0 = '_mm256_castsi256_ps({in0})' if typ in ['i32', 'u32'] else '{in0}'
            v1 = '_mm256_castsi256_ps({in1})' if typ in ['i32', 'u32'] else '{in1}'
            v_res = '_mm256_castps_si256(v_res)' if typ in ['i32', 'u32'] else 'v_res'
            ret = 'ret'
            src = ret_template .\
                format(mask='_MM_SHUFFLE(2, 0, 2, 0)' if func == 'unziplo' \
                       else '_MM_SHUFFLE(3, 1, 3, 1)',
                       v0=v0, v1=v1, v_res=v_res, ret=ret, t='ps', **fmtspec)
            return '''\
            {styp} ret;
            __m256 v_res, v_tmp0, v_tmp1;
            {src}
            return ret;
            '''.format(src=src.format(**fmtspec), **fmtspec)
        elif typ == 'f16':
            src0 = ret_template.format(
                mask='_MM_SHUFFLE(2, 0, 2, 0)' if func == 'unziplo' \
                else '_MM_SHUFFLE(3, 1, 3, 1)',
                v0='{in0}.v0', v1='{in0}.v1', v_res='v_res', ret='ret.v0', t='ps')
            src1 = ret_template.format(
                mask='_MM_SHUFFLE(2, 0, 2, 0)' if func == 'unziplo' \
                else '_MM_SHUFFLE(3, 1, 3, 1)',
                v0='{in1}.v0', v1='{in1}.v1', v_res='v_res', ret='ret.v1', t='ps')
            return '''\
            nsimd_{simd_ext}_v{typ} ret;
            __m256 v_res, v_tmp0, v_tmp1;
            {src0}
            {src1}
            return ret;
            '''.format(src0=src0.format(**fmtspec), src1=src1.format(**fmtspec),
                       **fmtspec)
        elif typ in ['f64', 'i64', 'u64']:
            v0 = '_mm256_castsi256_pd({in0})' if typ in ['i64', 'u64'] else '{in0}'
            v1 = '_mm256_castsi256_pd({in1})' if typ in ['i64', 'u64'] else '{in1}'
            v_res = '_mm256_castpd_si256(v_res)' if typ in ['i64', 'u64'] else 'v_res'
            src = ret_template . \
                format(mask='0x00' if func == 'unziplo' else '0x03',
                       v0=v0, v1=v1, ret='ret', v_res=v_res, t='pd')
            return '''\
            {styp} ret;
            __m256d v_res, v_tmp0, v_tmp1;
            {src}
            return ret;
            '''.format(src=src.format(**fmtspec), **fmtspec)
        elif typ in ['i16', 'u16']:
            return '''\
            __m128i v_tmp0_hi = _mm256_extractf128_si256({in0}, 0x01);
            __m128i v_tmp0_lo = _mm256_castsi256_si128({in0});
            __m128i v_tmp1_hi = _mm256_extractf128_si256({in1}, 0x01);
            __m128i v_tmp1_lo = _mm256_castsi256_si128({in1});
            v_tmp0_lo = nsimd_{func}_sse2_{typ}(v_tmp0_lo, v_tmp0_hi);
            v_tmp1_lo = nsimd_{func}_sse2_{typ}(v_tmp1_lo, v_tmp1_hi);
            __m256i v_res = _mm256_castsi128_si256(v_tmp0_lo);
            v_res = _mm256_insertf128_si256(v_res, v_tmp1_lo, 0x01);
            return v_res;
            '''.format(func=func, **fmtspec)
        else:
            return loop
<<<<<<< HEAD
        ## AVX 512 KNL --------------------------------------------------
    elif simd_ext == 'avx512_knl':
        if typ == 'f16':
            return '''\
            nsimd_{simd_ext}_v{typ} ret;
            __m512 v_res;
            __m256 v_tmp0, v_tmp1, v_res_lo, v_res_hi;
            v_tmp0 = _mm512_castps512_ps256({in0}.v0);
            v_tmp1 = _mm256_castpd_ps(_mm512_extractf64x4_pd(_mm512_castps_pd({in0}.v0), 0x01));
            v_res_lo = nsimd_{func}_avx2_f32(v_tmp0, v_tmp1);
            v_tmp0 = _mm512_castps512_ps256({in0}.v1);
            v_tmp1 = _mm256_castpd_ps(_mm512_extractf64x4_pd(_mm512_castps_pd({in0}.v1), 0x01));
            v_res_hi = nsimd_{func}_avx2_f32(v_tmp0, v_tmp1);
            v_res = _mm512_castps256_ps512(v_res_lo);
            v_res = _mm512_castpd_ps(_mm512_insertf64x4(_mm512_castps_pd(v_res), _mm256_castps_pd(v_res_hi), 0x01));
            ret.v0 = v_res;
            v_tmp0 = _mm512_castps512_ps256({in1}.v0);
            v_tmp1 = _mm256_castpd_ps(_mm512_extractf64x4_pd(_mm512_castps_pd({in1}.v0), 0x01));
            v_res_lo = nsimd_{func}_avx2_f32(v_tmp0, v_tmp1);
            v_tmp0 = _mm512_castps512_ps256({in1}.v1);
            v_tmp1 = _mm256_castpd_ps(_mm512_extractf64x4_pd(_mm512_castps_pd({in1}.v1), 0x01));
            v_res_hi = nsimd_{func}_avx2_f32(v_tmp0, v_tmp1);
            v_res = _mm512_castps256_ps512(v_res_lo);
            v_res = _mm512_castpd_ps(_mm512_insertf64x4(_mm512_castps_pd(v_res), _mm256_castps_pd(v_res_hi), 0x01));
            ret.v1 = v_res;
            return ret;
            '''.format(func=func, **fmtspec)
        else:
            # return split_opn(func, simd_ext, typ, 2)
            return '''\
            nsimd_avx2_v{typ} v00 = {extract_lo0};
            nsimd_avx2_v{typ} v01 = {extract_hi0};
            nsimd_avx2_v{typ} v10 = {extract_lo1};
            nsimd_avx2_v{typ} v11 = {extract_hi1};
            v00 = nsimd_{func}_avx2_{typ}(v00, v01);
            v01 = nsimd_{func}_avx2_{typ}(v10, v11);
            return {merge};
            '''.format(func=func,
                extract_lo0=extract(simd_ext, typ, LO, common.in0),
                extract_lo1=extract(simd_ext, typ, LO, common.in1),
                extract_hi0=extract(simd_ext, typ, HI, common.in0),
                extract_hi1=extract(simd_ext, typ, HI, common.in1),
                merge=setr(simd_ext, typ, 'v00', 'v01'), **fmtspec)
        ## AVX 512 Skylake --------------------------------------------------
=======
        # AVX 512 --------------------------------------------------
>>>>>>> 6d3fa6d4
    else:
        if typ == 'f16':
            return '''\
            nsimd_{simd_ext}_v{typ} ret;
            __m512 v_res;
            __m256 v_tmp0, v_tmp1, v_res_lo, v_res_hi;
            v_tmp0 = _mm512_castps512_ps256({in0}.v0);
            v_tmp1 = _mm512_extractf32x8_ps({in0}.v0, 0x01);
            v_res_lo = nsimd_{func}_avx2_f32(v_tmp0, v_tmp1);
            v_tmp0 = _mm512_castps512_ps256({in0}.v1);
            v_tmp1 = _mm512_extractf32x8_ps({in0}.v1, 0x01);
            v_res_hi = nsimd_{func}_avx2_f32(v_tmp0, v_tmp1);
            v_res = _mm512_castps256_ps512(v_res_lo);
            v_res = _mm512_insertf32x8(v_res, v_res_hi, 0x01);
            ret.v0 = v_res;
            v_tmp0 = _mm512_castps512_ps256({in1}.v0);
            v_tmp1 = _mm512_extractf32x8_ps({in1}.v0, 0x01);
            v_res_lo = nsimd_{func}_avx2_f32(v_tmp0, v_tmp1);
            v_tmp0 = _mm512_castps512_ps256({in1}.v1);
            v_tmp1 = _mm512_extractf32x8_ps({in1}.v1, 0x01);
            v_res_hi = nsimd_{func}_avx2_f32(v_tmp0, v_tmp1);
            v_res = _mm512_castps256_ps512(v_res_lo);
            v_res = _mm512_insertf32x8(v_res, v_res_hi, 0x01);
            ret.v1 = v_res;
            return ret;
            '''.format(func=func, **fmtspec)
        else:
            # return split_opn(func, simd_ext, typ, 2)
            return '''\
            nsimd_avx2_v{typ} v00 = {extract_lo0};
            nsimd_avx2_v{typ} v01 = {extract_hi0};
            nsimd_avx2_v{typ} v10 = {extract_lo1};
            nsimd_avx2_v{typ} v11 = {extract_hi1};
            v00 = nsimd_{func}_avx2_{typ}(v00, v01);
            v01 = nsimd_{func}_avx2_{typ}(v10, v11);
            return {merge};
            '''.format(func=func,
                extract_lo0=extract(simd_ext, typ, LO, common.in0),
                extract_lo1=extract(simd_ext, typ, LO, common.in1),
                extract_hi0=extract(simd_ext, typ, HI, common.in0),
                extract_hi1=extract(simd_ext, typ, HI, common.in1),
                merge=setr(simd_ext, typ, 'v00', 'v01'), **fmtspec)

def unzip(simd_ext, typ):
    return '''\
    nsimd_{simd_ext}_v{typ}x2 ret;
    ret.v0 = nsimd_unziplo_{simd_ext}_{typ}({in0}, {in1});
    ret.v1 = nsimd_unziphi_{simd_ext}_{typ}({in0}, {in1});
    return ret;
    '''.format(**fmtspec)

# -----------------------------------------------------------------------------
# get_impl function

def get_impl(opts, func, simd_ext, from_typ, to_typ):
    global fmtspec

    fmtspec = {
      'simd_ext': simd_ext,
      'typ': from_typ,
      'styp': get_type(opts, simd_ext, from_typ),
      'from_typ': from_typ,
      'to_typ': to_typ,
      'pre': pre(simd_ext),
      'suf': suf_ep(from_typ),
      'sufsi': suf_si(simd_ext, from_typ),
      'in0': common.in0,
      'in1': common.in1,
      'in2': common.in2,
      'in3': common.in3,
      'in4': common.in4,
      'in5': common.in5,
      'nbits': nbits(simd_ext),
      'le': int(nbits(simd_ext)) // int(from_typ[1:]),
      'typnbits': from_typ[1:]
    }

    impls = {
        'loada': lambda: load(simd_ext, from_typ, True),
        'load2a': lambda: load_deg234(simd_ext, from_typ, True, 2),
        'load3a': lambda: load_deg234(simd_ext, from_typ, True, 3),
        'load4a': lambda: load_deg234(simd_ext, from_typ, True, 4),
        'loadu': lambda: load(simd_ext, from_typ, False),
        'load2u': lambda: load_deg234(simd_ext, from_typ, False, 2),
        'load3u': lambda: load_deg234(simd_ext, from_typ, False, 3),
        'load4u': lambda: load_deg234(simd_ext, from_typ, False, 4),
        'storea': lambda: store(simd_ext, from_typ, True),
        'store2a': lambda: store_deg234(simd_ext, from_typ, True, 2),
        'store3a': lambda: store_deg234(simd_ext, from_typ, True, 3),
        'store4a': lambda: store_deg234(simd_ext, from_typ, True, 4),
        'storeu': lambda: store(simd_ext, from_typ, False),
        'store2u': lambda: store_deg234(simd_ext, from_typ, False, 2),
        'store3u': lambda: store_deg234(simd_ext, from_typ, False, 3),
        'store4u': lambda: store_deg234(simd_ext, from_typ, False, 4),
        'storea_masked': lambda: store_masked(simd_ext, from_typ, True),
        'storeu_masked': lambda: store_masked(simd_ext, from_typ, False),
        'andb': lambda: binop2('andb', simd_ext, from_typ),
        'xorb': lambda: binop2('xorb', simd_ext, from_typ),
        'orb': lambda: binop2('orb', simd_ext, from_typ),
        'andl': lambda: binlop2('andl', simd_ext, from_typ),
        'xorl': lambda: binlop2('xorl', simd_ext, from_typ),
        'orl': lambda: binlop2('orl', simd_ext, from_typ),
        'notb': lambda: not1(simd_ext, from_typ),
        'notl': lambda: lnot1(simd_ext, from_typ),
        'andnotb': lambda: andnot2(simd_ext, from_typ),
        'andnotl': lambda: landnot2(simd_ext, from_typ),
        'trueb': lambda: true0(simd_ext, from_typ),
        'truel': lambda: ltrue0(simd_ext, from_typ),
        'falseb': lambda: false0(simd_ext, from_typ),
        'falsel': lambda: lfalse0(simd_ext, from_typ),
        'add': lambda: addsub('add', simd_ext, from_typ),
        'sub': lambda: addsub('sub', simd_ext, from_typ),
        'adds': lambda: adds(simd_ext, from_typ),
        'subs': lambda: subs(simd_ext, from_typ),
        'div': lambda: div2(opts, simd_ext, from_typ),
        'sqrt': lambda: sqrt1(simd_ext, from_typ),
        'len': lambda: len1(simd_ext, from_typ),
        'mul': lambda: mul2(opts, simd_ext, from_typ),
        'shl': lambda: shl_shr('shl', simd_ext, from_typ),
        'shr': lambda: shl_shr('shr', simd_ext, from_typ),
        'shra': lambda: shra(opts, simd_ext, from_typ),
        'set1': lambda: set1(simd_ext, from_typ),
        'iota': lambda: iota0(simd_ext, from_typ),
        'eq': lambda: eq2(simd_ext, from_typ),
        'ne': lambda: neq2(simd_ext, from_typ),
        'gt': lambda: gt2(simd_ext, from_typ),
        'lt': lambda: lt2(simd_ext, from_typ),
        'ge': lambda: geq2(simd_ext, from_typ),
        'le': lambda: leq2(simd_ext, from_typ),
        'if_else1': lambda: if_else1(simd_ext, from_typ),
        'min': lambda: minmax('min', simd_ext, from_typ),
        'max': lambda: minmax('max', simd_ext, from_typ),
        'loadla': lambda: loadl(simd_ext, from_typ, True),
        'loadlu': lambda: loadl(simd_ext, from_typ, False),
        'storela': lambda: storel(simd_ext, from_typ, True),
        'storelu': lambda: storel(simd_ext, from_typ, False),
        'abs': lambda: abs1(simd_ext, from_typ),
        'fma': lambda: fma_fms('fma', simd_ext, from_typ),
        'fnma': lambda: fma_fms('fnma', simd_ext, from_typ),
        'fms': lambda: fma_fms('fms', simd_ext, from_typ),
        'fnms': lambda: fma_fms('fnms', simd_ext, from_typ),
        'ceil': lambda: round1(opts, 'ceil', simd_ext, from_typ),
        'floor': lambda: round1(opts, 'floor', simd_ext, from_typ),
        'trunc': lambda: trunc1(opts, simd_ext, from_typ),
        'round_to_even': lambda: round_to_even1(opts, simd_ext, from_typ),
        'all': lambda: all_any('all', simd_ext, from_typ),
        'any': lambda: all_any('any', simd_ext, from_typ),
        'reinterpret': lambda: reinterpret1(simd_ext, from_typ, to_typ),
        'reinterpretl': lambda: reinterpretl1(simd_ext, from_typ, to_typ),
        'cvt': lambda: convert1(simd_ext, from_typ, to_typ),
        'rec11': lambda: rec11_rsqrt11('rcp', simd_ext, from_typ),
        'rec8': lambda: rec11_rsqrt11('rcp', simd_ext, from_typ),
        'rsqrt11': lambda: rec11_rsqrt11('rsqrt', simd_ext, from_typ),
        'rsqrt8': lambda: rec11_rsqrt11('rsqrt', simd_ext, from_typ),
        'rec': lambda: rec1(simd_ext, from_typ),
        'neg': lambda: neg1(simd_ext, from_typ),
        'nbtrue': lambda: nbtrue1(simd_ext, from_typ),
        'reverse': lambda: reverse1(simd_ext, from_typ),
        'addv': lambda: addv(simd_ext, from_typ),
        'upcvt': lambda: upcvt1(simd_ext, from_typ, to_typ),
        'downcvt': lambda: downcvt1(opts, simd_ext, from_typ, to_typ),
        'to_mask': lambda: to_mask1(simd_ext, from_typ),
        'to_logical': lambda: to_logical1(simd_ext, from_typ),
        'ziplo': lambda: zip_half('ziplo', simd_ext, from_typ),
        'ziphi': lambda: zip_half('ziphi', simd_ext, from_typ),
        'unziplo': lambda: unzip_half(opts, 'unziplo', simd_ext, from_typ),
        'unziphi': lambda: unzip_half(opts, 'unziphi', simd_ext, from_typ),
        'zip' : lambda : zip(simd_ext, from_typ),
        'unzip' : lambda : unzip(simd_ext, from_typ)
    }
    if simd_ext not in get_simd_exts():
        raise ValueError('Unknown SIMD extension "{}"'.format(simd_ext))
    if not from_typ in common.types:
        raise ValueError('Unknown type "{}"'.format(from_typ))
    if not func in impls:
        return common.NOT_IMPLEMENTED
    else:
        return impls[func]()<|MERGE_RESOLUTION|>--- conflicted
+++ resolved
@@ -724,8 +724,7 @@
                format(align=align, cast=cast, **fmtspec)
 
 # -----------------------------------------------------------------------------
-<<<<<<< HEAD
-## Masked store
+# Masked store
 
 def store_masked(simd_ext, typ, aligned):
     tbits = int(typ[1:])
@@ -870,10 +869,7 @@
     assert False
 
 # -----------------------------------------------------------------------------
-## Code for binary operators: and, or, xor
-=======
 # Code for binary operators: and, or, xor
->>>>>>> 6d3fa6d4
 
 def binop2(func, simd_ext, typ, logical=False):
     logical = 'l' if logical else ''
@@ -1015,8 +1011,7 @@
     return not1(simd_ext, typ, True)
 
 # -----------------------------------------------------------------------------
-<<<<<<< HEAD
-## Code for constant true
+# Code for constant true
 
 def true0(simd_ext, typ, logical=False):
     if typ == 'f16':
@@ -1034,7 +1029,7 @@
         return '''return {pre}set1_epi8(-1);'''.format(**fmtspec)
 
 # -----------------------------------------------------------------------------
-## Code for constant logical true
+# Code for constant logical true
 
 def ltrue0(simd_ext, typ):
     if simd_ext in avx512:
@@ -1048,7 +1043,7 @@
     return true0(simd_ext, typ, True)
 
 # -----------------------------------------------------------------------------
-## Code for constant false
+# Code for constant false
 
 def false0(simd_ext, typ, logical=False):
     if typ == 'f16':
@@ -1065,7 +1060,7 @@
         return '''return {pre}set1_epi8(0);'''.format(**fmtspec)
 
 # -----------------------------------------------------------------------------
-## Code for constant logical false
+# Code for constant logical false
 
 def lfalse0(simd_ext, typ):
     if simd_ext in avx512:
@@ -1079,10 +1074,7 @@
     return false0(simd_ext, typ, True)
 
 # -----------------------------------------------------------------------------
-## Addition and substraction
-=======
 # Addition and substraction
->>>>>>> 6d3fa6d4
 
 def addsub(func, simd_ext, typ):
     if typ in common.ftypes or simd_ext in sse or \
@@ -1339,8 +1331,7 @@
     return 'return {pre}set1{suf}({in0});'.format(**fmtspec)
 
 # -----------------------------------------------------------------------------
-<<<<<<< HEAD
-## iota
+# iota
 
 def iota0(simd_ext, typ):
     nelts = int(nbits(simd_ext)) // int(typ[1:])
@@ -1371,10 +1362,7 @@
                format(elts=elts, sufx=sufx, **fmtspec)
 
 # -----------------------------------------------------------------------------
-## Equality
-=======
 # Equality
->>>>>>> 6d3fa6d4
 
 def eq2(simd_ext, typ):
     if typ == 'f16':
@@ -3470,54 +3458,7 @@
             '''.format(func=func, **fmtspec)
         else:
             return loop
-<<<<<<< HEAD
-        ## AVX 512 KNL --------------------------------------------------
-    elif simd_ext == 'avx512_knl':
-        if typ == 'f16':
-            return '''\
-            nsimd_{simd_ext}_v{typ} ret;
-            __m512 v_res;
-            __m256 v_tmp0, v_tmp1, v_res_lo, v_res_hi;
-            v_tmp0 = _mm512_castps512_ps256({in0}.v0);
-            v_tmp1 = _mm256_castpd_ps(_mm512_extractf64x4_pd(_mm512_castps_pd({in0}.v0), 0x01));
-            v_res_lo = nsimd_{func}_avx2_f32(v_tmp0, v_tmp1);
-            v_tmp0 = _mm512_castps512_ps256({in0}.v1);
-            v_tmp1 = _mm256_castpd_ps(_mm512_extractf64x4_pd(_mm512_castps_pd({in0}.v1), 0x01));
-            v_res_hi = nsimd_{func}_avx2_f32(v_tmp0, v_tmp1);
-            v_res = _mm512_castps256_ps512(v_res_lo);
-            v_res = _mm512_castpd_ps(_mm512_insertf64x4(_mm512_castps_pd(v_res), _mm256_castps_pd(v_res_hi), 0x01));
-            ret.v0 = v_res;
-            v_tmp0 = _mm512_castps512_ps256({in1}.v0);
-            v_tmp1 = _mm256_castpd_ps(_mm512_extractf64x4_pd(_mm512_castps_pd({in1}.v0), 0x01));
-            v_res_lo = nsimd_{func}_avx2_f32(v_tmp0, v_tmp1);
-            v_tmp0 = _mm512_castps512_ps256({in1}.v1);
-            v_tmp1 = _mm256_castpd_ps(_mm512_extractf64x4_pd(_mm512_castps_pd({in1}.v1), 0x01));
-            v_res_hi = nsimd_{func}_avx2_f32(v_tmp0, v_tmp1);
-            v_res = _mm512_castps256_ps512(v_res_lo);
-            v_res = _mm512_castpd_ps(_mm512_insertf64x4(_mm512_castps_pd(v_res), _mm256_castps_pd(v_res_hi), 0x01));
-            ret.v1 = v_res;
-            return ret;
-            '''.format(func=func, **fmtspec)
-        else:
-            # return split_opn(func, simd_ext, typ, 2)
-            return '''\
-            nsimd_avx2_v{typ} v00 = {extract_lo0};
-            nsimd_avx2_v{typ} v01 = {extract_hi0};
-            nsimd_avx2_v{typ} v10 = {extract_lo1};
-            nsimd_avx2_v{typ} v11 = {extract_hi1};
-            v00 = nsimd_{func}_avx2_{typ}(v00, v01);
-            v01 = nsimd_{func}_avx2_{typ}(v10, v11);
-            return {merge};
-            '''.format(func=func,
-                extract_lo0=extract(simd_ext, typ, LO, common.in0),
-                extract_lo1=extract(simd_ext, typ, LO, common.in1),
-                extract_hi0=extract(simd_ext, typ, HI, common.in0),
-                extract_hi1=extract(simd_ext, typ, HI, common.in1),
-                merge=setr(simd_ext, typ, 'v00', 'v01'), **fmtspec)
-        ## AVX 512 Skylake --------------------------------------------------
-=======
         # AVX 512 --------------------------------------------------
->>>>>>> 6d3fa6d4
     else:
         if typ == 'f16':
             return '''\
