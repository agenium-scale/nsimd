--- conflicted
+++ resolved
@@ -702,14 +702,27 @@
     } // namespace nsimd
   #endif
 
-<<<<<<< HEAD
+#elif defined(NSIMD_VSX)
 #elif defined(NSIMD_WASM_SIMD128)
 
   #define NSIMD_PLATFORM wasm
   #define NSIMD_SIMD wasm_simd128
   #include <wasm_simd128.h>
-=======
-#elif defined(NSIMD_VSX)
+
+  #if NSIMD_CXX > 0
+    namespace nsimd {
+      struct cpu {};
+      struct wasm_simd128 {};
+      #if NSIMD_CXX >= 2020
+        template <typename T>
+        concept simd_ext_c = std::is_same_v<T, nsimd::cpu> ||
+                             std::is_same_v<T, nsimd::wasm_simd128>;
+        #define NSIMD_LIST_SIMD_EXT cpu, wasm_simd128
+      #endif
+    } // namespace nsimd
+  #endif
+
+#elif defined(NSIMD_POWER7)
 
   #define NSIMD_PLATFORM ppc
   #define NSIMD_SIMD vsx
@@ -746,24 +759,10 @@
   #ifdef vector
     #undef vector
   #endif
->>>>>>> ec262e04
 
   #if NSIMD_CXX > 0
     namespace nsimd {
       struct cpu {};
-<<<<<<< HEAD
-      struct wasm_simd128 {};
-      #if NSIMD_CXX >= 2020
-        template <typename T>
-        concept simd_ext_c = std::is_same_v<T, nsimd::cpu> ||
-                             std::is_same_v<T, nsimd::wasm_simd128>;
-        #define NSIMD_LIST_SIMD_EXT cpu, wasm_simd128
-      #endif
-    } // namespace nsimd
-  #endif
-
-#elif defined(NSIMD_POWER7)
-=======
       struct vsx {};
       #if NSIMD_CXX >= 2020
         template <typename T>
@@ -774,7 +773,6 @@
     } // namespace nsimd
   #endif
 #elif defined(NSIMD_VMX)
->>>>>>> ec262e04
 
   #define NSIMD_PLATFORM ppc
   #define NSIMD_SIMD vmx
